[package]
name = "analytics"
version = "0.1.0"
description = "Analytics / Reports / Search related functionality"
edition.workspace = true
rust-version.workspace = true
license.workspace = true

# See more keys and their definitions at https://doc.rust-lang.org/cargo/reference/manifest.html


[dependencies]
# First party crates
api_models = { version = "0.1.0", path = "../api_models", features = ["errors"] }
storage_impl = { version = "0.1.0", path = "../storage_impl", default-features = false }
common_utils = { version = "0.1.0", path = "../common_utils" }
external_services = { version = "0.1.0", path = "../external_services", default-features = false }
hyperswitch_interfaces = { version = "0.1.0", path = "../hyperswitch_interfaces" }
masking = { version = "0.1.0", path = "../masking" }
<<<<<<< HEAD
router_env = { version = "0.1.0", path = "../router_env", features = [
    "log_extra_implicit_fields",
    "log_custom_entries_to_extra",
] }
=======
router_env = { version = "0.1.0", path = "../router_env", features = ["log_extra_implicit_fields", "log_custom_entries_to_extra"] }
>>>>>>> a4c8ad30
diesel_models = { version = "0.1.0", path = "../diesel_models", features = ["kv_store"] }

#Third Party dependencies
actix-web = "4.5.1"
async-trait = "0.1.79"
aws-config = { version = "1.1.9", features = ["behavior-version-latest"] }
aws-sdk-lambda = { version = "1.18.0" }
aws-smithy-types = { version = "1.1.8" }
bigdecimal = { version = "0.3.1", features = ["serde"] }
error-stack = "0.4.1"
futures = "0.3.30"
opensearch = { version = "2.2.0", features = ["aws-auth"] }
<<<<<<< HEAD
once_cell = "1.18.0"
reqwest = { version = "0.12.2", features = ["json"] }
serde = { version = "1.0.193", features = ["derive", "rc"] }
serde_json = "1.0.108"
sqlx = { version = "0.6.3", features = [
    "postgres",
    "runtime-actix",
    "runtime-actix-native-tls",
    "time",
    "bigdecimal",
] }
strum = { version = "0.25.0", features = ["derive"] }
thiserror = "1.0.43"
time = { version = "0.3.21", features = ["serde", "serde-well-known", "std"] }
tokio = { version = "1.36.0", features = ["macros", "rt-multi-thread"] }
=======
once_cell = "1.19.0"
reqwest = { version = "0.11.27", features = ["serde_json"] }
serde = { version = "1.0.197", features = ["derive", "rc"] }
serde_json = "1.0.115"
sqlx = { version = "0.7.3", features = ["postgres", "runtime-tokio", "runtime-tokio-native-tls", "time", "bigdecimal"] }
strum = { version = "0.26.2", features = ["derive"] }
thiserror = "1.0.58"
time = { version = "0.3.35", features = ["serde", "serde-well-known", "std"] }
tokio = { version = "1.37.0", features = ["macros", "rt-multi-thread"] }
>>>>>>> a4c8ad30
<|MERGE_RESOLUTION|>--- conflicted
+++ resolved
@@ -17,14 +17,7 @@
 external_services = { version = "0.1.0", path = "../external_services", default-features = false }
 hyperswitch_interfaces = { version = "0.1.0", path = "../hyperswitch_interfaces" }
 masking = { version = "0.1.0", path = "../masking" }
-<<<<<<< HEAD
-router_env = { version = "0.1.0", path = "../router_env", features = [
-    "log_extra_implicit_fields",
-    "log_custom_entries_to_extra",
-] }
-=======
 router_env = { version = "0.1.0", path = "../router_env", features = ["log_extra_implicit_fields", "log_custom_entries_to_extra"] }
->>>>>>> a4c8ad30
 diesel_models = { version = "0.1.0", path = "../diesel_models", features = ["kv_store"] }
 
 #Third Party dependencies
@@ -37,30 +30,12 @@
 error-stack = "0.4.1"
 futures = "0.3.30"
 opensearch = { version = "2.2.0", features = ["aws-auth"] }
-<<<<<<< HEAD
-once_cell = "1.18.0"
+once_cell = "1.19.0"
 reqwest = { version = "0.12.2", features = ["json"] }
-serde = { version = "1.0.193", features = ["derive", "rc"] }
-serde_json = "1.0.108"
-sqlx = { version = "0.6.3", features = [
-    "postgres",
-    "runtime-actix",
-    "runtime-actix-native-tls",
-    "time",
-    "bigdecimal",
-] }
-strum = { version = "0.25.0", features = ["derive"] }
-thiserror = "1.0.43"
-time = { version = "0.3.21", features = ["serde", "serde-well-known", "std"] }
-tokio = { version = "1.36.0", features = ["macros", "rt-multi-thread"] }
-=======
-once_cell = "1.19.0"
-reqwest = { version = "0.11.27", features = ["serde_json"] }
 serde = { version = "1.0.197", features = ["derive", "rc"] }
 serde_json = "1.0.115"
 sqlx = { version = "0.7.3", features = ["postgres", "runtime-tokio", "runtime-tokio-native-tls", "time", "bigdecimal"] }
 strum = { version = "0.26.2", features = ["derive"] }
 thiserror = "1.0.58"
 time = { version = "0.3.35", features = ["serde", "serde-well-known", "std"] }
-tokio = { version = "1.37.0", features = ["macros", "rt-multi-thread"] }
->>>>>>> a4c8ad30
+tokio = { version = "1.37.0", features = ["macros", "rt-multi-thread"] }