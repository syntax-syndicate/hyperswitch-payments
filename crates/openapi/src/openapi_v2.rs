use crate::routes;

#[derive(utoipa::OpenApi)]
#[openapi(
    info(
        title = "Hyperswitch - API Documentation",
        contact(
            name = "Hyperswitch Support",
            url = "https://hyperswitch.io",
            email = "hyperswitch@juspay.in"
        ),
        // terms_of_service = "https://www.juspay.io/terms",
        description = r#"
## Get started

Hyperswitch provides a collection of APIs that enable you to process and manage payments.
Our APIs accept and return JSON in the HTTP body, and return standard HTTP response codes.

You can consume the APIs directly using your favorite HTTP/REST library.

We have a testing environment referred to "sandbox", which you can setup to test API calls without
affecting production data.
Currently, our sandbox environment is live while our production environment is under development
and will be available soon.
You can sign up on our Dashboard to get API keys to access Hyperswitch API.

### Environment

Use the following base URLs when making requests to the APIs:

| Environment   |  Base URL                          |
|---------------|------------------------------------|
| Sandbox       | <https://sandbox.hyperswitch.io>   |
| Production    | <https://api.hyperswitch.io>       |

## Authentication

When you sign up on our [dashboard](https://app.hyperswitch.io) and create a merchant
account, you are given a secret key (also referred as api-key) and a publishable key.
You may authenticate all API requests with Hyperswitch server by providing the appropriate key in
the request Authorization header.

| Key             |  Description                                                                                  |
|-----------------|-----------------------------------------------------------------------------------------------|
| api-key         | Private key. Used to authenticate all API requests from your merchant server                  |
| publishable key | Unique identifier for your account. Used to authenticate API requests from your app's client  |

Never share your secret api keys. Keep them guarded and secure.
"#,
    ),
    servers(
        (url = "https://sandbox.hyperswitch.io", description = "Sandbox Environment")
    ),
    tags(
        (name = "Merchant Account", description = "Create and manage merchant accounts"),
        (name = "Profile", description = "Create and manage profiles"),
        (name = "Merchant Connector Account", description = "Create and manage merchant connector accounts"),
        (name = "Payments", description = "Create and manage one-time payments, recurring payments and mandates"),
        (name = "Refunds", description = "Create and manage refunds for successful payments"),
        (name = "Mandates", description = "Manage mandates"),
        (name = "Customers", description = "Create and manage customers"),
        (name = "Payment Methods", description = "Create and manage payment methods of customers"),
        (name = "Disputes", description = "Manage disputes"),
        (name = "API Key", description = "Create and manage API Keys"),
        (name = "Payouts", description = "Create and manage payouts"),
        (name = "payment link", description = "Create payment link"),
        (name = "Routing", description = "Create and manage routing configurations"),
        (name = "Event", description = "Manage events"),
    ),
    // The paths will be displayed in the same order as they are registered here
    paths(
        // Routes for Organization
        routes::organization::organization_create,
        routes::organization::organization_retrieve,
        routes::organization::organization_update,
        routes::organization::merchant_account_list,

        // Routes for merchant connector account
        routes::merchant_connector_account::connector_create,
        routes::merchant_connector_account::connector_retrieve,
        routes::merchant_connector_account::connector_update,
        routes::merchant_connector_account::connector_delete,

        // Routes for merchant account
        routes::merchant_account::merchant_account_create,
        routes::merchant_account::merchant_account_retrieve,
        routes::merchant_account::merchant_account_update,
        routes::merchant_account::profiles_list,

        // Routes for profile
        routes::profile::profile_create,
        routes::profile::profile_retrieve,
        routes::profile::profile_update,
        routes::profile::connector_list,

        // Routes for routing under profile
        routes::profile::routing_link_config,
        routes::profile::routing_unlink_config,
        routes::profile::routing_update_default_config,
        routes::profile::routing_retrieve_default_config,
        routes::profile::routing_retrieve_linked_config,

        // Routes for routing
        routes::routing::routing_create_config,
        routes::routing::routing_retrieve_config,

        // Routes for api keys
        routes::api_keys::api_key_create,
        routes::api_keys::api_key_retrieve,
        routes::api_keys::api_key_update,
        routes::api_keys::api_key_revoke,
        routes::api_keys::api_key_list,

        //Routes for customers
        routes::customers::customers_create,
        routes::customers::customers_retrieve,
        routes::customers::customers_update,
        routes::customers::customers_delete,
        routes::customers::customers_list,

        //Routes for payments
        routes::payments::payments_create_intent,
        routes::payments::payments_get_intent,
        routes::payments::payments_update_intent,
        routes::payments::payments_confirm_intent,
        routes::payments::payment_status,
        routes::payments::payments_connector_session,
        routes::payments::list_payment_methods,

        //Routes for payment methods
        routes::payment_method::list_customer_payment_method_for_payment,
        routes::payment_method::list_customer_payment_method_api,
        routes::payment_method::create_payment_method_api,
        routes::payment_method::create_payment_method_intent_api,
        routes::payment_method::confirm_payment_method_intent_api,
        routes::payment_method::payment_method_update_api,
        routes::payment_method::payment_method_retrieve_api,
        routes::payment_method::payment_method_delete_api,


        //Routes for refunds
        routes::refunds::refunds_create,
    ),
    components(schemas(
        common_utils::types::MinorUnit,
        common_utils::types::TimeRange,
        common_utils::types::BrowserInformation,
        common_utils::link_utils::GenericLinkUiConfig,
        common_utils::link_utils::EnabledPaymentMethod,
        common_utils::payout_method_utils::AdditionalPayoutMethodData,
        common_utils::payout_method_utils::CardAdditionalData,
        common_utils::payout_method_utils::BankAdditionalData,
        common_utils::payout_method_utils::WalletAdditionalData,
        common_utils::payout_method_utils::AchBankTransferAdditionalData,
        common_utils::payout_method_utils::BacsBankTransferAdditionalData,
        common_utils::payout_method_utils::SepaBankTransferAdditionalData,
        common_utils::payout_method_utils::PixBankTransferAdditionalData,
        common_utils::payout_method_utils::PaypalAdditionalData,
        common_utils::payout_method_utils::VenmoAdditionalData,
<<<<<<< HEAD
        common_utils::types::PaymentMethodsEnabled,
        api_models::payments::PaymentMethodListResponseForPayments,
=======
        common_types::payments::SplitPaymentsRequest,
        common_types::payments::StripeSplitPaymentRequest,
        common_types::refunds::StripeSplitRefundRequest,
        common_utils::types::ChargeRefunds,
        common_types::refunds::SplitRefund,
        api_models::payments::SplitPaymentsResponse,
        api_models::payments::StripeSplitPaymentsResponse,
>>>>>>> da464276
        api_models::refunds::RefundRequest,
        api_models::refunds::RefundsCreateRequest,
        api_models::refunds::RefundErrorDetails,
        api_models::refunds::RefundType,
        api_models::refunds::RefundResponse,
        api_models::refunds::RefundStatus,
        api_models::refunds::RefundUpdateRequest,
        api_models::organization::OrganizationCreateRequest,
        api_models::organization::OrganizationUpdateRequest,
        api_models::organization::OrganizationResponse,
        api_models::admin::MerchantAccountCreateWithoutOrgId,
        api_models::admin::MerchantAccountUpdate,
        api_models::admin::MerchantAccountDeleteResponse,
        api_models::admin::MerchantConnectorDeleteResponse,
        api_models::admin::MerchantConnectorResponse,
        api_models::admin::MerchantConnectorListResponse,
        api_models::admin::AuthenticationConnectorDetails,
        api_models::admin::ExtendedCardInfoConfig,
        api_models::admin::BusinessGenericLinkConfig,
        api_models::admin::BusinessCollectLinkConfig,
        api_models::admin::BusinessPayoutLinkConfig,
        api_models::customers::CustomerRequest,
        api_models::customers::CustomerDeleteResponse,
        api_models::payment_methods::PaymentMethodCreate,
        api_models::payment_methods::PaymentMethodIntentCreate,
        api_models::payment_methods::PaymentMethodIntentConfirm,
        api_models::payment_methods::PaymentMethodResponse,
        api_models::payment_methods::PaymentMethodResponseData,
        api_models::payment_methods::CustomerPaymentMethod,
        api_models::payment_methods::PaymentMethodListRequest,
        api_models::payment_methods::PaymentMethodListResponse,
        api_models::payment_methods::ResponsePaymentMethodsEnabled,
        api_models::payment_methods::ResponsePaymentMethodTypes,
        api_models::payment_methods::PaymentExperienceTypes,
        api_models::payment_methods::CardNetworkTypes,
        api_models::payment_methods::BankDebitTypes,
        api_models::payment_methods::BankTransferTypes,
        api_models::payment_methods::CustomerPaymentMethodsListResponse,
        api_models::payment_methods::PaymentMethodDeleteResponse,
        api_models::payment_methods::PaymentMethodUpdate,
        api_models::payment_methods::PaymentMethodUpdateData,
        api_models::payment_methods::CustomerDefaultPaymentMethodResponse,
        api_models::payment_methods::CardDetailFromLocker,
        api_models::payment_methods::PaymentMethodCreateData,
        api_models::payment_methods::CardDetail,
        api_models::payment_methods::CardDetailUpdate,
        api_models::payment_methods::CardType,
        api_models::payment_methods::RequestPaymentMethodTypes,
        api_models::payment_methods::CardType,
        api_models::payment_methods::PaymentMethodListData,
        api_models::poll::PollResponse,
        api_models::poll::PollStatus,
        api_models::customers::CustomerResponse,
        api_models::admin::AcceptedCountries,
        api_models::admin::AcceptedCurrencies,
        api_models::enums::ProductType,
        api_models::enums::PaymentType,
        api_models::enums::ScaExemptionType,
        api_models::enums::PaymentMethod,
        api_models::enums::PaymentMethodType,
        api_models::enums::ConnectorType,
        api_models::enums::PayoutConnectors,
        api_models::enums::AuthenticationConnectors,
        api_models::enums::Currency,
        api_models::enums::IntentStatus,
        api_models::enums::CaptureMethod,
        api_models::enums::FutureUsage,
        api_models::enums::AuthenticationType,
        api_models::enums::Connector,
        api_models::enums::PaymentMethod,
        api_models::enums::PaymentMethodIssuerCode,
        api_models::enums::MandateStatus,
        api_models::enums::PaymentExperience,
        api_models::enums::BankNames,
        api_models::enums::BankType,
        api_models::enums::BankHolderType,
        api_models::enums::CardNetwork,
        api_models::enums::DisputeStage,
        api_models::enums::DisputeStatus,
        api_models::enums::CountryAlpha2,
        api_models::enums::FieldType,
        api_models::enums::FrmAction,
        api_models::enums::FrmPreferredFlowTypes,
        api_models::enums::RetryAction,
        api_models::enums::AttemptStatus,
        api_models::enums::CaptureStatus,
        api_models::enums::ReconStatus,
        api_models::enums::ConnectorStatus,
        api_models::enums::AuthorizationStatus,
        api_models::enums::ElementPosition,
        api_models::enums::ElementSize,
        api_models::enums::SizeVariants,
        api_models::enums::PaymentLinkDetailsLayout,
        api_models::enums::PaymentMethodStatus,
        api_models::enums::OrderFulfillmentTimeOrigin,
        api_models::enums::UIWidgetFormLayout,
        api_models::admin::MerchantConnectorCreate,
        api_models::admin::AdditionalMerchantData,
        api_models::admin::ConnectorWalletDetails,
        api_models::admin::MerchantRecipientData,
        api_models::admin::MerchantAccountData,
        api_models::admin::MerchantConnectorUpdate,
        api_models::admin::PrimaryBusinessDetails,
        api_models::admin::FrmConfigs,
        api_models::admin::FrmPaymentMethod,
        api_models::admin::FrmPaymentMethodType,
        // api_models::admin::PaymentMethodsEnabled,
        api_models::admin::MerchantConnectorDetailsWrap,
        api_models::admin::MerchantConnectorDetails,
        api_models::admin::MerchantConnectorWebhookDetails,
        api_models::admin::ProfileCreate,
        api_models::admin::ProfileResponse,
        api_models::admin::BusinessPaymentLinkConfig,
        api_models::admin::PaymentLinkBackgroundImageConfig,
        api_models::admin::PaymentLinkConfigRequest,
        api_models::admin::PaymentLinkConfig,
        api_models::admin::PaymentLinkTransactionDetails,
        api_models::admin::TransactionDetailsUiConfiguration,
        api_models::disputes::DisputeResponse,
        api_models::disputes::DisputeResponsePaymentsRetrieve,
        api_models::gsm::GsmCreateRequest,
        api_models::gsm::GsmRetrieveRequest,
        api_models::gsm::GsmUpdateRequest,
        api_models::gsm::GsmDeleteRequest,
        api_models::gsm::GsmDeleteResponse,
        api_models::gsm::GsmResponse,
        api_models::gsm::GsmDecision,
        api_models::payments::AddressDetails,
        api_models::payments::BankDebitData,
        api_models::payments::AliPayQr,
        api_models::payments::AliPayRedirection,
        api_models::payments::MomoRedirection,
        api_models::payments::TouchNGoRedirection,
        api_models::payments::GcashRedirection,
        api_models::payments::KakaoPayRedirection,
        api_models::payments::AliPayHkRedirection,
        api_models::payments::GoPayRedirection,
        api_models::payments::MbWayRedirection,
        api_models::payments::MobilePayRedirection,
        api_models::payments::WeChatPayRedirection,
        api_models::payments::WeChatPayQr,
        api_models::payments::BankDebitBilling,
        api_models::payments::CryptoData,
        api_models::payments::RewardData,
        api_models::payments::UpiData,
        api_models::payments::UpiCollectData,
        api_models::payments::UpiIntentData,
        api_models::payments::VoucherData,
        api_models::payments::BoletoVoucherData,
        api_models::payments::AlfamartVoucherData,
        api_models::payments::IndomaretVoucherData,
        api_models::payments::Address,
        api_models::payments::VoucherData,
        api_models::payments::JCSVoucherData,
        api_models::payments::AlfamartVoucherData,
        api_models::payments::IndomaretVoucherData,
        api_models::payments::BankRedirectData,
        api_models::payments::RealTimePaymentData,
        api_models::payments::BankRedirectBilling,
        api_models::payments::BankRedirectBilling,
        api_models::payments::ConnectorMetadata,
        api_models::payments::FeatureMetadata,
        api_models::payments::ApplepayConnectorMetadataRequest,
        api_models::payments::SessionTokenInfo,
        api_models::payments::PaymentProcessingDetailsAt,
        api_models::payments::ApplepayInitiative,
        api_models::payments::PaymentProcessingDetails,
        api_models::payments::PaymentMethodDataResponseWithBilling,
        api_models::payments::PaymentMethodDataResponse,
        api_models::payments::CardResponse,
        api_models::payments::PaylaterResponse,
        api_models::payments::KlarnaSdkPaymentMethodResponse,
        api_models::payments::SwishQrData,
        api_models::payments::AirwallexData,
        api_models::payments::NoonData,
        api_models::payments::OrderDetails,
        api_models::payments::OrderDetailsWithAmount,
        api_models::payments::NextActionType,
        api_models::payments::WalletData,
        api_models::payments::NextActionData,
        api_models::payments::PayLaterData,
        api_models::payments::MandateData,
        api_models::payments::PhoneDetails,
        api_models::payments::PaymentMethodData,
        api_models::payments::PaymentMethodDataRequest,
        api_models::payments::MandateType,
        api_models::payments::AcceptanceType,
        api_models::payments::MandateAmountData,
        api_models::payments::OnlineMandate,
        api_models::payments::Card,
        api_models::payments::CardRedirectData,
        api_models::payments::CardToken,
        api_models::payments::CustomerAcceptance,
        api_models::payments::PaymentsResponse,
        api_models::payments::PaymentsCreateResponseOpenApi,
        api_models::payments::PaymentRetrieveBody,
        api_models::payments::PaymentsRetrieveRequest,
        api_models::payments::PaymentsCaptureRequest,
        api_models::payments::PaymentsSessionRequest,
        api_models::payments::PaymentsSessionResponse,
        api_models::payments::PaymentsCreateIntentRequest,
        api_models::payments::PaymentsUpdateIntentRequest,
        api_models::payments::PaymentsIntentResponse,
        api_models::payments::PazeWalletData,
        api_models::payments::AmountDetails,
        api_models::payments::AmountDetailsUpdate,
        api_models::payments::SessionToken,
        api_models::payments::ApplePaySessionResponse,
        api_models::payments::ThirdPartySdkSessionResponse,
        api_models::payments::NoThirdPartySdkSessionResponse,
        api_models::payments::SecretInfoToInitiateSdk,
        api_models::payments::ApplePayPaymentRequest,
        api_models::payments::ApplePayBillingContactFields,
        api_models::payments::ApplePayShippingContactFields,
        api_models::payments::ApplePayAddressParameters,
        api_models::payments::AmountInfo,
        api_models::payments::GooglePayWalletData,
        api_models::payments::PayPalWalletData,
        api_models::payments::PaypalRedirection,
        api_models::payments::GpayMerchantInfo,
        api_models::payments::GpayAllowedPaymentMethods,
        api_models::payments::GpayAllowedMethodsParameters,
        api_models::payments::GpayTokenizationSpecification,
        api_models::payments::GpayTokenParameters,
        api_models::payments::GpayTransactionInfo,
        api_models::payments::GpaySessionTokenResponse,
        api_models::payments::GooglePayThirdPartySdkData,
        api_models::payments::KlarnaSessionTokenResponse,
        api_models::payments::PaypalSessionTokenResponse,
        api_models::payments::ApplepaySessionTokenResponse,
        api_models::payments::SdkNextAction,
        api_models::payments::NextActionCall,
        api_models::payments::SdkNextActionData,
        api_models::payments::SamsungPayWalletData,
        api_models::payments::WeChatPay,
        api_models::payments::GpayTokenizationData,
        api_models::payments::GooglePayPaymentMethodInfo,
        api_models::payments::ApplePayWalletData,
        api_models::payments::ApplepayPaymentMethod,
        api_models::payments::PazeSessionTokenResponse,
        api_models::payments::SamsungPaySessionTokenResponse,
        api_models::payments::SamsungPayMerchantPaymentInformation,
        api_models::payments::SamsungPayAmountDetails,
        api_models::payments::SamsungPayAmountFormat,
        api_models::payments::SamsungPayProtocolType,
        api_models::payments::SamsungPayWalletCredentials,
        api_models::payments::SamsungPayWebWalletData,
        api_models::payments::SamsungPayAppWalletData,
        api_models::payments::SamsungPayCardBrand,
        api_models::payments::SamsungPayTokenData,
        api_models::payments::PaymentsCancelRequest,
        api_models::payments::PaymentListConstraints,
        api_models::payments::PaymentListResponse,
        api_models::payments::CashappQr,
        api_models::payments::BankTransferData,
        api_models::payments::BankTransferNextStepsData,
        api_models::payments::SepaAndBacsBillingDetails,
        api_models::payments::AchBillingDetails,
        api_models::payments::MultibancoBillingDetails,
        api_models::payments::DokuBillingDetails,
        api_models::payments::BankTransferInstructions,
        api_models::payments::MobilePaymentNextStepData,
        api_models::payments::MobilePaymentConsent,
        api_models::payments::ReceiverDetails,
        api_models::payments::AchTransfer,
        api_models::payments::MultibancoTransferInstructions,
        api_models::payments::DokuBankTransferInstructions,
        api_models::payments::ApplePayRedirectData,
        api_models::payments::ApplePayThirdPartySdkData,
        api_models::payments::GooglePayRedirectData,
        api_models::payments::GooglePayThirdPartySdk,
        api_models::mandates::NetworkTransactionIdAndCardDetails,
        api_models::payments::GooglePaySessionResponse,
        api_models::payments::GpayShippingAddressParameters,
        api_models::payments::GpayBillingAddressParameters,
        api_models::payments::GpayBillingAddressFormat,
        api_models::payments::SepaBankTransferInstructions,
        api_models::payments::BacsBankTransferInstructions,
        api_models::payments::RedirectResponse,
        api_models::payments::RequestSurchargeDetails,
        api_models::payments::PaymentAttemptResponse,
        api_models::payments::CaptureResponse,
        api_models::payments::PaymentsIncrementalAuthorizationRequest,
        api_models::payments::IncrementalAuthorizationResponse,
        api_models::payments::PaymentsCompleteAuthorizeRequest,
        api_models::payments::PaymentsExternalAuthenticationRequest,
        api_models::payments::PaymentsExternalAuthenticationResponse,
        api_models::payments::SdkInformation,
        api_models::payments::DeviceChannel,
        api_models::payments::ThreeDsCompletionIndicator,
        api_models::payments::MifinityData,
        api_models::payments::ClickToPaySessionResponse,
        api_models::enums::TransactionStatus,
        api_models::payments::PaymentCreatePaymentLinkConfig,
        api_models::payments::ThreeDsData,
        api_models::payments::ThreeDsMethodData,
        api_models::payments::PollConfigResponse,
        api_models::payments::ExternalAuthenticationDetailsResponse,
        api_models::payments::ExtendedCardInfo,
        api_models::payments::PaymentsConfirmIntentRequest,
        api_models::payments::PaymentsConfirmIntentResponse,
        api_models::payments::AmountDetailsResponse,
        api_models::payments::BankCodeResponse,
        api_models::payment_methods::RequiredFieldInfo,
        api_models::payment_methods::DefaultPaymentMethod,
        api_models::payment_methods::MaskedBankDetails,
        api_models::payment_methods::SurchargeDetailsResponse,
        api_models::payment_methods::SurchargeResponse,
        api_models::payment_methods::SurchargePercentage,
        api_models::payment_methods::PaymentMethodCollectLinkRequest,
        api_models::payment_methods::PaymentMethodCollectLinkResponse,
        api_models::payments::PaymentsRetrieveResponse,
        api_models::refunds::RefundListRequest,
        api_models::refunds::RefundListResponse,
        api_models::payments::AmountFilter,
        api_models::mandates::MandateRevokedResponse,
        api_models::mandates::MandateResponse,
        api_models::mandates::MandateCardDetails,
        api_models::mandates::RecurringDetails,
        api_models::mandates::ProcessorPaymentToken,
        api_models::ephemeral_key::EphemeralKeyCreateResponse,
        api_models::payments::CustomerDetails,
        api_models::payments::GiftCardData,
        api_models::payments::GiftCardDetails,
        api_models::payments::MobilePaymentData,
        api_models::payments::MobilePaymentResponse,
        api_models::payments::Address,
        api_models::payouts::CardPayout,
        api_models::payouts::Wallet,
        api_models::payouts::Paypal,
        api_models::payouts::Venmo,
        api_models::payouts::AchBankTransfer,
        api_models::payouts::BacsBankTransfer,
        api_models::payouts::SepaBankTransfer,
        api_models::payouts::PixBankTransfer,
        api_models::payouts::PayoutRequest,
        api_models::payouts::PayoutAttemptResponse,
        api_models::payouts::PayoutActionRequest,
        api_models::payouts::PayoutCreateRequest,
        api_models::payouts::PayoutCreateResponse,
        api_models::payouts::PayoutListConstraints,
        api_models::payouts::PayoutListFilterConstraints,
        api_models::payouts::PayoutListResponse,
        api_models::payouts::PayoutRetrieveBody,
        api_models::payouts::PayoutRetrieveRequest,
        api_models::payouts::PayoutMethodData,
        api_models::payouts::PayoutMethodDataResponse,
        api_models::payouts::PayoutLinkResponse,
        api_models::payouts::Bank,
        api_models::payouts::PayoutCreatePayoutLinkConfig,
        api_models::enums::PayoutEntityType,
        api_models::enums::PayoutSendPriority,
        api_models::enums::PayoutStatus,
        api_models::enums::PayoutType,
        api_models::enums::TransactionType,
        api_models::enums::PresenceOfCustomerDuringPayment,
        api_models::enums::MitExemptionRequest,
        api_models::enums::EnablePaymentLinkRequest,
        api_models::enums::RequestIncrementalAuthorization,
        api_models::enums::External3dsAuthenticationRequest,
        api_models::enums::TaxCalculationOverride,
        api_models::enums::SurchargeCalculationOverride,
        api_models::payments::FrmMessage,
        api_models::webhooks::OutgoingWebhook,
        api_models::webhooks::OutgoingWebhookContent,
        api_models::enums::EventClass,
        api_models::enums::EventType,
        api_models::enums::DecoupledAuthenticationType,
        api_models::enums::AuthenticationStatus,
        api_models::admin::MerchantAccountResponse,
        api_models::admin::MerchantConnectorId,
        api_models::admin::MerchantDetails,
        api_models::admin::ToggleKVRequest,
        api_models::admin::ToggleKVResponse,
        api_models::admin::WebhookDetails,
        api_models::api_keys::ApiKeyExpiration,
        api_models::api_keys::CreateApiKeyRequest,
        api_models::api_keys::CreateApiKeyResponse,
        api_models::api_keys::RetrieveApiKeyResponse,
        api_models::api_keys::RevokeApiKeyResponse,
        api_models::api_keys::UpdateApiKeyRequest,
        api_models::payments::RetrievePaymentLinkRequest,
        api_models::payments::PaymentLinkResponse,
        api_models::payments::RetrievePaymentLinkResponse,
        api_models::payments::PaymentLinkInitiateRequest,
        api_models::payouts::PayoutLinkInitiateRequest,
        api_models::payments::ExtendedCardInfoResponse,
        api_models::payments::GooglePayAssuranceDetails,
        api_models::routing::RoutingConfigRequest,
        api_models::routing::RoutingDictionaryRecord,
        api_models::routing::RoutingKind,
        api_models::routing::RoutableConnectorChoice,
        api_models::routing::LinkedRoutingConfigRetrieveResponse,
        api_models::routing::RoutingRetrieveResponse,
        api_models::routing::ProfileDefaultRoutingConfig,
        api_models::routing::MerchantRoutingAlgorithm,
        api_models::routing::RoutingAlgorithmKind,
        api_models::routing::RoutingDictionary,
        api_models::routing::RoutingAlgorithm,
        api_models::routing::StraightThroughAlgorithm,
        api_models::routing::ConnectorVolumeSplit,
        api_models::routing::ConnectorSelection,
        api_models::routing::ast::RoutableChoiceKind,
        api_models::enums::RoutableConnectors,
        api_models::routing::ast::ProgramConnectorSelection,
        api_models::routing::ast::RuleConnectorSelection,
        api_models::routing::ast::IfStatement,
        api_models::routing::ast::Comparison,
        api_models::routing::ast::ComparisonType,
        api_models::routing::ast::ValueType,
        api_models::routing::ast::MetadataValue,
        api_models::routing::ast::NumberComparison,
        api_models::routing::RoutingAlgorithmId,
        api_models::payment_methods::RequestPaymentMethodTypes,
        api_models::payments::PaymentLinkStatus,
        api_models::blocklist::BlocklistRequest,
        api_models::blocklist::BlocklistResponse,
        api_models::blocklist::ToggleBlocklistResponse,
        api_models::blocklist::ListBlocklistQuery,
        api_models::enums::BlocklistDataKind,
        api_models::enums::ErrorCategory,
        api_models::webhook_events::EventListItemResponse,
        api_models::webhook_events::EventRetrieveResponse,
        api_models::webhook_events::OutgoingWebhookRequestContent,
        api_models::webhook_events::OutgoingWebhookResponseContent,
        api_models::enums::WebhookDeliveryAttempt,
        api_models::enums::PaymentChargeType,
        api_models::enums::StripeChargeType,
        api_models::payments::CustomerDetailsResponse,
        api_models::payments::OpenBankingData,
        api_models::payments::OpenBankingSessionToken,
        api_models::payments::BankDebitResponse,
        api_models::payments::BankRedirectResponse,
        api_models::payments::BankTransferResponse,
        api_models::payments::CardRedirectResponse,
        api_models::payments::CardTokenResponse,
        api_models::payments::CryptoResponse,
        api_models::payments::GiftCardResponse,
        api_models::payments::OpenBankingResponse,
        api_models::payments::RealTimePaymentDataResponse,
        api_models::payments::UpiResponse,
        api_models::payments::VoucherResponse,
        api_models::payments::additional_info::CardTokenAdditionalData,
        api_models::payments::additional_info::BankDebitAdditionalData,
        api_models::payments::additional_info::AchBankDebitAdditionalData,
        api_models::payments::additional_info::BacsBankDebitAdditionalData,
        api_models::payments::additional_info::BecsBankDebitAdditionalData,
        api_models::payments::additional_info::SepaBankDebitAdditionalData,
        api_models::payments::additional_info::BankRedirectDetails,
        api_models::payments::additional_info::BancontactBankRedirectAdditionalData,
        api_models::payments::additional_info::BlikBankRedirectAdditionalData,
        api_models::payments::additional_info::GiropayBankRedirectAdditionalData,
        api_models::payments::additional_info::BankTransferAdditionalData,
        api_models::payments::additional_info::PixBankTransferAdditionalData,
        api_models::payments::additional_info::LocalBankTransferAdditionalData,
        api_models::payments::additional_info::GiftCardAdditionalData,
        api_models::payments::additional_info::GivexGiftCardAdditionalData,
        api_models::payments::additional_info::UpiAdditionalData,
        api_models::payments::additional_info::UpiCollectAdditionalData,
        api_models::payments::additional_info::WalletAdditionalDataForCard,
        api_models::payments::WalletResponse,
        api_models::payments::WalletResponseData,
        api_models::payments::PaymentsDynamicTaxCalculationRequest,
        api_models::payments::PaymentsDynamicTaxCalculationResponse,
        api_models::payments::DisplayAmountOnSdk,
        api_models::payments::ErrorDetails,
        api_models::payments::CtpServiceDetails,
        common_utils::types::BrowserInformation,
        api_models::payments::ConfirmIntentAmountDetailsResponse,
        routes::payments::ForceSync,
    )),
    modifiers(&SecurityAddon)
)]
// Bypass clippy lint for not being constructed
#[allow(dead_code)]
pub(crate) struct ApiDoc;

struct SecurityAddon;

impl utoipa::Modify for SecurityAddon {
    fn modify(&self, openapi: &mut utoipa::openapi::OpenApi) {
        use utoipa::openapi::security::{ApiKey, ApiKeyValue, SecurityScheme};

        if let Some(components) = openapi.components.as_mut() {
            components.add_security_schemes_from_iter([
                (
                    "api_key",
                    SecurityScheme::ApiKey(ApiKey::Header(ApiKeyValue::with_description(
                        "api-key",
                        "Use the API key created under your merchant account from the HyperSwitch dashboard. API key is used to authenticate API requests from your merchant server only. Don't expose this key on a website or embed it in a mobile application."
                    ))),
                ),
                (
                    "admin_api_key",
                    SecurityScheme::ApiKey(ApiKey::Header(ApiKeyValue::with_description(
                        "api-key",
                        "Admin API keys allow you to perform some privileged actions such as \
                        creating a merchant account and Connector account."
                    ))),
                ),
                (
                    "publishable_key",
                    SecurityScheme::ApiKey(ApiKey::Header(ApiKeyValue::with_description(
                        "api-key",
                        "Publishable keys are a type of keys that can be public and have limited \
                        scope of usage."
                    ))),
                ),
                (
                    "ephemeral_key",
                    SecurityScheme::ApiKey(ApiKey::Header(ApiKeyValue::with_description(
                        "api-key",
                        "Ephemeral keys provide temporary access to singular data, such as access \
                        to a single customer object for a short period of time."
                    ))),
                ),
            ]);
        }
    }
}<|MERGE_RESOLUTION|>--- conflicted
+++ resolved
@@ -157,10 +157,6 @@
         common_utils::payout_method_utils::PixBankTransferAdditionalData,
         common_utils::payout_method_utils::PaypalAdditionalData,
         common_utils::payout_method_utils::VenmoAdditionalData,
-<<<<<<< HEAD
-        common_utils::types::PaymentMethodsEnabled,
-        api_models::payments::PaymentMethodListResponseForPayments,
-=======
         common_types::payments::SplitPaymentsRequest,
         common_types::payments::StripeSplitPaymentRequest,
         common_types::refunds::StripeSplitRefundRequest,
@@ -168,7 +164,6 @@
         common_types::refunds::SplitRefund,
         api_models::payments::SplitPaymentsResponse,
         api_models::payments::StripeSplitPaymentsResponse,
->>>>>>> da464276
         api_models::refunds::RefundRequest,
         api_models::refunds::RefundsCreateRequest,
         api_models::refunds::RefundErrorDetails,
