--- conflicted
+++ resolved
@@ -3,11 +3,7 @@
 use std::collections::HashMap;
 
 use common_enums::enums;
-<<<<<<< HEAD
-use common_utils::{events, impl_to_sql_from_sql_json, types::MinorUnit};
-=======
-use common_utils::{errors, impl_to_sql_from_sql_json, types::MinorUnit};
->>>>>>> 776ed9a2
+use common_utils::{errors, events, impl_to_sql_from_sql_json, types::MinorUnit};
 use diesel::{sql_types::Jsonb, AsExpression, FromSqlRow};
 use euclid::{
     dssa::types::EuclidAnalysable,
@@ -38,6 +34,31 @@
 )]
 #[diesel(sql_type = Jsonb)]
 #[serde(deny_unknown_fields)]
+/// Hashmap to store mca_id's with product names
+pub struct AuthenticationConnectorAccountMap(
+    HashMap<enums::AuthenticationProduct, common_utils::id_type::MerchantConnectorAccountId>,
+);
+impl_to_sql_from_sql_json!(AuthenticationConnectorAccountMap);
+
+impl AuthenticationConnectorAccountMap {
+    /// fn to get click to pay connector_account_id
+    pub fn get_click_to_pay_connector_account_id(
+        &self,
+    ) -> Result<common_utils::id_type::MerchantConnectorAccountId, errors::ValidationError> {
+        self.0
+            .get(&enums::AuthenticationProduct::ClickToPay)
+            .ok_or(errors::ValidationError::MissingRequiredField {
+                field_name: "authentication_product_id.click_to_pay".to_string(),
+            })
+            .cloned()
+    }
+}
+
+#[derive(
+    Serialize, Deserialize, Debug, Clone, PartialEq, Eq, FromSqlRow, AsExpression, ToSchema,
+)]
+#[diesel(sql_type = Jsonb)]
+#[serde(deny_unknown_fields)]
 /// Fee information for Split Payments to be charged on the payment being collected for Stripe
 pub struct StripeSplitPaymentRequest {
     /// Stripe's charge type
@@ -54,7 +75,6 @@
 impl_to_sql_from_sql_json!(StripeSplitPaymentRequest);
 
 #[derive(
-<<<<<<< HEAD
     Clone,
     Debug,
     Hash,
@@ -154,29 +174,4 @@
 impl_to_sql_from_sql_json!(DecisionManagerRecord);
 
 /// DecisionManagerResponse
-pub type DecisionManagerResponse = DecisionManagerRecord;
-=======
-    Serialize, Deserialize, Debug, Clone, PartialEq, Eq, FromSqlRow, AsExpression, ToSchema,
-)]
-#[diesel(sql_type = Jsonb)]
-#[serde(deny_unknown_fields)]
-/// Hashmap to store mca_id's with product names
-pub struct AuthenticationConnectorAccountMap(
-    HashMap<enums::AuthenticationProduct, common_utils::id_type::MerchantConnectorAccountId>,
-);
-impl_to_sql_from_sql_json!(AuthenticationConnectorAccountMap);
-
-impl AuthenticationConnectorAccountMap {
-    /// fn to get click to pay connector_account_id
-    pub fn get_click_to_pay_connector_account_id(
-        &self,
-    ) -> Result<common_utils::id_type::MerchantConnectorAccountId, errors::ValidationError> {
-        self.0
-            .get(&enums::AuthenticationProduct::ClickToPay)
-            .ok_or(errors::ValidationError::MissingRequiredField {
-                field_name: "authentication_product_id.click_to_pay".to_string(),
-            })
-            .cloned()
-    }
-}
->>>>>>> 776ed9a2
+pub type DecisionManagerResponse = DecisionManagerRecord;