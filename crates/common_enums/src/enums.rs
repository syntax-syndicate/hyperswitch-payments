mod payments;
mod ui;
use std::num::{ParseFloatError, TryFromIntError};

pub use payments::ProductType;
use serde::{Deserialize, Serialize};
pub use ui::*;
use utoipa::ToSchema;

pub use super::connector_enums::RoutableConnectors;

#[doc(hidden)]
pub mod diesel_exports {
    pub use super::{
        DbApiVersion as ApiVersion, DbAttemptStatus as AttemptStatus,
        DbAuthenticationType as AuthenticationType, DbBlocklistDataKind as BlocklistDataKind,
        DbCaptureMethod as CaptureMethod, DbCaptureStatus as CaptureStatus,
        DbConnectorType as ConnectorType, DbCountryAlpha2 as CountryAlpha2, DbCurrency as Currency,
        DbDeleteStatus as DeleteStatus, DbDisputeStage as DisputeStage,
        DbDisputeStatus as DisputeStatus, DbFraudCheckStatus as FraudCheckStatus,
        DbFutureUsage as FutureUsage, DbIntentStatus as IntentStatus,
        DbMandateStatus as MandateStatus, DbPaymentMethodIssuerCode as PaymentMethodIssuerCode,
        DbPaymentType as PaymentType, DbRefundStatus as RefundStatus,
        DbRequestIncrementalAuthorization as RequestIncrementalAuthorization,
        DbScaExemptionType as ScaExemptionType,
        DbSuccessBasedRoutingConclusiveState as SuccessBasedRoutingConclusiveState,
        DbWebhookDeliveryAttempt as WebhookDeliveryAttempt,
    };
}

pub type ApplicationResult<T> = Result<T, ApplicationError>;

#[derive(Debug, thiserror::Error)]
pub enum ApplicationError {
    #[error("Application configuration error")]
    ConfigurationError,

    #[error("Invalid configuration value provided: {0}")]
    InvalidConfigurationValueError(String),

    #[error("Metrics error")]
    MetricsError,

    #[error("I/O: {0}")]
    IoError(std::io::Error),

    #[error("Error while constructing api client: {0}")]
    ApiClientError(ApiClientError),
}

#[derive(Debug, thiserror::Error, PartialEq, Clone)]
pub enum ApiClientError {
    #[error("Header map construction failed")]
    HeaderMapConstructionFailed,
    #[error("Invalid proxy configuration")]
    InvalidProxyConfiguration,
    #[error("Client construction failed")]
    ClientConstructionFailed,
    #[error("Certificate decode failed")]
    CertificateDecodeFailed,
    #[error("Request body serialization failed")]
    BodySerializationFailed,
    #[error("Unexpected state reached/Invariants conflicted")]
    UnexpectedState,

    #[error("URL encoding of request payload failed")]
    UrlEncodingFailed,
    #[error("Failed to send request to connector {0}")]
    RequestNotSent(String),
    #[error("Failed to decode response")]
    ResponseDecodingFailed,

    #[error("Server responded with Request Timeout")]
    RequestTimeoutReceived,

    #[error("connection closed before a message could complete")]
    ConnectionClosedIncompleteMessage,

    #[error("Server responded with Internal Server Error")]
    InternalServerErrorReceived,
    #[error("Server responded with Bad Gateway")]
    BadGatewayReceived,
    #[error("Server responded with Service Unavailable")]
    ServiceUnavailableReceived,
    #[error("Server responded with Gateway Timeout")]
    GatewayTimeoutReceived,
    #[error("Server responded with unexpected response")]
    UnexpectedServerResponse,
}
impl ApiClientError {
    pub fn is_upstream_timeout(&self) -> bool {
        self == &Self::RequestTimeoutReceived
    }
    pub fn is_connection_closed_before_message_could_complete(&self) -> bool {
        self == &Self::ConnectionClosedIncompleteMessage
    }
}

impl From<std::io::Error> for ApplicationError {
    fn from(err: std::io::Error) -> Self {
        Self::IoError(err)
    }
}

/// The status of the attempt
#[derive(
    Clone,
    Copy,
    Debug,
    Default,
    Hash,
    Eq,
    PartialEq,
    serde::Deserialize,
    serde::Serialize,
    strum::Display,
    strum::EnumString,
    ToSchema,
)]
#[router_derive::diesel_enum(storage_type = "db_enum")]
#[serde(rename_all = "snake_case")]
#[strum(serialize_all = "snake_case")]
pub enum AttemptStatus {
    Started,
    AuthenticationFailed,
    RouterDeclined,
    AuthenticationPending,
    AuthenticationSuccessful,
    Authorized,
    AuthorizationFailed,
    Charged,
    Authorizing,
    CodInitiated,
    Voided,
    VoidInitiated,
    CaptureInitiated,
    CaptureFailed,
    VoidFailed,
    AutoRefunded,
    PartialCharged,
    PartialChargedAndChargeable,
    Unresolved,
    #[default]
    Pending,
    Failure,
    PaymentMethodAwaited,
    ConfirmationAwaited,
    DeviceDataCollectionPending,
}

impl AttemptStatus {
    pub fn is_terminal_status(self) -> bool {
        match self {
            Self::RouterDeclined
            | Self::Charged
            | Self::AutoRefunded
            | Self::Voided
            | Self::VoidFailed
            | Self::CaptureFailed
            | Self::Failure
            | Self::PartialCharged => true,
            Self::Started
            | Self::AuthenticationFailed
            | Self::AuthenticationPending
            | Self::AuthenticationSuccessful
            | Self::Authorized
            | Self::AuthorizationFailed
            | Self::Authorizing
            | Self::CodInitiated
            | Self::VoidInitiated
            | Self::CaptureInitiated
            | Self::PartialChargedAndChargeable
            | Self::Unresolved
            | Self::Pending
            | Self::PaymentMethodAwaited
            | Self::ConfirmationAwaited
            | Self::DeviceDataCollectionPending => false,
        }
    }
}

/// Pass this parameter to force 3DS or non 3DS auth for this payment. Some connectors will still force 3DS auth even in case of passing 'no_three_ds' here and vice versa. Default value is 'no_three_ds' if not set
#[derive(
    Clone,
    Copy,
    Debug,
    Default,
    Eq,
    Hash,
    PartialEq,
    serde::Deserialize,
    serde::Serialize,
    strum::Display,
    strum::VariantNames,
    strum::EnumIter,
    strum::EnumString,
    ToSchema,
)]
#[router_derive::diesel_enum(storage_type = "db_enum")]
#[serde(rename_all = "snake_case")]
#[strum(serialize_all = "snake_case")]
pub enum AuthenticationType {
    /// If the card is enrolled for 3DS authentication, the 3DS based authentication will be activated. The liability of chargeback shift to the issuer
    ThreeDs,
    /// 3DS based authentication will not be activated. The liability of chargeback stays with the merchant.
    #[default]
    NoThreeDs,
}

/// The status of the capture
#[derive(
    Clone,
    Copy,
    Debug,
    Default,
    Eq,
    PartialEq,
    serde::Serialize,
    serde::Deserialize,
    strum::Display,
    strum::EnumString,
)]
#[router_derive::diesel_enum(storage_type = "db_enum")]
#[strum(serialize_all = "snake_case")]
pub enum FraudCheckStatus {
    Fraud,
    ManualReview,
    #[default]
    Pending,
    Legit,
    TransactionFailure,
}

#[derive(
    Clone,
    Copy,
    Debug,
    Default,
    Eq,
    PartialEq,
    serde::Deserialize,
    serde::Serialize,
    strum::Display,
    strum::EnumString,
    ToSchema,
    Hash,
)]
#[router_derive::diesel_enum(storage_type = "db_enum")]
#[serde(rename_all = "snake_case")]
#[strum(serialize_all = "snake_case")]
pub enum CaptureStatus {
    // Capture request initiated
    #[default]
    Started,
    // Capture request was successful
    Charged,
    // Capture is pending at connector side
    Pending,
    // Capture request failed
    Failed,
}

#[derive(
    Default,
    Clone,
    Debug,
    Eq,
    PartialEq,
    serde::Deserialize,
    serde::Serialize,
    strum::Display,
    strum::EnumString,
    ToSchema,
    Hash,
)]
#[router_derive::diesel_enum(storage_type = "text")]
#[serde(rename_all = "snake_case")]
#[strum(serialize_all = "snake_case")]
pub enum AuthorizationStatus {
    Success,
    Failure,
    // Processing state is before calling connector
    #[default]
    Processing,
    // Requires merchant action
    Unresolved,
}

#[derive(
    Clone,
    Debug,
    Eq,
    PartialEq,
    serde::Deserialize,
    serde::Serialize,
    strum::Display,
    strum::EnumString,
    ToSchema,
    Hash,
)]
#[router_derive::diesel_enum(storage_type = "text")]
#[serde(rename_all = "snake_case")]
#[strum(serialize_all = "snake_case")]
pub enum SessionUpdateStatus {
    Success,
    Failure,
}

#[derive(
    Clone,
    Debug,
    PartialEq,
    Eq,
    serde::Deserialize,
    serde::Serialize,
    strum::Display,
    strum::EnumString,
    ToSchema,
    Hash,
)]
#[router_derive::diesel_enum(storage_type = "db_enum")]
#[serde(rename_all = "snake_case")]
#[strum(serialize_all = "snake_case")]
pub enum BlocklistDataKind {
    PaymentMethod,
    CardBin,
    ExtendedCardBin,
}

/// Default value if not passed is set to 'automatic' which results in Auth and Capture in one single API request. Pass 'manual' or 'manual_multiple' in case you want do a separate Auth and Capture by first authorizing and placing a hold on your customer's funds so that you can use the Payments/Capture endpoint later to capture the authorized amount. Pass 'manual' if you want to only capture the amount later once or 'manual_multiple' if you want to capture the funds multiple times later. Both 'manual' and 'manual_multiple' are only supported by a specific list of processors
#[derive(
    Clone,
    Copy,
    Debug,
    Default,
    Eq,
    Hash,
    PartialEq,
    serde::Deserialize,
    serde::Serialize,
    strum::Display,
    strum::VariantNames,
    strum::EnumIter,
    strum::EnumString,
    ToSchema,
)]
#[router_derive::diesel_enum(storage_type = "db_enum")]
#[serde(rename_all = "snake_case")]
#[strum(serialize_all = "snake_case")]
pub enum CaptureMethod {
    /// Post the payment authorization, the capture will be executed on the full amount immediately
    #[default]
    Automatic,
    /// The capture will happen only if the merchant triggers a Capture API request
    Manual,
    /// The capture will happen only if the merchant triggers a Capture API request
    ManualMultiple,
    /// The capture can be scheduled to automatically get triggered at a specific date & time
    Scheduled,
    /// Handles separate auth and capture sequentially; same as `Automatic` for most connectors.
    SequentialAutomatic,
}

/// Type of the Connector for the financial use case. Could range from Payments to Accounting to Banking.
#[derive(
    Clone,
    Copy,
    Debug,
    Eq,
    PartialEq,
    strum::Display,
    strum::EnumString,
    serde::Deserialize,
    serde::Serialize,
    ToSchema,
)]
#[router_derive::diesel_enum(storage_type = "db_enum")]
#[strum(serialize_all = "snake_case")]
#[serde(rename_all = "snake_case")]
pub enum ConnectorType {
    /// PayFacs, Acquirers, Gateways, BNPL etc
    PaymentProcessor,
    /// Fraud, Currency Conversion, Crypto etc
    PaymentVas,
    /// Accounting, Billing, Invoicing, Tax etc
    FinOperations,
    /// Inventory, ERP, CRM, KYC etc
    FizOperations,
    /// Payment Networks like Visa, MasterCard etc
    Networks,
    /// All types of banks including corporate / commercial / personal / neo banks
    BankingEntities,
    /// All types of non-banking financial institutions including Insurance, Credit / Lending etc
    NonBankingFinance,
    /// Acquirers, Gateways etc
    PayoutProcessor,
    /// PaymentMethods Auth Services
    PaymentMethodAuth,
    /// 3DS Authentication Service Providers
    AuthenticationProcessor,
    /// Tax Calculation Processor
    TaxProcessor,
}

#[derive(Debug, Eq, PartialEq)]
pub enum PaymentAction {
    PSync,
    CompleteAuthorize,
    PaymentAuthenticateCompleteAuthorize,
}

#[derive(Clone, PartialEq)]
pub enum CallConnectorAction {
    Trigger,
    Avoid,
    StatusUpdate {
        status: AttemptStatus,
        error_code: Option<String>,
        error_message: Option<String>,
    },
    HandleResponse(Vec<u8>),
}

/// The three letter ISO currency code in uppercase. Eg: 'USD' for the United States Dollar.
#[allow(clippy::upper_case_acronyms)]
#[derive(
    Clone,
    Copy,
    Debug,
    Default,
    Eq,
    Hash,
    PartialEq,
    serde::Deserialize,
    serde::Serialize,
    strum::Display,
    strum::EnumString,
    strum::EnumIter,
    strum::VariantNames,
    ToSchema,
)]
#[router_derive::diesel_enum(storage_type = "db_enum")]
pub enum Currency {
    AED,
    AFN,
    ALL,
    AMD,
    ANG,
    AOA,
    ARS,
    AUD,
    AWG,
    AZN,
    BAM,
    BBD,
    BDT,
    BGN,
    BHD,
    BIF,
    BMD,
    BND,
    BOB,
    BRL,
    BSD,
    BTN,
    BWP,
    BYN,
    BZD,
    CAD,
    CDF,
    CHF,
    CLP,
    CNY,
    COP,
    CRC,
    CUP,
    CVE,
    CZK,
    DJF,
    DKK,
    DOP,
    DZD,
    EGP,
    ERN,
    ETB,
    EUR,
    FJD,
    FKP,
    GBP,
    GEL,
    GHS,
    GIP,
    GMD,
    GNF,
    GTQ,
    GYD,
    HKD,
    HNL,
    HRK,
    HTG,
    HUF,
    IDR,
    ILS,
    INR,
    IQD,
    IRR,
    ISK,
    JMD,
    JOD,
    JPY,
    KES,
    KGS,
    KHR,
    KMF,
    KPW,
    KRW,
    KWD,
    KYD,
    KZT,
    LAK,
    LBP,
    LKR,
    LRD,
    LSL,
    LYD,
    MAD,
    MDL,
    MGA,
    MKD,
    MMK,
    MNT,
    MOP,
    MRU,
    MUR,
    MVR,
    MWK,
    MXN,
    MYR,
    MZN,
    NAD,
    NGN,
    NIO,
    NOK,
    NPR,
    NZD,
    OMR,
    PAB,
    PEN,
    PGK,
    PHP,
    PKR,
    PLN,
    PYG,
    QAR,
    RON,
    RSD,
    RUB,
    RWF,
    SAR,
    SBD,
    SCR,
    SDG,
    SEK,
    SGD,
    SHP,
    SLE,
    SLL,
    SOS,
    SRD,
    SSP,
    STN,
    SVC,
    SYP,
    SZL,
    THB,
    TJS,
    TMT,
    TND,
    TOP,
    TRY,
    TTD,
    TWD,
    TZS,
    UAH,
    UGX,
    #[default]
    USD,
    UYU,
    UZS,
    VES,
    VND,
    VUV,
    WST,
    XAF,
    XCD,
    XOF,
    XPF,
    YER,
    ZAR,
    ZMW,
    ZWL,
}

impl Currency {
    /// Convert the amount to its base denomination based on Currency and return String
    pub fn to_currency_base_unit(self, amount: i64) -> Result<String, TryFromIntError> {
        let amount_f64 = self.to_currency_base_unit_asf64(amount)?;
        Ok(format!("{amount_f64:.2}"))
    }

    /// Convert the amount to its base denomination based on Currency and return f64
    pub fn to_currency_base_unit_asf64(self, amount: i64) -> Result<f64, TryFromIntError> {
        let amount_f64: f64 = u32::try_from(amount)?.into();
        let amount = if self.is_zero_decimal_currency() {
            amount_f64
        } else if self.is_three_decimal_currency() {
            amount_f64 / 1000.00
        } else {
            amount_f64 / 100.00
        };
        Ok(amount)
    }

    ///Convert the higher decimal amount to its base absolute units
    pub fn to_currency_lower_unit(self, amount: String) -> Result<String, ParseFloatError> {
        let amount_f64 = amount.parse::<f64>()?;
        let amount_string = if self.is_zero_decimal_currency() {
            amount_f64
        } else if self.is_three_decimal_currency() {
            amount_f64 * 1000.00
        } else {
            amount_f64 * 100.00
        };
        Ok(amount_string.to_string())
    }

    /// Convert the amount to its base denomination based on Currency and check for zero decimal currency and return String
    /// Paypal Connector accepts Zero and Two decimal currency but not three decimal and it should be updated as required for 3 decimal currencies.
    /// Paypal Ref - https://developer.paypal.com/docs/reports/reference/paypal-supported-currencies/
    pub fn to_currency_base_unit_with_zero_decimal_check(
        self,
        amount: i64,
    ) -> Result<String, TryFromIntError> {
        let amount_f64 = self.to_currency_base_unit_asf64(amount)?;
        if self.is_zero_decimal_currency() {
            Ok(amount_f64.to_string())
        } else {
            Ok(format!("{amount_f64:.2}"))
        }
    }

    pub fn iso_4217(self) -> &'static str {
        match self {
            Self::AED => "784",
            Self::AFN => "971",
            Self::ALL => "008",
            Self::AMD => "051",
            Self::ANG => "532",
            Self::AOA => "973",
            Self::ARS => "032",
            Self::AUD => "036",
            Self::AWG => "533",
            Self::AZN => "944",
            Self::BAM => "977",
            Self::BBD => "052",
            Self::BDT => "050",
            Self::BGN => "975",
            Self::BHD => "048",
            Self::BIF => "108",
            Self::BMD => "060",
            Self::BND => "096",
            Self::BOB => "068",
            Self::BRL => "986",
            Self::BSD => "044",
            Self::BTN => "064",
            Self::BWP => "072",
            Self::BYN => "933",
            Self::BZD => "084",
            Self::CAD => "124",
            Self::CDF => "976",
            Self::CHF => "756",
            Self::CLP => "152",
            Self::COP => "170",
            Self::CRC => "188",
            Self::CUP => "192",
            Self::CVE => "132",
            Self::CZK => "203",
            Self::DJF => "262",
            Self::DKK => "208",
            Self::DOP => "214",
            Self::DZD => "012",
            Self::EGP => "818",
            Self::ERN => "232",
            Self::ETB => "230",
            Self::EUR => "978",
            Self::FJD => "242",
            Self::FKP => "238",
            Self::GBP => "826",
            Self::GEL => "981",
            Self::GHS => "936",
            Self::GIP => "292",
            Self::GMD => "270",
            Self::GNF => "324",
            Self::GTQ => "320",
            Self::GYD => "328",
            Self::HKD => "344",
            Self::HNL => "340",
            Self::HTG => "332",
            Self::HUF => "348",
            Self::HRK => "191",
            Self::IDR => "360",
            Self::ILS => "376",
            Self::INR => "356",
            Self::IQD => "368",
            Self::IRR => "364",
            Self::ISK => "352",
            Self::JMD => "388",
            Self::JOD => "400",
            Self::JPY => "392",
            Self::KES => "404",
            Self::KGS => "417",
            Self::KHR => "116",
            Self::KMF => "174",
            Self::KPW => "408",
            Self::KRW => "410",
            Self::KWD => "414",
            Self::KYD => "136",
            Self::KZT => "398",
            Self::LAK => "418",
            Self::LBP => "422",
            Self::LKR => "144",
            Self::LRD => "430",
            Self::LSL => "426",
            Self::LYD => "434",
            Self::MAD => "504",
            Self::MDL => "498",
            Self::MGA => "969",
            Self::MKD => "807",
            Self::MMK => "104",
            Self::MNT => "496",
            Self::MOP => "446",
            Self::MRU => "929",
            Self::MUR => "480",
            Self::MVR => "462",
            Self::MWK => "454",
            Self::MXN => "484",
            Self::MYR => "458",
            Self::MZN => "943",
            Self::NAD => "516",
            Self::NGN => "566",
            Self::NIO => "558",
            Self::NOK => "578",
            Self::NPR => "524",
            Self::NZD => "554",
            Self::OMR => "512",
            Self::PAB => "590",
            Self::PEN => "604",
            Self::PGK => "598",
            Self::PHP => "608",
            Self::PKR => "586",
            Self::PLN => "985",
            Self::PYG => "600",
            Self::QAR => "634",
            Self::RON => "946",
            Self::CNY => "156",
            Self::RSD => "941",
            Self::RUB => "643",
            Self::RWF => "646",
            Self::SAR => "682",
            Self::SBD => "090",
            Self::SCR => "690",
            Self::SDG => "938",
            Self::SEK => "752",
            Self::SGD => "702",
            Self::SHP => "654",
            Self::SLE => "925",
            Self::SLL => "694",
            Self::SOS => "706",
            Self::SRD => "968",
            Self::SSP => "728",
            Self::STN => "930",
            Self::SVC => "222",
            Self::SYP => "760",
            Self::SZL => "748",
            Self::THB => "764",
            Self::TJS => "972",
            Self::TMT => "934",
            Self::TND => "788",
            Self::TOP => "776",
            Self::TRY => "949",
            Self::TTD => "780",
            Self::TWD => "901",
            Self::TZS => "834",
            Self::UAH => "980",
            Self::UGX => "800",
            Self::USD => "840",
            Self::UYU => "858",
            Self::UZS => "860",
            Self::VES => "928",
            Self::VND => "704",
            Self::VUV => "548",
            Self::WST => "882",
            Self::XAF => "950",
            Self::XCD => "951",
            Self::XOF => "952",
            Self::XPF => "953",
            Self::YER => "886",
            Self::ZAR => "710",
            Self::ZMW => "967",
            Self::ZWL => "932",
        }
    }

    pub fn is_zero_decimal_currency(self) -> bool {
        match self {
            Self::BIF
            | Self::CLP
            | Self::DJF
            | Self::GNF
            | Self::IRR
            | Self::JPY
            | Self::KMF
            | Self::KRW
            | Self::MGA
            | Self::PYG
            | Self::RWF
            | Self::UGX
            | Self::VND
            | Self::VUV
            | Self::XAF
            | Self::XOF
            | Self::XPF => true,
            Self::AED
            | Self::AFN
            | Self::ALL
            | Self::AMD
            | Self::ANG
            | Self::AOA
            | Self::ARS
            | Self::AUD
            | Self::AWG
            | Self::AZN
            | Self::BAM
            | Self::BBD
            | Self::BDT
            | Self::BGN
            | Self::BHD
            | Self::BMD
            | Self::BND
            | Self::BOB
            | Self::BRL
            | Self::BSD
            | Self::BTN
            | Self::BWP
            | Self::BYN
            | Self::BZD
            | Self::CAD
            | Self::CDF
            | Self::CHF
            | Self::CNY
            | Self::COP
            | Self::CRC
            | Self::CUP
            | Self::CVE
            | Self::CZK
            | Self::DKK
            | Self::DOP
            | Self::DZD
            | Self::EGP
            | Self::ERN
            | Self::ETB
            | Self::EUR
            | Self::FJD
            | Self::FKP
            | Self::GBP
            | Self::GEL
            | Self::GHS
            | Self::GIP
            | Self::GMD
            | Self::GTQ
            | Self::GYD
            | Self::HKD
            | Self::HNL
            | Self::HRK
            | Self::HTG
            | Self::HUF
            | Self::IDR
            | Self::ILS
            | Self::INR
            | Self::IQD
            | Self::ISK
            | Self::JMD
            | Self::JOD
            | Self::KES
            | Self::KGS
            | Self::KHR
            | Self::KPW
            | Self::KWD
            | Self::KYD
            | Self::KZT
            | Self::LAK
            | Self::LBP
            | Self::LKR
            | Self::LRD
            | Self::LSL
            | Self::LYD
            | Self::MAD
            | Self::MDL
            | Self::MKD
            | Self::MMK
            | Self::MNT
            | Self::MOP
            | Self::MRU
            | Self::MUR
            | Self::MVR
            | Self::MWK
            | Self::MXN
            | Self::MYR
            | Self::MZN
            | Self::NAD
            | Self::NGN
            | Self::NIO
            | Self::NOK
            | Self::NPR
            | Self::NZD
            | Self::OMR
            | Self::PAB
            | Self::PEN
            | Self::PGK
            | Self::PHP
            | Self::PKR
            | Self::PLN
            | Self::QAR
            | Self::RON
            | Self::RSD
            | Self::RUB
            | Self::SAR
            | Self::SBD
            | Self::SCR
            | Self::SDG
            | Self::SEK
            | Self::SGD
            | Self::SHP
            | Self::SLE
            | Self::SLL
            | Self::SOS
            | Self::SRD
            | Self::SSP
            | Self::STN
            | Self::SVC
            | Self::SYP
            | Self::SZL
            | Self::THB
            | Self::TJS
            | Self::TMT
            | Self::TND
            | Self::TOP
            | Self::TRY
            | Self::TTD
            | Self::TWD
            | Self::TZS
            | Self::UAH
            | Self::USD
            | Self::UYU
            | Self::UZS
            | Self::VES
            | Self::WST
            | Self::XCD
            | Self::YER
            | Self::ZAR
            | Self::ZMW
            | Self::ZWL => false,
        }
    }

    pub fn is_three_decimal_currency(self) -> bool {
        match self {
            Self::BHD | Self::IQD | Self::JOD | Self::KWD | Self::LYD | Self::OMR | Self::TND => {
                true
            }
            Self::AED
            | Self::AFN
            | Self::ALL
            | Self::AMD
            | Self::AOA
            | Self::ANG
            | Self::ARS
            | Self::AUD
            | Self::AWG
            | Self::AZN
            | Self::BAM
            | Self::BBD
            | Self::BDT
            | Self::BGN
            | Self::BIF
            | Self::BMD
            | Self::BND
            | Self::BOB
            | Self::BRL
            | Self::BSD
            | Self::BTN
            | Self::BWP
            | Self::BYN
            | Self::BZD
            | Self::CAD
            | Self::CDF
            | Self::CHF
            | Self::CLP
            | Self::CNY
            | Self::COP
            | Self::CRC
            | Self::CUP
            | Self::CVE
            | Self::CZK
            | Self::DJF
            | Self::DKK
            | Self::DOP
            | Self::DZD
            | Self::EGP
            | Self::ERN
            | Self::ETB
            | Self::EUR
            | Self::FJD
            | Self::FKP
            | Self::GBP
            | Self::GEL
            | Self::GHS
            | Self::GIP
            | Self::GMD
            | Self::GNF
            | Self::GTQ
            | Self::GYD
            | Self::HKD
            | Self::HNL
            | Self::HRK
            | Self::HTG
            | Self::HUF
            | Self::IDR
            | Self::ILS
            | Self::INR
            | Self::IRR
            | Self::ISK
            | Self::JMD
            | Self::JPY
            | Self::KES
            | Self::KGS
            | Self::KHR
            | Self::KMF
            | Self::KPW
            | Self::KRW
            | Self::KYD
            | Self::KZT
            | Self::LAK
            | Self::LBP
            | Self::LKR
            | Self::LRD
            | Self::LSL
            | Self::MAD
            | Self::MDL
            | Self::MGA
            | Self::MKD
            | Self::MMK
            | Self::MNT
            | Self::MOP
            | Self::MRU
            | Self::MUR
            | Self::MVR
            | Self::MWK
            | Self::MXN
            | Self::MYR
            | Self::MZN
            | Self::NAD
            | Self::NGN
            | Self::NIO
            | Self::NOK
            | Self::NPR
            | Self::NZD
            | Self::PAB
            | Self::PEN
            | Self::PGK
            | Self::PHP
            | Self::PKR
            | Self::PLN
            | Self::PYG
            | Self::QAR
            | Self::RON
            | Self::RSD
            | Self::RUB
            | Self::RWF
            | Self::SAR
            | Self::SBD
            | Self::SCR
            | Self::SDG
            | Self::SEK
            | Self::SGD
            | Self::SHP
            | Self::SLE
            | Self::SLL
            | Self::SOS
            | Self::SRD
            | Self::SSP
            | Self::STN
            | Self::SVC
            | Self::SYP
            | Self::SZL
            | Self::THB
            | Self::TJS
            | Self::TMT
            | Self::TOP
            | Self::TRY
            | Self::TTD
            | Self::TWD
            | Self::TZS
            | Self::UAH
            | Self::UGX
            | Self::USD
            | Self::UYU
            | Self::UZS
            | Self::VES
            | Self::VND
            | Self::VUV
            | Self::WST
            | Self::XAF
            | Self::XCD
            | Self::XPF
            | Self::XOF
            | Self::YER
            | Self::ZAR
            | Self::ZMW
            | Self::ZWL => false,
        }
    }

    pub fn number_of_digits_after_decimal_point(self) -> u8 {
        if self.is_zero_decimal_currency() {
            0
        } else if self.is_three_decimal_currency() {
            3
        } else {
            2
        }
    }
}

#[derive(
    Clone,
    Copy,
    Debug,
    Eq,
    PartialEq,
    serde::Deserialize,
    serde::Serialize,
    strum::Display,
    strum::EnumString,
    ToSchema,
)]
#[router_derive::diesel_enum(storage_type = "db_enum")]
#[serde(rename_all = "snake_case")]
#[strum(serialize_all = "snake_case")]
pub enum EventClass {
    Payments,
    Refunds,
    Disputes,
    Mandates,
    #[cfg(feature = "payouts")]
    Payouts,
}

#[derive(
    Clone,
    Copy,
    Debug,
    Eq,
    PartialEq,
    serde::Deserialize,
    serde::Serialize,
    strum::Display,
    strum::EnumString,
    ToSchema,
)]
#[router_derive::diesel_enum(storage_type = "db_enum")]
#[serde(rename_all = "snake_case")]
#[strum(serialize_all = "snake_case")]
pub enum EventType {
    /// Authorize + Capture success
    PaymentSucceeded,
    /// Authorize + Capture failed
    PaymentFailed,
    PaymentProcessing,
    PaymentCancelled,
    PaymentAuthorized,
    PaymentCaptured,
    ActionRequired,
    RefundSucceeded,
    RefundFailed,
    DisputeOpened,
    DisputeExpired,
    DisputeAccepted,
    DisputeCancelled,
    DisputeChallenged,
    DisputeWon,
    DisputeLost,
    MandateActive,
    MandateRevoked,
    PayoutSuccess,
    PayoutFailed,
    PayoutInitiated,
    PayoutProcessing,
    PayoutCancelled,
    PayoutExpired,
    PayoutReversed,
}

#[derive(
    Clone,
    Copy,
    Debug,
    Eq,
    PartialEq,
    serde::Deserialize,
    serde::Serialize,
    strum::Display,
    strum::EnumString,
    ToSchema,
)]
#[router_derive::diesel_enum(storage_type = "db_enum")]
#[serde(rename_all = "snake_case")]
#[strum(serialize_all = "snake_case")]
pub enum WebhookDeliveryAttempt {
    InitialAttempt,
    AutomaticRetry,
    ManualRetry,
}

// TODO: This decision about using KV mode or not,
// should be taken at a top level rather than pushing it down to individual functions via an enum.
#[derive(
    Clone,
    Copy,
    Debug,
    Default,
    Eq,
    PartialEq,
    serde::Deserialize,
    serde::Serialize,
    strum::Display,
    strum::EnumString,
)]
#[router_derive::diesel_enum(storage_type = "db_enum")]
#[serde(rename_all = "snake_case")]
#[strum(serialize_all = "snake_case")]
pub enum MerchantStorageScheme {
    #[default]
    PostgresOnly,
    RedisKv,
}

/// The status of the current payment that was made
#[derive(
    Clone,
    Copy,
    Debug,
    Default,
    Eq,
    Hash,
    PartialEq,
    ToSchema,
    serde::Deserialize,
    serde::Serialize,
    strum::Display,
    strum::EnumIter,
    strum::EnumString,
)]
#[router_derive::diesel_enum(storage_type = "db_enum")]
#[serde(rename_all = "snake_case")]
#[strum(serialize_all = "snake_case")]
pub enum IntentStatus {
    /// The payment has succeeded. Refunds and disputes can be initiated.
    /// Manual retries are not allowed to be performed.
    Succeeded,
    /// The payment has failed. Refunds and disputes cannot be initiated.
    /// This payment can be retried manually with a new payment attempt.
    Failed,
    /// This payment has been cancelled.
    Cancelled,
    /// This payment is still being processed by the payment processor.
    /// The status update might happen through webhooks or polling with the connector.
    Processing,
    /// The payment is waiting on some action from the customer.
    RequiresCustomerAction,
    /// The payment is waiting on some action from the merchant
    /// This would be in case of manual fraud approval
    RequiresMerchantAction,
    /// The payment is waiting to be confirmed with the payment method by the customer.
    RequiresPaymentMethod,
    #[default]
    RequiresConfirmation,
    /// The payment has been authorized, and it waiting to be captured.
    RequiresCapture,
    /// The payment has been captured partially. The remaining amount is cannot be captured.
    PartiallyCaptured,
    /// The payment has been captured partially and the remaining amount is capturable
    PartiallyCapturedAndCapturable,
}

impl IntentStatus {
    /// Indicates whether the syncing with the connector should be allowed or not
    pub fn should_force_sync_with_connector(self) -> bool {
        match self {
            // Confirm has not happened yet
            Self::RequiresConfirmation
            | Self::RequiresPaymentMethod
            // Once the status is success, failed or cancelled need not force sync with the connector
            | Self::Succeeded
            | Self::Failed
            | Self::Cancelled
            |  Self::PartiallyCaptured
            |  Self::RequiresCapture => false,
            Self::Processing
            | Self::RequiresCustomerAction
            | Self::RequiresMerchantAction
            | Self::PartiallyCapturedAndCapturable
            => true,
        }
    }
}

/// Indicates that you intend to make future payments with the payment methods used for this Payment. Providing this parameter will attach the payment method to the Customer, if present, after the Payment is confirmed and any required actions from the user are complete.
/// - On_session - Payment method saved only at hyperswitch when consent is provided by the user. CVV will asked during the returning user payment
/// - Off_session - Payment method saved at both hyperswitch and Processor when consent is provided by the user. No input is required during the returning user payment.
#[derive(
    Clone,
    Copy,
    Debug,
    Default,
    Eq,
    Hash,
    PartialEq,
    serde::Deserialize,
    serde::Serialize,
    strum::Display,
    strum::VariantNames,
    strum::EnumIter,
    strum::EnumString,
    ToSchema,
)]
#[router_derive::diesel_enum(storage_type = "db_enum")]
#[serde(rename_all = "snake_case")]
#[strum(serialize_all = "snake_case")]
pub enum FutureUsage {
    OffSession,
    #[default]
    OnSession,
}

#[derive(
    Clone,
    Copy,
    Debug,
    Eq,
    Hash,
    PartialEq,
    serde::Deserialize,
    serde::Serialize,
    strum::Display,
    strum::EnumString,
    ToSchema,
)]
#[router_derive::diesel_enum(storage_type = "db_enum")]
#[strum(serialize_all = "snake_case")]
#[serde(rename_all = "snake_case")]
pub enum PaymentMethodIssuerCode {
    JpHdfc,
    JpIcici,
    JpGooglepay,
    JpApplepay,
    JpPhonepay,
    JpWechat,
    JpSofort,
    JpGiropay,
    JpSepa,
    JpBacs,
}

/// Payment Method Status
#[derive(
    Clone,
    Copy,
    Debug,
    PartialEq,
    Eq,
    Hash,
    serde::Serialize,
    serde::Deserialize,
    strum::Display,
    strum::EnumString,
    ToSchema,
)]
#[router_derive::diesel_enum(storage_type = "text")]
#[strum(serialize_all = "snake_case")]
#[serde(rename_all = "snake_case")]
pub enum PaymentMethodStatus {
    /// Indicates that the payment method is active and can be used for payments.
    Active,
    /// Indicates that the payment method is not active and hence cannot be used for payments.
    Inactive,
    /// Indicates that the payment method is awaiting some data or action before it can be marked
    /// as 'active'.
    Processing,
    /// Indicates that the payment method is awaiting some data before changing state to active
    AwaitingData,
}

impl From<AttemptStatus> for PaymentMethodStatus {
    fn from(attempt_status: AttemptStatus) -> Self {
        match attempt_status {
            AttemptStatus::Failure
            | AttemptStatus::Voided
            | AttemptStatus::Started
            | AttemptStatus::Pending
            | AttemptStatus::Unresolved
            | AttemptStatus::CodInitiated
            | AttemptStatus::Authorizing
            | AttemptStatus::VoidInitiated
            | AttemptStatus::AuthorizationFailed
            | AttemptStatus::RouterDeclined
            | AttemptStatus::AuthenticationSuccessful
            | AttemptStatus::PaymentMethodAwaited
            | AttemptStatus::AuthenticationFailed
            | AttemptStatus::AuthenticationPending
            | AttemptStatus::CaptureInitiated
            | AttemptStatus::CaptureFailed
            | AttemptStatus::VoidFailed
            | AttemptStatus::AutoRefunded
            | AttemptStatus::PartialCharged
            | AttemptStatus::PartialChargedAndChargeable
            | AttemptStatus::ConfirmationAwaited
            | AttemptStatus::DeviceDataCollectionPending => Self::Inactive,
            AttemptStatus::Charged | AttemptStatus::Authorized => Self::Active,
        }
    }
}

/// To indicate the type of payment experience that the customer would go through
#[derive(
    Eq,
    strum::EnumString,
    PartialEq,
    Hash,
    Copy,
    Clone,
    Debug,
    serde::Serialize,
    serde::Deserialize,
    strum::Display,
    ToSchema,
    Default,
)]
#[router_derive::diesel_enum(storage_type = "text")]
#[strum(serialize_all = "snake_case")]
#[serde(rename_all = "snake_case")]
pub enum PaymentExperience {
    /// The URL to which the customer needs to be redirected for completing the payment.
    #[default]
    RedirectToUrl,
    /// Contains the data for invoking the sdk client for completing the payment.
    InvokeSdkClient,
    /// The QR code data to be displayed to the customer.
    DisplayQrCode,
    /// Contains data to finish one click payment.
    OneClick,
    /// Redirect customer to link wallet
    LinkWallet,
    /// Contains the data for invoking the sdk client for completing the payment.
    InvokePaymentApp,
    /// Contains the data for displaying wait screen
    DisplayWaitScreen,
    /// Represents that otp needs to be collect and contains if consent is required
    CollectOtp,
}

#[derive(Eq, PartialEq, Clone, Debug, serde::Deserialize, serde::Serialize, strum::Display)]
#[serde(rename_all = "lowercase")]
pub enum SamsungPayCardBrand {
    Visa,
    MasterCard,
    Amex,
    Discover,
    Unknown,
}

/// Indicates the sub type of payment method. Eg: 'google_pay' & 'apple_pay' for wallets.
#[derive(
    Clone,
    Copy,
    Debug,
    Eq,
    Hash,
    PartialEq,
    serde::Deserialize,
    serde::Serialize,
    strum::Display,
    strum::VariantNames,
    strum::EnumIter,
    strum::EnumString,
    ToSchema,
)]
#[router_derive::diesel_enum(storage_type = "text")]
#[serde(rename_all = "snake_case")]
#[strum(serialize_all = "snake_case")]
pub enum PaymentMethodType {
    Ach,
    Affirm,
    AfterpayClearpay,
    Alfamart,
    AliPay,
    AliPayHk,
    Alma,
    ApplePay,
    Atome,
    Bacs,
    BancontactCard,
    Becs,
    Benefit,
    Bizum,
    Blik,
    Boleto,
    BcaBankTransfer,
    BniVa,
    BriVa,
    CardRedirect,
    CimbVa,
    #[serde(rename = "classic")]
    ClassicReward,
    Credit,
    CryptoCurrency,
    Cashapp,
    Dana,
    DanamonVa,
    Debit,
    DuitNow,
    Efecty,
    Eps,
    Fps,
    Evoucher,
    Giropay,
    Givex,
    GooglePay,
    GoPay,
    Gcash,
    Ideal,
    Interac,
    Indomaret,
    Klarna,
    KakaoPay,
    LocalBankRedirect,
    MandiriVa,
    Knet,
    MbWay,
    MobilePay,
    Momo,
    MomoAtm,
    Multibanco,
    OnlineBankingThailand,
    OnlineBankingCzechRepublic,
    OnlineBankingFinland,
    OnlineBankingFpx,
    OnlineBankingPoland,
    OnlineBankingSlovakia,
    Oxxo,
    PagoEfectivo,
    PermataBankTransfer,
    OpenBankingUk,
    PayBright,
    Paypal,
    Paze,
    Pix,
    PaySafeCard,
    Przelewy24,
    PromptPay,
    Pse,
    RedCompra,
    RedPagos,
    SamsungPay,
    Sepa,
    Sofort,
    Swish,
    TouchNGo,
    Trustly,
    Twint,
    UpiCollect,
    UpiIntent,
    Vipps,
    VietQr,
    Venmo,
    Walley,
    WeChatPay,
    SevenEleven,
    Lawson,
    MiniStop,
    FamilyMart,
    Seicomart,
    PayEasy,
    LocalBankTransfer,
    Mifinity,
    #[serde(rename = "open_banking_pis")]
    OpenBankingPIS,
    DirectCarrierBilling,
}

impl masking::SerializableSecret for PaymentMethodType {}

/// Indicates the type of payment method. Eg: 'card', 'wallet', etc.
#[derive(
    Clone,
    Copy,
    Debug,
    Default,
    Eq,
    Hash,
    PartialEq,
    serde::Deserialize,
    serde::Serialize,
    strum::Display,
    strum::VariantNames,
    strum::EnumIter,
    strum::EnumString,
    ToSchema,
)]
#[router_derive::diesel_enum(storage_type = "text")]
#[serde(rename_all = "snake_case")]
#[strum(serialize_all = "snake_case")]
pub enum PaymentMethod {
    #[default]
    Card,
    CardRedirect,
    PayLater,
    Wallet,
    BankRedirect,
    BankTransfer,
    Crypto,
    BankDebit,
    Reward,
    RealTimePayment,
    Upi,
    Voucher,
    GiftCard,
    OpenBanking,
    MobilePayment,
}

/// The type of the payment that differentiates between normal and various types of mandate payments. Use 'setup_mandate' in case of zero auth flow.
#[derive(
    Clone,
    Copy,
    Debug,
    Default,
    Eq,
    PartialEq,
    serde::Deserialize,
    serde::Serialize,
    strum::Display,
    strum::EnumString,
    ToSchema,
)]
#[router_derive::diesel_enum(storage_type = "db_enum")]
#[serde(rename_all = "snake_case")]
#[strum(serialize_all = "snake_case")]
pub enum PaymentType {
    #[default]
    Normal,
    NewMandate,
    SetupMandate,
    RecurringMandate,
}

/// SCA Exemptions types available for authentication
#[derive(
    Clone,
    Copy,
    Debug,
    Default,
    Eq,
    PartialEq,
    serde::Deserialize,
    serde::Serialize,
    strum::Display,
    strum::EnumString,
    ToSchema,
)]
#[router_derive::diesel_enum(storage_type = "db_enum")]
#[serde(rename_all = "snake_case")]
#[strum(serialize_all = "snake_case")]
pub enum ScaExemptionType {
    #[default]
    LowValue,
    TransactionRiskAnalysis,
}

#[derive(
    Clone,
    Copy,
    Debug,
    Default,
    Eq,
    Hash,
    PartialEq,
    strum::Display,
    strum::EnumString,
    strum::EnumIter,
    serde::Serialize,
    serde::Deserialize,
)]
#[router_derive::diesel_enum(storage_type = "db_enum")]
#[strum(serialize_all = "snake_case")]
#[serde(rename_all = "snake_case")]
pub enum RefundStatus {
    #[serde(alias = "Failure")]
    Failure,
    #[serde(alias = "ManualReview")]
    ManualReview,
    #[default]
    #[serde(alias = "Pending")]
    Pending,
    #[serde(alias = "Success")]
    Success,
    #[serde(alias = "TransactionFailure")]
    TransactionFailure,
}

#[derive(
    Clone,
    Copy,
    Debug,
    Default,
    Eq,
    Hash,
    PartialEq,
    strum::Display,
    strum::EnumString,
    strum::EnumIter,
    serde::Serialize,
    serde::Deserialize,
    ToSchema,
)]
#[router_derive::diesel_enum(storage_type = "db_enum")]
#[strum(serialize_all = "snake_case")]
#[serde(rename_all = "snake_case")]
pub enum RelayStatus {
    Created,
    #[default]
    Pending,
    Success,
    Failure,
}

#[derive(
    Clone,
    Copy,
    Debug,
    Eq,
    Hash,
    PartialEq,
    strum::Display,
    strum::EnumString,
    strum::EnumIter,
    serde::Serialize,
    serde::Deserialize,
    ToSchema,
)]
#[router_derive::diesel_enum(storage_type = "db_enum")]
#[strum(serialize_all = "snake_case")]
#[serde(rename_all = "snake_case")]
pub enum RelayType {
    Refund,
}

#[derive(
    Clone,
    Copy,
    Debug,
    Default,
    Eq,
    Hash,
    PartialEq,
    strum::Display,
    strum::EnumString,
    strum::EnumIter,
    serde::Serialize,
    serde::Deserialize,
)]
#[router_derive::diesel_enum(storage_type = "db_enum")]
#[strum(serialize_all = "snake_case")]
pub enum FrmTransactionType {
    #[default]
    PreFrm,
    PostFrm,
}

/// The status of the mandate, which indicates whether it can be used to initiate a payment.
#[derive(
    Clone,
    Copy,
    Debug,
    Eq,
    PartialEq,
    Default,
    serde::Deserialize,
    serde::Serialize,
    strum::Display,
    strum::EnumString,
    ToSchema,
)]
#[router_derive::diesel_enum(storage_type = "db_enum")]
#[serde(rename_all = "snake_case")]
#[strum(serialize_all = "snake_case")]
pub enum MandateStatus {
    #[default]
    Active,
    Inactive,
    Pending,
    Revoked,
}

/// Indicates the card network.
#[derive(
    Clone,
    Debug,
    Eq,
    Hash,
    PartialEq,
    serde::Deserialize,
    serde::Serialize,
    strum::Display,
    strum::VariantNames,
    strum::EnumIter,
    strum::EnumString,
    ToSchema,
)]
#[router_derive::diesel_enum(storage_type = "text")]
pub enum CardNetwork {
    #[serde(alias = "VISA")]
    Visa,
    #[serde(alias = "MASTERCARD")]
    Mastercard,
    #[serde(alias = "AMERICANEXPRESS")]
    #[serde(alias = "AMEX")]
    AmericanExpress,
    JCB,
    #[serde(alias = "DINERSCLUB")]
    DinersClub,
    #[serde(alias = "DISCOVER")]
    Discover,
    #[serde(alias = "CARTESBANCAIRES")]
    CartesBancaires,
    #[serde(alias = "UNIONPAY")]
    UnionPay,
    #[serde(alias = "INTERAC")]
    Interac,
    #[serde(alias = "RUPAY")]
    RuPay,
    #[serde(alias = "MAESTRO")]
    Maestro,
}

/// Stage of the dispute
#[derive(
    Clone,
    Copy,
    Default,
    Debug,
    Eq,
    Hash,
    PartialEq,
    serde::Deserialize,
    serde::Serialize,
    strum::Display,
    strum::EnumIter,
    strum::EnumString,
    ToSchema,
)]
#[router_derive::diesel_enum(storage_type = "db_enum")]
#[serde(rename_all = "snake_case")]
#[strum(serialize_all = "snake_case")]
pub enum DisputeStage {
    PreDispute,
    #[default]
    Dispute,
    PreArbitration,
}

/// Status of the dispute
#[derive(
    Clone,
    Debug,
    Copy,
    Default,
    Eq,
    Hash,
    PartialEq,
    serde::Deserialize,
    serde::Serialize,
    strum::Display,
    strum::EnumString,
    strum::EnumIter,
    ToSchema,
)]
#[router_derive::diesel_enum(storage_type = "db_enum")]
#[serde(rename_all = "snake_case")]
#[strum(serialize_all = "snake_case")]
pub enum DisputeStatus {
    #[default]
    DisputeOpened,
    DisputeExpired,
    DisputeAccepted,
    DisputeCancelled,
    DisputeChallenged,
    // dispute has been successfully challenged by the merchant
    DisputeWon,
    // dispute has been unsuccessfully challenged
    DisputeLost,
}

#[derive(
    Clone,
    Debug,
    Eq,
    Default,
    Hash,
    PartialEq,
    serde::Deserialize,
    serde::Serialize,
    strum::Display,
    strum::EnumIter,
    strum::EnumString,
    utoipa::ToSchema,
    Copy
)]
#[router_derive::diesel_enum(storage_type = "db_enum")]
#[rustfmt::skip]
pub enum CountryAlpha2 {
    AF, AX, AL, DZ, AS, AD, AO, AI, AQ, AG, AR, AM, AW, AU, AT,
    AZ, BS, BH, BD, BB, BY, BE, BZ, BJ, BM, BT, BO, BQ, BA, BW,
    BV, BR, IO, BN, BG, BF, BI, KH, CM, CA, CV, KY, CF, TD, CL,
    CN, CX, CC, CO, KM, CG, CD, CK, CR, CI, HR, CU, CW, CY, CZ,
    DK, DJ, DM, DO, EC, EG, SV, GQ, ER, EE, ET, FK, FO, FJ, FI,
    FR, GF, PF, TF, GA, GM, GE, DE, GH, GI, GR, GL, GD, GP, GU,
    GT, GG, GN, GW, GY, HT, HM, VA, HN, HK, HU, IS, IN, ID, IR,
    IQ, IE, IM, IL, IT, JM, JP, JE, JO, KZ, KE, KI, KP, KR, KW,
    KG, LA, LV, LB, LS, LR, LY, LI, LT, LU, MO, MK, MG, MW, MY,
    MV, ML, MT, MH, MQ, MR, MU, YT, MX, FM, MD, MC, MN, ME, MS,
    MA, MZ, MM, NA, NR, NP, NL, NC, NZ, NI, NE, NG, NU, NF, MP,
    NO, OM, PK, PW, PS, PA, PG, PY, PE, PH, PN, PL, PT, PR, QA,
    RE, RO, RU, RW, BL, SH, KN, LC, MF, PM, VC, WS, SM, ST, SA,
    SN, RS, SC, SL, SG, SX, SK, SI, SB, SO, ZA, GS, SS, ES, LK,
    SD, SR, SJ, SZ, SE, CH, SY, TW, TJ, TZ, TH, TL, TG, TK, TO,
    TT, TN, TR, TM, TC, TV, UG, UA, AE, GB, UM, UY, UZ, VU,
    VE, VN, VG, VI, WF, EH, YE, ZM, ZW,
    #[default]
    US
}

#[derive(
    Clone,
    Debug,
    Copy,
    Default,
    Eq,
    Hash,
    PartialEq,
    serde::Deserialize,
    serde::Serialize,
    strum::Display,
    strum::EnumString,
    ToSchema,
)]
#[router_derive::diesel_enum(storage_type = "db_enum")]
#[serde(rename_all = "snake_case")]
#[strum(serialize_all = "snake_case")]
pub enum RequestIncrementalAuthorization {
    True,
    False,
    #[default]
    Default,
}

#[derive(Clone, Copy, Debug, Serialize, Deserialize)]
#[rustfmt::skip]
pub enum CountryAlpha3 {
    AFG, ALA, ALB, DZA, ASM, AND, AGO, AIA, ATA, ATG, ARG, ARM, ABW, AUS, AUT,
    AZE, BHS, BHR, BGD, BRB, BLR, BEL, BLZ, BEN, BMU, BTN, BOL, BES, BIH, BWA,
    BVT, BRA, IOT, BRN, BGR, BFA, BDI, CPV, KHM, CMR, CAN, CYM, CAF, TCD, CHL,
    CHN, CXR, CCK, COL, COM, COG, COD, COK, CRI, CIV, HRV, CUB, CUW, CYP, CZE,
    DNK, DJI, DMA, DOM, ECU, EGY, SLV, GNQ, ERI, EST, ETH, FLK, FRO, FJI, FIN,
    FRA, GUF, PYF, ATF, GAB, GMB, GEO, DEU, GHA, GIB, GRC, GRL, GRD, GLP, GUM,
    GTM, GGY, GIN, GNB, GUY, HTI, HMD, VAT, HND, HKG, HUN, ISL, IND, IDN, IRN,
    IRQ, IRL, IMN, ISR, ITA, JAM, JPN, JEY, JOR, KAZ, KEN, KIR, PRK, KOR, KWT,
    KGZ, LAO, LVA, LBN, LSO, LBR, LBY, LIE, LTU, LUX, MAC, MKD, MDG, MWI, MYS,
    MDV, MLI, MLT, MHL, MTQ, MRT, MUS, MYT, MEX, FSM, MDA, MCO, MNG, MNE, MSR,
    MAR, MOZ, MMR, NAM, NRU, NPL, NLD, NCL, NZL, NIC, NER, NGA, NIU, NFK, MNP,
    NOR, OMN, PAK, PLW, PSE, PAN, PNG, PRY, PER, PHL, PCN, POL, PRT, PRI, QAT,
    REU, ROU, RUS, RWA, BLM, SHN, KNA, LCA, MAF, SPM, VCT, WSM, SMR, STP, SAU,
    SEN, SRB, SYC, SLE, SGP, SXM, SVK, SVN, SLB, SOM, ZAF, SGS, SSD, ESP, LKA,
    SDN, SUR, SJM, SWZ, SWE, CHE, SYR, TWN, TJK, TZA, THA, TLS, TGO, TKL, TON,
    TTO, TUN, TUR, TKM, TCA, TUV, UGA, UKR, ARE, GBR, USA, UMI, URY, UZB, VUT,
    VEN, VNM, VGB, VIR, WLF, ESH, YEM, ZMB, ZWE
}

#[derive(
    Clone,
    Copy,
    Debug,
    PartialEq,
    Eq,
    Hash,
    strum::Display,
    strum::VariantNames,
    strum::EnumIter,
    strum::EnumString,
    Deserialize,
    Serialize,
)]
pub enum Country {
    Afghanistan,
    AlandIslands,
    Albania,
    Algeria,
    AmericanSamoa,
    Andorra,
    Angola,
    Anguilla,
    Antarctica,
    AntiguaAndBarbuda,
    Argentina,
    Armenia,
    Aruba,
    Australia,
    Austria,
    Azerbaijan,
    Bahamas,
    Bahrain,
    Bangladesh,
    Barbados,
    Belarus,
    Belgium,
    Belize,
    Benin,
    Bermuda,
    Bhutan,
    BoliviaPlurinationalState,
    BonaireSintEustatiusAndSaba,
    BosniaAndHerzegovina,
    Botswana,
    BouvetIsland,
    Brazil,
    BritishIndianOceanTerritory,
    BruneiDarussalam,
    Bulgaria,
    BurkinaFaso,
    Burundi,
    CaboVerde,
    Cambodia,
    Cameroon,
    Canada,
    CaymanIslands,
    CentralAfricanRepublic,
    Chad,
    Chile,
    China,
    ChristmasIsland,
    CocosKeelingIslands,
    Colombia,
    Comoros,
    Congo,
    CongoDemocraticRepublic,
    CookIslands,
    CostaRica,
    CotedIvoire,
    Croatia,
    Cuba,
    Curacao,
    Cyprus,
    Czechia,
    Denmark,
    Djibouti,
    Dominica,
    DominicanRepublic,
    Ecuador,
    Egypt,
    ElSalvador,
    EquatorialGuinea,
    Eritrea,
    Estonia,
    Ethiopia,
    FalklandIslandsMalvinas,
    FaroeIslands,
    Fiji,
    Finland,
    France,
    FrenchGuiana,
    FrenchPolynesia,
    FrenchSouthernTerritories,
    Gabon,
    Gambia,
    Georgia,
    Germany,
    Ghana,
    Gibraltar,
    Greece,
    Greenland,
    Grenada,
    Guadeloupe,
    Guam,
    Guatemala,
    Guernsey,
    Guinea,
    GuineaBissau,
    Guyana,
    Haiti,
    HeardIslandAndMcDonaldIslands,
    HolySee,
    Honduras,
    HongKong,
    Hungary,
    Iceland,
    India,
    Indonesia,
    IranIslamicRepublic,
    Iraq,
    Ireland,
    IsleOfMan,
    Israel,
    Italy,
    Jamaica,
    Japan,
    Jersey,
    Jordan,
    Kazakhstan,
    Kenya,
    Kiribati,
    KoreaDemocraticPeoplesRepublic,
    KoreaRepublic,
    Kuwait,
    Kyrgyzstan,
    LaoPeoplesDemocraticRepublic,
    Latvia,
    Lebanon,
    Lesotho,
    Liberia,
    Libya,
    Liechtenstein,
    Lithuania,
    Luxembourg,
    Macao,
    MacedoniaTheFormerYugoslavRepublic,
    Madagascar,
    Malawi,
    Malaysia,
    Maldives,
    Mali,
    Malta,
    MarshallIslands,
    Martinique,
    Mauritania,
    Mauritius,
    Mayotte,
    Mexico,
    MicronesiaFederatedStates,
    MoldovaRepublic,
    Monaco,
    Mongolia,
    Montenegro,
    Montserrat,
    Morocco,
    Mozambique,
    Myanmar,
    Namibia,
    Nauru,
    Nepal,
    Netherlands,
    NewCaledonia,
    NewZealand,
    Nicaragua,
    Niger,
    Nigeria,
    Niue,
    NorfolkIsland,
    NorthernMarianaIslands,
    Norway,
    Oman,
    Pakistan,
    Palau,
    PalestineState,
    Panama,
    PapuaNewGuinea,
    Paraguay,
    Peru,
    Philippines,
    Pitcairn,
    Poland,
    Portugal,
    PuertoRico,
    Qatar,
    Reunion,
    Romania,
    RussianFederation,
    Rwanda,
    SaintBarthelemy,
    SaintHelenaAscensionAndTristandaCunha,
    SaintKittsAndNevis,
    SaintLucia,
    SaintMartinFrenchpart,
    SaintPierreAndMiquelon,
    SaintVincentAndTheGrenadines,
    Samoa,
    SanMarino,
    SaoTomeAndPrincipe,
    SaudiArabia,
    Senegal,
    Serbia,
    Seychelles,
    SierraLeone,
    Singapore,
    SintMaartenDutchpart,
    Slovakia,
    Slovenia,
    SolomonIslands,
    Somalia,
    SouthAfrica,
    SouthGeorgiaAndTheSouthSandwichIslands,
    SouthSudan,
    Spain,
    SriLanka,
    Sudan,
    Suriname,
    SvalbardAndJanMayen,
    Swaziland,
    Sweden,
    Switzerland,
    SyrianArabRepublic,
    TaiwanProvinceOfChina,
    Tajikistan,
    TanzaniaUnitedRepublic,
    Thailand,
    TimorLeste,
    Togo,
    Tokelau,
    Tonga,
    TrinidadAndTobago,
    Tunisia,
    Turkey,
    Turkmenistan,
    TurksAndCaicosIslands,
    Tuvalu,
    Uganda,
    Ukraine,
    UnitedArabEmirates,
    UnitedKingdomOfGreatBritainAndNorthernIreland,
    UnitedStatesOfAmerica,
    UnitedStatesMinorOutlyingIslands,
    Uruguay,
    Uzbekistan,
    Vanuatu,
    VenezuelaBolivarianRepublic,
    Vietnam,
    VirginIslandsBritish,
    VirginIslandsUS,
    WallisAndFutuna,
    WesternSahara,
    Yemen,
    Zambia,
    Zimbabwe,
}

#[derive(
    Clone,
    Copy,
    Debug,
    Eq,
    PartialEq,
    Default,
    serde::Deserialize,
    serde::Serialize,
    strum::Display,
    strum::EnumString,
)]
#[router_derive::diesel_enum(storage_type = "text")]
#[serde(rename_all = "snake_case")]
#[strum(serialize_all = "snake_case")]
pub enum FileUploadProvider {
    #[default]
    Router,
    Stripe,
    Checkout,
}

#[derive(
    Debug, Clone, PartialEq, Eq, Serialize, Deserialize, strum::Display, strum::EnumString,
)]
pub enum UsStatesAbbreviation {
    AL,
    AK,
    AS,
    AZ,
    AR,
    CA,
    CO,
    CT,
    DE,
    DC,
    FM,
    FL,
    GA,
    GU,
    HI,
    ID,
    IL,
    IN,
    IA,
    KS,
    KY,
    LA,
    ME,
    MH,
    MD,
    MA,
    MI,
    MN,
    MS,
    MO,
    MT,
    NE,
    NV,
    NH,
    NJ,
    NM,
    NY,
    NC,
    ND,
    MP,
    OH,
    OK,
    OR,
    PW,
    PA,
    PR,
    RI,
    SC,
    SD,
    TN,
    TX,
    UT,
    VT,
    VI,
    VA,
    WA,
    WV,
    WI,
    WY,
}

#[derive(
    Debug, Clone, PartialEq, Eq, Serialize, Deserialize, strum::Display, strum::EnumString,
)]
pub enum CanadaStatesAbbreviation {
    AB,
    BC,
    MB,
    NB,
    NL,
    NT,
    NS,
    NU,
    ON,
    PE,
    QC,
    SK,
    YT,
}

#[derive(
    Clone,
    Copy,
    Debug,
    Default,
    Eq,
    Hash,
    PartialEq,
    ToSchema,
    serde::Deserialize,
    serde::Serialize,
    strum::Display,
    strum::EnumString,
)]
#[router_derive::diesel_enum(storage_type = "db_enum")]
#[serde(rename_all = "snake_case")]
#[strum(serialize_all = "snake_case")]
pub enum PayoutStatus {
    Success,
    Failed,
    Cancelled,
    Initiated,
    Expired,
    Reversed,
    Pending,
    Ineligible,
    #[default]
    RequiresCreation,
    RequiresConfirmation,
    RequiresPayoutMethodData,
    RequiresFulfillment,
    RequiresVendorAccountCreation,
}

/// The payout_type of the payout request is a mandatory field for confirming the payouts. It should be specified in the Create request. If not provided, it must be updated in the Payout Update request before it can be confirmed.
#[derive(
    Clone,
    Copy,
    Debug,
    Default,
    Eq,
    Hash,
    PartialEq,
    serde::Deserialize,
    serde::Serialize,
    strum::Display,
    strum::VariantNames,
    strum::EnumIter,
    strum::EnumString,
    ToSchema,
)]
#[router_derive::diesel_enum(storage_type = "db_enum")]
#[serde(rename_all = "snake_case")]
#[strum(serialize_all = "snake_case")]
pub enum PayoutType {
    #[default]
    Card,
    Bank,
    Wallet,
}

/// Type of entity to whom the payout is being carried out to, select from the given list of options
#[derive(
    Clone,
    Copy,
    Debug,
    Default,
    Eq,
    Hash,
    PartialEq,
    serde::Deserialize,
    serde::Serialize,
    strum::Display,
    strum::EnumString,
    ToSchema,
)]
#[router_derive::diesel_enum(storage_type = "text")]
#[serde(rename_all = "PascalCase")]
#[strum(serialize_all = "PascalCase")]
pub enum PayoutEntityType {
    /// Adyen
    #[default]
    Individual,
    Company,
    NonProfit,
    PublicSector,
    NaturalPerson,

    /// Wise
    #[strum(serialize = "lowercase")]
    #[serde(rename = "lowercase")]
    Business,
    Personal,
}

/// The send method which will be required for processing payouts, check options for better understanding.
#[derive(
    Clone,
    Copy,
    Debug,
    Eq,
    PartialEq,
    serde::Deserialize,
    serde::Serialize,
    strum::Display,
    strum::EnumString,
    ToSchema,
    Hash,
)]
#[router_derive::diesel_enum(storage_type = "text")]
#[serde(rename_all = "snake_case")]
#[strum(serialize_all = "snake_case")]
pub enum PayoutSendPriority {
    Instant,
    Fast,
    Regular,
    Wire,
    CrossBorder,
    Internal,
}

#[derive(
    Clone,
    Copy,
    Debug,
    Default,
    Eq,
    PartialEq,
    serde::Deserialize,
    serde::Serialize,
    strum::Display,
    strum::EnumString,
    ToSchema,
    Hash,
)]
#[router_derive::diesel_enum(storage_type = "db_enum")]
#[serde(rename_all = "snake_case")]
#[strum(serialize_all = "snake_case")]
pub enum PaymentSource {
    #[default]
    MerchantServer,
    Postman,
    Dashboard,
    Sdk,
    Webhook,
    ExternalAuthenticator,
}

#[derive(Default, Debug, Clone, serde::Deserialize, serde::Serialize, strum::EnumString)]
pub enum BrowserName {
    #[default]
    Safari,
    #[serde(other)]
    Unknown,
}

#[derive(Default, Debug, Clone, serde::Deserialize, serde::Serialize, strum::EnumString)]
#[strum(serialize_all = "snake_case")]
pub enum ClientPlatform {
    #[default]
    Web,
    Ios,
    Android,
    #[serde(other)]
    Unknown,
}

impl PaymentSource {
    pub fn is_for_internal_use_only(self) -> bool {
        match self {
            Self::Dashboard | Self::Sdk | Self::MerchantServer | Self::Postman => false,
            Self::Webhook | Self::ExternalAuthenticator => true,
        }
    }
}

#[derive(
    Clone,
    Copy,
    Debug,
    Eq,
    PartialEq,
    serde::Serialize,
    serde::Deserialize,
    strum::Display,
    strum::EnumString,
)]
#[router_derive::diesel_enum(storage_type = "text")]
#[strum(serialize_all = "snake_case")]
pub enum MerchantDecision {
    Approved,
    Rejected,
    AutoRefunded,
}

#[derive(
    Clone,
    Copy,
    Default,
    Debug,
    Eq,
    Hash,
    PartialEq,
    serde::Deserialize,
    serde::Serialize,
    strum::Display,
    strum::EnumString,
    ToSchema,
)]
#[serde(rename_all = "snake_case")]
#[strum(serialize_all = "snake_case")]
pub enum FrmSuggestion {
    #[default]
    FrmCancelTransaction,
    FrmManualReview,
    FrmAuthorizeTransaction, // When manual capture payment which was marked fraud and held, when approved needs to be authorized.
}

#[derive(
    Clone,
    Debug,
    Eq,
    Hash,
    PartialEq,
    serde::Deserialize,
    serde::Serialize,
    strum::Display,
    strum::EnumString,
    utoipa::ToSchema,
    Copy,
)]
#[router_derive::diesel_enum(storage_type = "db_enum")]
#[serde(rename_all = "snake_case")]
#[strum(serialize_all = "snake_case")]
pub enum ReconStatus {
    NotRequested,
    Requested,
    Active,
    Disabled,
}

#[derive(
    Clone,
    Copy,
    Debug,
    Eq,
    Hash,
    PartialEq,
    serde::Serialize,
    serde::Deserialize,
    strum::Display,
    strum::EnumString,
    ToSchema,
)]
#[serde(rename_all = "snake_case")]
#[strum(serialize_all = "snake_case")]
pub enum AuthenticationConnectors {
    Threedsecureio,
    Netcetera,
    Gpayments,
    CtpMastercard,
    UnifiedAuthenticationService,
}

impl AuthenticationConnectors {
    pub fn is_separate_version_call_required(self) -> bool {
        match self {
            Self::Threedsecureio
            | Self::Netcetera
            | Self::CtpMastercard
            | Self::UnifiedAuthenticationService => false,
            Self::Gpayments => true,
        }
    }
}

#[derive(
    Clone,
    Debug,
    Eq,
    Default,
    Hash,
    PartialEq,
    serde::Deserialize,
    serde::Serialize,
    strum::Display,
    strum::EnumString,
    utoipa::ToSchema,
    Copy,
)]
#[router_derive::diesel_enum(storage_type = "text")]
#[serde(rename_all = "snake_case")]
#[strum(serialize_all = "snake_case")]
pub enum AuthenticationStatus {
    #[default]
    Started,
    Pending,
    Success,
    Failed,
}

impl AuthenticationStatus {
    pub fn is_terminal_status(self) -> bool {
        match self {
            Self::Started | Self::Pending => false,
            Self::Success | Self::Failed => true,
        }
    }

    pub fn is_failed(self) -> bool {
        self == Self::Failed
    }
}

#[derive(
    Clone,
    Debug,
    Eq,
    Default,
    Hash,
    PartialEq,
    serde::Deserialize,
    serde::Serialize,
    strum::Display,
    strum::EnumString,
    utoipa::ToSchema,
    Copy,
)]
#[router_derive::diesel_enum(storage_type = "text")]
#[serde(rename_all = "snake_case")]
#[strum(serialize_all = "snake_case")]
pub enum DecoupledAuthenticationType {
    #[default]
    Challenge,
    Frictionless,
}

#[derive(
    Clone,
    Debug,
    Eq,
    Default,
    Hash,
    PartialEq,
    serde::Deserialize,
    serde::Serialize,
    strum::Display,
    strum::EnumString,
    utoipa::ToSchema,
    Copy,
)]
#[router_derive::diesel_enum(storage_type = "text")]
#[serde(rename_all = "snake_case")]
#[strum(serialize_all = "snake_case")]
pub enum AuthenticationLifecycleStatus {
    Used,
    #[default]
    Unused,
    Expired,
}

#[derive(
    Clone,
    Copy,
    Debug,
    Eq,
    PartialEq,
    strum::Display,
    strum::EnumString,
    serde::Deserialize,
    serde::Serialize,
    ToSchema,
    Default,
)]
#[router_derive::diesel_enum(storage_type = "db_enum")]
#[strum(serialize_all = "snake_case")]
#[serde(rename_all = "snake_case")]
pub enum ConnectorStatus {
    #[default]
    Inactive,
    Active,
}

#[derive(
    Clone,
    Copy,
    Debug,
    Eq,
    PartialEq,
    strum::Display,
    strum::EnumString,
    serde::Deserialize,
    serde::Serialize,
    ToSchema,
    Default,
)]
#[router_derive::diesel_enum(storage_type = "db_enum")]
#[strum(serialize_all = "snake_case")]
#[serde(rename_all = "snake_case")]
pub enum TransactionType {
    #[default]
    Payment,
    #[cfg(feature = "payouts")]
    Payout,
}

#[derive(
    Clone,
    Copy,
    Debug,
    Eq,
    PartialEq,
    serde::Deserialize,
    serde::Serialize,
    strum::Display,
    strum::EnumString,
)]
#[router_derive::diesel_enum(storage_type = "db_enum")]
#[serde(rename_all = "snake_case")]
#[strum(serialize_all = "snake_case")]
pub enum RoleScope {
    Merchant,
    Organization,
}

/// Indicates the transaction status
#[derive(
    Clone,
    Default,
    Debug,
    serde::Serialize,
    serde::Deserialize,
    Eq,
    PartialEq,
    ToSchema,
    strum::Display,
    strum::EnumString,
)]
#[router_derive::diesel_enum(storage_type = "text")]
pub enum TransactionStatus {
    /// Authentication/ Account Verification Successful
    #[serde(rename = "Y")]
    Success,
    /// Not Authenticated /Account Not Verified; Transaction denied
    #[default]
    #[serde(rename = "N")]
    Failure,
    /// Authentication/ Account Verification Could Not Be Performed; Technical or other problem, as indicated in Authentication Response(ARes) or Result Request (RReq)
    #[serde(rename = "U")]
    VerificationNotPerformed,
    /// Attempts Processing Performed; Not Authenticated/Verified , but a proof of attempted authentication/verification is provided
    #[serde(rename = "A")]
    NotVerified,
    /// Authentication/ Account Verification Rejected; Issuer is rejecting authentication/verification and request that authorisation not be attempted.
    #[serde(rename = "R")]
    Rejected,
    /// Challenge Required; Additional authentication is required using the Challenge Request (CReq) / Challenge Response (CRes)
    #[serde(rename = "C")]
    ChallengeRequired,
    /// Challenge Required; Decoupled Authentication confirmed.
    #[serde(rename = "D")]
    ChallengeRequiredDecoupledAuthentication,
    /// Informational Only; 3DS Requestor challenge preference acknowledged.
    #[serde(rename = "I")]
    InformationOnly,
}

#[derive(
    Clone,
    Copy,
    Debug,
    Eq,
    PartialEq,
    Hash,
    serde::Serialize,
    serde::Deserialize,
    strum::Display,
    strum::EnumString,
    strum::EnumIter,
)]
#[router_derive::diesel_enum(storage_type = "text")]
#[serde(rename_all = "snake_case")]
#[strum(serialize_all = "snake_case")]
pub enum PermissionGroup {
    OperationsView,
    OperationsManage,
    ConnectorsView,
    ConnectorsManage,
    WorkflowsView,
    WorkflowsManage,
    AnalyticsView,
    UsersView,
    UsersManage,
    // TODO: To be deprecated, make sure DB is migrated before removing
    MerchantDetailsView,
    // TODO: To be deprecated, make sure DB is migrated before removing
    MerchantDetailsManage,
    // TODO: To be deprecated, make sure DB is migrated before removing
    OrganizationManage,
    AccountView,
    AccountManage,
    ReconReportsView,
    ReconReportsManage,
    ReconOpsView,
    ReconOpsManage,
    // TODO: To be deprecated, make sure DB is migrated before removing
    ReconOps,
}

#[derive(Clone, Debug, serde::Serialize, PartialEq, Eq, Hash, strum::EnumIter)]
pub enum ParentGroup {
    Operations,
    Connectors,
    Workflows,
    Analytics,
    Users,
    ReconOps,
    ReconReports,
    Account,
}

#[derive(Debug, Clone, Copy, Eq, PartialEq, Hash, serde::Serialize)]
#[serde(rename_all = "snake_case")]
pub enum Resource {
    Payment,
    Refund,
    ApiKey,
    Account,
    Connector,
    Routing,
    Dispute,
    Mandate,
    Customer,
    Analytics,
    ThreeDsDecisionManager,
    SurchargeDecisionManager,
    User,
    WebhookEvent,
    Payout,
    Report,
    ReconToken,
    ReconFiles,
    ReconAndSettlementAnalytics,
    ReconUpload,
    ReconReports,
    RunRecon,
    ReconConfig,
}

#[derive(Debug, Clone, Copy, Eq, PartialEq, Ord, PartialOrd, serde::Serialize, Hash)]
#[serde(rename_all = "snake_case")]
pub enum PermissionScope {
    Read = 0,
    Write = 1,
}

/// Name of banks supported by Hyperswitch
#[derive(
    Clone,
    Copy,
    Debug,
    Eq,
    Hash,
    PartialEq,
    serde::Deserialize,
    serde::Serialize,
    strum::Display,
    strum::EnumString,
    ToSchema,
)]
#[strum(serialize_all = "snake_case")]
#[serde(rename_all = "snake_case")]
pub enum BankNames {
    AmericanExpress,
    AffinBank,
    AgroBank,
    AllianceBank,
    AmBank,
    BankOfAmerica,
    BankOfChina,
    BankIslam,
    BankMuamalat,
    BankRakyat,
    BankSimpananNasional,
    Barclays,
    BlikPSP,
    CapitalOne,
    Chase,
    Citi,
    CimbBank,
    Discover,
    NavyFederalCreditUnion,
    PentagonFederalCreditUnion,
    SynchronyBank,
    WellsFargo,
    AbnAmro,
    AsnBank,
    Bunq,
    Handelsbanken,
    HongLeongBank,
    HsbcBank,
    Ing,
    Knab,
    KuwaitFinanceHouse,
    Moneyou,
    Rabobank,
    Regiobank,
    Revolut,
    SnsBank,
    TriodosBank,
    VanLanschot,
    ArzteUndApothekerBank,
    AustrianAnadiBankAg,
    BankAustria,
    Bank99Ag,
    BankhausCarlSpangler,
    BankhausSchelhammerUndSchatteraAg,
    BankMillennium,
    BankPEKAOSA,
    BawagPskAg,
    BksBankAg,
    BrullKallmusBankAg,
    BtvVierLanderBank,
    CapitalBankGraweGruppeAg,
    CeskaSporitelna,
    Dolomitenbank,
    EasybankAg,
    EPlatbyVUB,
    ErsteBankUndSparkassen,
    FrieslandBank,
    HypoAlpeadriabankInternationalAg,
    HypoNoeLbFurNiederosterreichUWien,
    HypoOberosterreichSalzburgSteiermark,
    HypoTirolBankAg,
    HypoVorarlbergBankAg,
    HypoBankBurgenlandAktiengesellschaft,
    KomercniBanka,
    MBank,
    MarchfelderBank,
    Maybank,
    OberbankAg,
    OsterreichischeArzteUndApothekerbank,
    OcbcBank,
    PayWithING,
    PlaceZIPKO,
    PlatnoscOnlineKartaPlatnicza,
    PosojilnicaBankEGen,
    PostovaBanka,
    PublicBank,
    RaiffeisenBankengruppeOsterreich,
    RhbBank,
    SchelhammerCapitalBankAg,
    StandardCharteredBank,
    SchoellerbankAg,
    SpardaBankWien,
    SporoPay,
    SantanderPrzelew24,
    TatraPay,
    Viamo,
    VolksbankGruppe,
    VolkskreditbankAg,
    VrBankBraunau,
    UobBank,
    PayWithAliorBank,
    BankiSpoldzielcze,
    PayWithInteligo,
    BNPParibasPoland,
    BankNowySA,
    CreditAgricole,
    PayWithBOS,
    PayWithCitiHandlowy,
    PayWithPlusBank,
    ToyotaBank,
    VeloBank,
    ETransferPocztowy24,
    PlusBank,
    EtransferPocztowy24,
    BankiSpbdzielcze,
    BankNowyBfgSa,
    GetinBank,
    Blik,
    NoblePay,
    IdeaBank,
    EnveloBank,
    NestPrzelew,
    MbankMtransfer,
    Inteligo,
    PbacZIpko,
    BnpParibas,
    BankPekaoSa,
    VolkswagenBank,
    AliorBank,
    Boz,
    BangkokBank,
    KrungsriBank,
    KrungThaiBank,
    TheSiamCommercialBank,
    KasikornBank,
    OpenBankSuccess,
    OpenBankFailure,
    OpenBankCancelled,
    Aib,
    BankOfScotland,
    DanskeBank,
    FirstDirect,
    FirstTrust,
    Halifax,
    Lloyds,
    Monzo,
    NatWest,
    NationwideBank,
    RoyalBankOfScotland,
    Starling,
    TsbBank,
    TescoBank,
    UlsterBank,
    Yoursafe,
    N26,
    NationaleNederlanden,
}
#[derive(
    Clone,
    Copy,
    Debug,
    Eq,
    Hash,
    PartialEq,
    serde::Deserialize,
    serde::Serialize,
    strum::Display,
    strum::EnumString,
    ToSchema,
)]
#[strum(serialize_all = "snake_case")]
#[serde(rename_all = "snake_case")]
pub enum BankType {
    Checking,
    Savings,
}
#[derive(
    Clone,
    Copy,
    Debug,
    Eq,
    Hash,
    PartialEq,
    serde::Deserialize,
    serde::Serialize,
    strum::Display,
    strum::EnumString,
    ToSchema,
)]
#[strum(serialize_all = "snake_case")]
#[serde(rename_all = "snake_case")]
pub enum BankHolderType {
    Personal,
    Business,
}

#[derive(
    Clone,
    Copy,
    Debug,
    Default,
    Eq,
    Hash,
    PartialEq,
    serde::Deserialize,
    strum::Display,
    serde::Serialize,
    strum::EnumIter,
    strum::EnumString,
    strum::VariantNames,
    ToSchema,
)]
#[router_derive::diesel_enum(storage_type = "db_enum")]
#[serde(rename_all = "snake_case")]
#[strum(serialize_all = "snake_case")]
pub enum GenericLinkType {
    #[default]
    PaymentMethodCollect,
    PayoutLink,
}

#[derive(Debug, Clone, PartialEq, Eq, strum::Display, serde::Deserialize, serde::Serialize)]
#[strum(serialize_all = "snake_case")]
#[serde(rename_all = "snake_case")]
pub enum TokenPurpose {
    AuthSelect,
    #[serde(rename = "sso")]
    #[strum(serialize = "sso")]
    SSO,
    #[serde(rename = "totp")]
    #[strum(serialize = "totp")]
    TOTP,
    VerifyEmail,
    AcceptInvitationFromEmail,
    ForceSetPassword,
    ResetPassword,
    AcceptInvite,
    UserInfo,
}

#[derive(
    Clone,
    Copy,
    Debug,
    Default,
    Eq,
    PartialEq,
    serde::Deserialize,
    serde::Serialize,
    strum::Display,
    strum::EnumString,
)]
#[router_derive::diesel_enum(storage_type = "text")]
#[strum(serialize_all = "snake_case")]
#[serde(rename_all = "snake_case")]
pub enum UserAuthType {
    OpenIdConnect,
    MagicLink,
    #[default]
    Password,
}

#[derive(
    Clone,
    Copy,
    Debug,
    Eq,
    PartialEq,
    serde::Deserialize,
    serde::Serialize,
    strum::Display,
    strum::EnumString,
)]
#[router_derive::diesel_enum(storage_type = "text")]
#[strum(serialize_all = "snake_case")]
#[serde(rename_all = "snake_case")]
pub enum Owner {
    Organization,
    Tenant,
    Internal,
}

#[derive(
    Clone,
    Copy,
    Debug,
    Eq,
    PartialEq,
    serde::Deserialize,
    serde::Serialize,
    strum::Display,
    strum::EnumString,
    ToSchema,
)]
#[router_derive::diesel_enum(storage_type = "db_enum")]
#[strum(serialize_all = "snake_case")]
#[serde(rename_all = "snake_case")]
pub enum ApiVersion {
    V1,
    V2,
}

#[derive(
    Clone,
    Copy,
    Debug,
    Eq,
    PartialEq,
    Ord,
    PartialOrd,
    serde::Deserialize,
    serde::Serialize,
    strum::Display,
    strum::EnumString,
    ToSchema,
    Hash,
)]
#[router_derive::diesel_enum(storage_type = "text")]
#[strum(serialize_all = "snake_case")]
#[serde(rename_all = "snake_case")]
pub enum EntityType {
    Tenant = 3,
    Organization = 2,
    Merchant = 1,
    Profile = 0,
}

#[derive(Clone, Debug, serde::Serialize)]
#[serde(rename_all = "snake_case")]
pub enum PayoutRetryType {
    SingleConnector,
    MultiConnector,
}

#[derive(
    Clone,
    Copy,
    Debug,
    Eq,
    PartialEq,
    serde::Deserialize,
    serde::Serialize,
    strum::Display,
    strum::EnumString,
    ToSchema,
    Hash,
)]
#[router_derive::diesel_enum(storage_type = "db_enum")]
#[serde(rename_all = "snake_case")]
#[strum(serialize_all = "snake_case")]
pub enum OrderFulfillmentTimeOrigin {
    Create,
    Confirm,
}

#[derive(
    Clone,
    Copy,
    Debug,
    Eq,
    PartialEq,
    serde::Deserialize,
    serde::Serialize,
    strum::Display,
    strum::EnumString,
    ToSchema,
    Hash,
)]
#[router_derive::diesel_enum(storage_type = "db_enum")]
#[serde(rename_all = "snake_case")]
#[strum(serialize_all = "snake_case")]
pub enum UIWidgetFormLayout {
    Tabs,
    Journey,
}

#[derive(
    Clone,
    Copy,
    Debug,
    Eq,
    PartialEq,
    serde::Deserialize,
    serde::Serialize,
    strum::Display,
    strum::EnumString,
    ToSchema,
)]
#[router_derive::diesel_enum(storage_type = "db_enum")]
#[strum(serialize_all = "snake_case")]
#[serde(rename_all = "snake_case")]
pub enum DeleteStatus {
    Active,
    Redacted,
}

#[derive(
    Clone,
    Copy,
    Debug,
    Eq,
    PartialEq,
    serde::Deserialize,
    serde::Serialize,
    strum::Display,
    Hash,
    strum::EnumString,
)]
#[serde(rename_all = "snake_case")]
#[strum(serialize_all = "snake_case")]
#[router_derive::diesel_enum(storage_type = "db_enum")]
pub enum SuccessBasedRoutingConclusiveState {
    // pc: payment connector
    // sc: success based routing outcome/first connector
    // status: payment status
    //
    // status = success && pc == sc
    TruePositive,
    // status = failed && pc == sc
    FalsePositive,
    // status = failed && pc != sc
    TrueNegative,
    // status = success && pc != sc
    FalseNegative,
    // status = processing
    NonDeterministic,
}

/// Whether 3ds authentication is requested or not
#[derive(Clone, Debug, PartialEq, serde::Serialize, serde::Deserialize, Default, ToSchema)]
pub enum External3dsAuthenticationRequest {
    /// Request for 3ds authentication
    Enable,
    /// Skip 3ds authentication
    #[default]
    Skip,
}

/// Whether payment link is requested to be enabled or not for this transaction
#[derive(Clone, Debug, PartialEq, serde::Serialize, serde::Deserialize, Default, ToSchema)]
pub enum EnablePaymentLinkRequest {
    /// Request for enabling payment link
    Enable,
    /// Skip enabling payment link
    #[default]
    Skip,
}

#[derive(Clone, Debug, PartialEq, serde::Serialize, serde::Deserialize, Default, ToSchema)]
pub enum MitExemptionRequest {
    /// Request for applying MIT exemption
    Apply,
    /// Skip applying MIT exemption
    #[default]
    Skip,
}

/// Set to `present` to indicate that the customer is in your checkout flow during this payment, and therefore is able to authenticate. This parameter should be `absent` when merchant's doing merchant initiated payments and customer is not present while doing the payment.
#[derive(Clone, Debug, PartialEq, serde::Serialize, serde::Deserialize, Default, ToSchema)]
#[serde(rename_all = "snake_case")]
pub enum PresenceOfCustomerDuringPayment {
    /// Customer is present during the payment. This is the default value
    #[default]
    Present,
    /// Customer is absent during the payment
    Absent,
}

impl From<ConnectorType> for TransactionType {
    fn from(connector_type: ConnectorType) -> Self {
        match connector_type {
            #[cfg(feature = "payouts")]
            ConnectorType::PayoutProcessor => Self::Payout,
            _ => Self::Payment,
        }
    }
}

impl From<RefundStatus> for RelayStatus {
    fn from(refund_status: RefundStatus) -> Self {
        match refund_status {
            RefundStatus::Failure | RefundStatus::TransactionFailure => Self::Failure,
            RefundStatus::ManualReview | RefundStatus::Pending => Self::Pending,
            RefundStatus::Success => Self::Success,
        }
    }
}

impl From<RelayStatus> for RefundStatus {
    fn from(relay_status: RelayStatus) -> Self {
        match relay_status {
            RelayStatus::Failure => Self::Failure,
            RelayStatus::Pending | RelayStatus::Created => Self::Pending,
            RelayStatus::Success => Self::Success,
        }
    }
}

#[derive(
    Clone, Copy, Debug, PartialEq, serde::Serialize, serde::Deserialize, Default, ToSchema,
)]
#[serde(rename_all = "snake_case")]
pub enum TaxCalculationOverride {
    /// Skip calling the external tax provider
    #[default]
    Skip,
    /// Calculate tax by calling the external tax provider
    Calculate,
}

impl From<Option<bool>> for TaxCalculationOverride {
    fn from(value: Option<bool>) -> Self {
        match value {
            Some(true) => Self::Calculate,
            _ => Self::Skip,
        }
    }
}

impl TaxCalculationOverride {
    pub fn as_bool(self) -> bool {
        match self {
            Self::Skip => false,
            Self::Calculate => true,
        }
    }
}

#[derive(
    Clone, Copy, Debug, PartialEq, serde::Serialize, serde::Deserialize, Default, ToSchema,
)]
#[serde(rename_all = "snake_case")]
pub enum SurchargeCalculationOverride {
    /// Skip calculating surcharge
    #[default]
    Skip,
    /// Calculate surcharge
    Calculate,
}

impl From<Option<bool>> for SurchargeCalculationOverride {
    fn from(value: Option<bool>) -> Self {
        match value {
            Some(true) => Self::Calculate,
            _ => Self::Skip,
        }
    }
}

impl SurchargeCalculationOverride {
    pub fn as_bool(self) -> bool {
        match self {
            Self::Skip => false,
            Self::Calculate => true,
        }
    }
}

/// Connector Mandate Status
#[derive(
    Clone, Copy, Debug, Eq, PartialEq, serde::Deserialize, serde::Serialize, strum::Display,
)]
#[strum(serialize_all = "snake_case")]
#[serde(rename_all = "snake_case")]
pub enum ConnectorMandateStatus {
    /// Indicates that the connector mandate is active and can be used for payments.
    Active,
    /// Indicates that the connector mandate  is not active and hence cannot be used for payments.
    Inactive,
}

#[derive(
    Clone,
    Copy,
    Debug,
<<<<<<< HEAD
    PartialEq,
    Eq,
    Hash,
    strum::Display,
    strum::VariantNames,
    strum::EnumIter,
    strum::EnumString,
    Deserialize,
    Serialize,
)]
#[strum(serialize_all = "SCREAMING_SNAKE_CASE")]
#[serde(rename_all = "SCREAMING_SNAKE_CASE")]
pub enum GooglePayAuthMethod {
    /// Contain pan data only
    PanOnly,
    /// Contain cryptogram data along with pan data
    #[serde(rename = "CRYPTOGRAM_3DS")]
    Cryptogram,
=======
    strum::Display,
    PartialEq,
    Eq,
    serde::Serialize,
    serde::Deserialize,
    strum::EnumString,
    ToSchema,
    PartialOrd,
    Ord,
)]
#[router_derive::diesel_enum(storage_type = "text")]
#[serde(rename_all = "snake_case")]
#[strum(serialize_all = "snake_case")]
pub enum ErrorCategory {
    FrmDecline,
    ProcessorDowntime,
    ProcessorDeclineUnauthorized,
    IssueWithPaymentMethod,
    ProcessorDeclineIncorrectData,
}

#[derive(
    Clone,
    Debug,
    Eq,
    PartialEq,
    serde::Deserialize,
    serde::Serialize,
    strum::Display,
    strum::EnumString,
    ToSchema,
    Hash,
)]
pub enum PaymentChargeType {
    #[serde(untagged)]
    Stripe(StripeChargeType),
}

#[derive(
    Clone,
    Debug,
    Default,
    Hash,
    Eq,
    PartialEq,
    ToSchema,
    serde::Serialize,
    serde::Deserialize,
    strum::Display,
    strum::EnumString,
)]
#[serde(rename_all = "lowercase")]
#[strum(serialize_all = "lowercase")]
pub enum StripeChargeType {
    #[default]
    Direct,
    Destination,
}

/// Connector Access Method
#[derive(
    Clone,
    Copy,
    Debug,
    Eq,
    PartialEq,
    serde::Deserialize,
    serde::Serialize,
    strum::Display,
    ToSchema,
)]
#[strum(serialize_all = "snake_case")]
#[serde(rename_all = "snake_case")]
pub enum PaymentConnectorCategory {
    PaymentGateway,
    AlternativePaymentMethod,
    BankAcquirer,
}

/// The status of the feature
#[derive(
    Clone,
    Copy,
    Debug,
    Eq,
    PartialEq,
    serde::Deserialize,
    serde::Serialize,
    strum::Display,
    ToSchema,
)]
#[strum(serialize_all = "snake_case")]
#[serde(rename_all = "snake_case")]
pub enum FeatureStatus {
    NotSupported,
    Supported,
>>>>>>> 7d00583a
}<|MERGE_RESOLUTION|>--- conflicted
+++ resolved
@@ -3516,7 +3516,108 @@
     Clone,
     Copy,
     Debug,
-<<<<<<< HEAD
+    strum::Display,
+    PartialEq,
+    Eq,
+    serde::Serialize,
+    serde::Deserialize,
+    strum::EnumString,
+    ToSchema,
+    PartialOrd,
+    Ord,
+)]
+#[router_derive::diesel_enum(storage_type = "text")]
+#[serde(rename_all = "snake_case")]
+#[strum(serialize_all = "snake_case")]
+pub enum ErrorCategory {
+    FrmDecline,
+    ProcessorDowntime,
+    ProcessorDeclineUnauthorized,
+    IssueWithPaymentMethod,
+    ProcessorDeclineIncorrectData,
+}
+
+#[derive(
+    Clone,
+    Debug,
+    Eq,
+    PartialEq,
+    serde::Deserialize,
+    serde::Serialize,
+    strum::Display,
+    strum::EnumString,
+    ToSchema,
+    Hash,
+)]
+pub enum PaymentChargeType {
+    #[serde(untagged)]
+    Stripe(StripeChargeType),
+}
+
+#[derive(
+    Clone,
+    Debug,
+    Default,
+    Hash,
+    Eq,
+    PartialEq,
+    ToSchema,
+    serde::Serialize,
+    serde::Deserialize,
+    strum::Display,
+    strum::EnumString,
+)]
+#[serde(rename_all = "lowercase")]
+#[strum(serialize_all = "lowercase")]
+pub enum StripeChargeType {
+    #[default]
+    Direct,
+    Destination,
+}
+
+/// Connector Access Method
+#[derive(
+    Clone,
+    Copy,
+    Debug,
+    Eq,
+    PartialEq,
+    serde::Deserialize,
+    serde::Serialize,
+    strum::Display,
+    ToSchema,
+)]
+#[strum(serialize_all = "snake_case")]
+#[serde(rename_all = "snake_case")]
+pub enum PaymentConnectorCategory {
+    PaymentGateway,
+    AlternativePaymentMethod,
+    BankAcquirer,
+}
+
+/// The status of the feature
+#[derive(
+    Clone,
+    Copy,
+    Debug,
+    Eq,
+    PartialEq,
+    serde::Deserialize,
+    serde::Serialize,
+    strum::Display,
+    ToSchema,
+)]
+#[strum(serialize_all = "snake_case")]
+#[serde(rename_all = "snake_case")]
+pub enum FeatureStatus {
+    NotSupported,
+    Supported,
+}
+
+#[derive(
+    Clone,
+    Copy,
+    Debug,
     PartialEq,
     Eq,
     Hash,
@@ -3535,102 +3636,4 @@
     /// Contain cryptogram data along with pan data
     #[serde(rename = "CRYPTOGRAM_3DS")]
     Cryptogram,
-=======
-    strum::Display,
-    PartialEq,
-    Eq,
-    serde::Serialize,
-    serde::Deserialize,
-    strum::EnumString,
-    ToSchema,
-    PartialOrd,
-    Ord,
-)]
-#[router_derive::diesel_enum(storage_type = "text")]
-#[serde(rename_all = "snake_case")]
-#[strum(serialize_all = "snake_case")]
-pub enum ErrorCategory {
-    FrmDecline,
-    ProcessorDowntime,
-    ProcessorDeclineUnauthorized,
-    IssueWithPaymentMethod,
-    ProcessorDeclineIncorrectData,
-}
-
-#[derive(
-    Clone,
-    Debug,
-    Eq,
-    PartialEq,
-    serde::Deserialize,
-    serde::Serialize,
-    strum::Display,
-    strum::EnumString,
-    ToSchema,
-    Hash,
-)]
-pub enum PaymentChargeType {
-    #[serde(untagged)]
-    Stripe(StripeChargeType),
-}
-
-#[derive(
-    Clone,
-    Debug,
-    Default,
-    Hash,
-    Eq,
-    PartialEq,
-    ToSchema,
-    serde::Serialize,
-    serde::Deserialize,
-    strum::Display,
-    strum::EnumString,
-)]
-#[serde(rename_all = "lowercase")]
-#[strum(serialize_all = "lowercase")]
-pub enum StripeChargeType {
-    #[default]
-    Direct,
-    Destination,
-}
-
-/// Connector Access Method
-#[derive(
-    Clone,
-    Copy,
-    Debug,
-    Eq,
-    PartialEq,
-    serde::Deserialize,
-    serde::Serialize,
-    strum::Display,
-    ToSchema,
-)]
-#[strum(serialize_all = "snake_case")]
-#[serde(rename_all = "snake_case")]
-pub enum PaymentConnectorCategory {
-    PaymentGateway,
-    AlternativePaymentMethod,
-    BankAcquirer,
-}
-
-/// The status of the feature
-#[derive(
-    Clone,
-    Copy,
-    Debug,
-    Eq,
-    PartialEq,
-    serde::Deserialize,
-    serde::Serialize,
-    strum::Display,
-    ToSchema,
-)]
-#[strum(serialize_all = "snake_case")]
-#[serde(rename_all = "snake_case")]
-pub enum FeatureStatus {
-    NotSupported,
-    Supported,
->>>>>>> 7d00583a
 }