--- conflicted
+++ resolved
@@ -12,10 +12,7 @@
 pub mod euclid_graph_prelude {
     pub use hyperswitch_constraint_graph as cgraph;
     pub use rustc_hash::{FxHashMap, FxHashSet};
-<<<<<<< HEAD
-=======
     pub use strum::EnumIter;
->>>>>>> 8d9c7bc4
 
     pub use crate::{
         dssa::graph::*,
@@ -25,14 +22,6 @@
 }
 
 impl cgraph::KeyNode for dir::DirKey {}
-<<<<<<< HEAD
-
-impl cgraph::ValueNode for dir::DirValue {
-    type Key = dir::DirKey;
-
-    fn get_key(&self) -> Self::Key {
-        Self::get_key(self)
-=======
 
 impl cgraph::NodeViz for dir::DirKey {
     fn viz(&self) -> String {
@@ -80,7 +69,6 @@
             Self::SetupFutureUsage(sfu) => sfu.to_string(),
             Self::CardRedirectType(crt) => crt.to_string(),
         }
->>>>>>> 8d9c7bc4
     }
 }
 
@@ -125,10 +113,7 @@
     }
 }
 
-<<<<<<< HEAD
-=======
 #[derive(Debug)]
->>>>>>> 8d9c7bc4
 pub struct AnalysisContext {
     keywise_values: FxHashMap<dir::DirKey, FxHashSet<dir::DirValue>>,
 }
@@ -896,11 +881,7 @@
             None::<()>,
         );
         let mut memo = cgraph::Memoization::new();
-<<<<<<< HEAD
-        let mut cycle_map = cgraph::CycleCheck::new();
-=======
         let mut cycle_map = CycleCheck::new();
->>>>>>> 8d9c7bc4
         let _edge_1 = builder
             .make_edge(
                 _node_1,
@@ -956,11 +937,7 @@
             None::<()>,
         );
         let mut memo = cgraph::Memoization::new();
-<<<<<<< HEAD
-        let mut cycle_map = cgraph::CycleCheck::new();
-=======
         let mut cycle_map = CycleCheck::new();
->>>>>>> 8d9c7bc4
 
         let _edge_1 = builder
             .make_edge(
@@ -1052,11 +1029,7 @@
         );
 
         let mut memo = cgraph::Memoization::new();
-<<<<<<< HEAD
-        let mut cycle_map = cgraph::CycleCheck::new();
-=======
         let mut cycle_map = CycleCheck::new();
->>>>>>> 8d9c7bc4
 
         let _edge_1 = builder
             .make_edge(
