--- conflicted
+++ resolved
@@ -99,17 +99,13 @@
     pub multiple_api_version_supported_connectors: MultipleApiVersionSupportedConnectors,
     pub applepay_merchant_configs: ApplepayMerchantConfigs,
     pub lock_settings: LockSettings,
-<<<<<<< HEAD
-    pub temp_locker_disable_config: TempLockerDisableConfig,
+    pub temp_locker_enable_config: TempLockerEnableConfig,
     pub payment_link: PaymentLink,
 }
 
 #[derive(Debug, Deserialize, Clone, Default)]
 pub struct PaymentLink {
     pub sdk_url: String,
-=======
-    pub temp_locker_enable_config: TempLockerEnableConfig,
->>>>>>> ee321bb8
 }
 
 #[derive(Debug, Deserialize, Clone, Default)]
