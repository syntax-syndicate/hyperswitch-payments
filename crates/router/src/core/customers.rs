--- conflicted
+++ resolved
@@ -1,14 +1,6 @@
 use api_models::customers::CustomerRequestWithEmail;
 #[cfg(all(any(feature = "v1", feature = "v2"), not(feature = "customer_v2")))]
-use common_utils::{
-<<<<<<< HEAD
-    crypto::{Encryptable, GcmAes256},
-=======
-    crypto::Encryptable,
-    errors::ReportSwitchExt,
->>>>>>> 06f1406c
-    ext_traits::OptionExt,
-};
+use common_utils::{crypto::Encryptable, ext_traits::OptionExt};
 use common_utils::{
     errors::ReportSwitchExt,
     ext_traits::AsyncExt,
@@ -30,7 +22,6 @@
     types::{
         api::customers,
         domain::{self, types},
-<<<<<<< HEAD
         transformers::ForeignFrom,
     },
 };
@@ -38,12 +29,7 @@
 use crate::{
     core::payment_methods::cards,
     routes::metrics,
-    types::{
-        domain::types::TypeEncryption,
-=======
->>>>>>> 06f1406c
-        storage::{self, enums},
-    },
+    types::storage::{self, enums},
     utils::CustomerAddress,
 };
 
