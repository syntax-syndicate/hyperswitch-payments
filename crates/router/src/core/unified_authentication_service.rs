pub mod transformers;
pub mod types;
pub mod utils;

use api_models::payments;
use diesel_models::authentication::{Authentication, AuthenticationNew};
use error_stack::ResultExt;
use hyperswitch_domain_models::{
    errors::api_error_response::ApiErrorResponse,
    payment_method_data,
    router_request_types::{
        authentication::{MessageCategory, PreAuthenticationData},
        unified_authentication_service::{
            PaymentDetails, ServiceSessionIds, TransactionDetails, UasAuthenticationRequestData,
            UasPostAuthenticationRequestData, UasPreAuthenticationRequestData,
        },
        BrowserInformation,
    },
    types::{
        UasAuthenticationRouterData, UasPostAuthenticationRouterData,
        UasPreAuthenticationRouterData,
    },
};

use super::{errors::RouterResult, payments::helpers::MerchantConnectorAccountType};
use crate::{
    core::{
        errors::utils::StorageErrorExt,
        payments::PaymentData,
        unified_authentication_service::types::{
            ClickToPay, ExternalAuthentication, UnifiedAuthenticationService,
            UNIFIED_AUTHENTICATION_SERVICE,
        },
    },
    db::domain,
    routes::SessionState,
};

#[cfg(feature = "v1")]
#[async_trait::async_trait]
impl<F: Clone + Sync> UnifiedAuthenticationService<F> for ClickToPay {
    fn get_pre_authentication_request_data(
        payment_data: &PaymentData<F>,
    ) -> RouterResult<UasPreAuthenticationRequestData> {
        let service_details = hyperswitch_domain_models::router_request_types::unified_authentication_service::CtpServiceDetails {
            service_session_ids: Some(ServiceSessionIds {
                merchant_transaction_id: payment_data
                    .service_details
                    .as_ref()
                    .and_then(|details| details.merchant_transaction_id.clone()),
                correlation_id: payment_data
                    .service_details
                    .as_ref()
                    .and_then(|details| details.correlation_id.clone()),
                x_src_flow_id: payment_data
                    .service_details
                    .as_ref()
                    .and_then(|details| details.x_src_flow_id.clone()),
            }),
            pmt_details: None,
        };
        let currency = payment_data.payment_attempt.currency.ok_or(
            ApiErrorResponse::MissingRequiredField {
                field_name: "currency",
            },
        )?;

        let amount = payment_data.payment_attempt.net_amount.get_order_amount();
        let transaction_details = TransactionDetails {
            amount: Some(amount),
            currency: Some(currency),
            device_channel: None,
            message_category: None,
        };

        Ok(UasPreAuthenticationRequestData {
            service_details: Some(service_details),
            transaction_details: Some(transaction_details),
            pmt_details: None,
        })
    }

    async fn pre_authentication(
        state: &SessionState,
        _key_store: &domain::MerchantKeyStore,
        _business_profile: &domain::Profile,
        payment_data: &PaymentData<F>,
        merchant_connector_account: &MerchantConnectorAccountType,
        connector_name: &str,
        authentication_id: &str,
        payment_method: common_enums::PaymentMethod,
    ) -> RouterResult<UasPreAuthenticationRouterData> {
        let pre_authentication_data = Self::get_pre_authentication_request_data(payment_data)?;

        let pre_auth_router_data: UasPreAuthenticationRouterData =
            utils::construct_uas_router_data(
                state,
                connector_name.to_string(),
                payment_method,
                payment_data.payment_attempt.merchant_id.clone(),
                None,
                pre_authentication_data,
                merchant_connector_account,
                Some(authentication_id.to_owned()),
            )?;

        utils::do_auth_connector_call(
            state,
            UNIFIED_AUTHENTICATION_SERVICE.to_string(),
            pre_auth_router_data,
        )
        .await
    }

    async fn post_authentication(
        state: &SessionState,
        _key_store: &domain::MerchantKeyStore,
        _business_profile: &domain::Profile,
        payment_data: &PaymentData<F>,
        merchant_connector_account: &MerchantConnectorAccountType,
        connector_name: &str,
        payment_method: common_enums::PaymentMethod,
        _authentication: Option<Authentication>,
    ) -> RouterResult<UasPostAuthenticationRouterData> {
        let authentication_id = payment_data
            .payment_attempt
            .authentication_id
            .clone()
            .ok_or(ApiErrorResponse::InternalServerError)
            .attach_printable("Missing authentication id in payment attempt")?;

        let post_authentication_data = UasPostAuthenticationRequestData {
            threeds_server_transaction_id: None,
        };

        let post_auth_router_data: UasPostAuthenticationRouterData =
            utils::construct_uas_router_data(
                connector_name.to_string(),
                payment_method,
                payment_data.payment_attempt.merchant_id.clone(),
                None,
                post_authentication_data,
                merchant_connector_account,
                Some(authentication_id.clone()),
            )?;

        utils::do_auth_connector_call(
            state,
            UNIFIED_AUTHENTICATION_SERVICE.to_string(),
            post_auth_router_data,
        )
        .await
    }

    fn confirmation(
        _state: &SessionState,
        _key_store: &domain::MerchantKeyStore,
        _business_profile: &domain::Profile,
        _merchant_connector_account: &MerchantConnectorAccountType,
    ) -> RouterResult<()> {
        Ok(())
    }
}

#[cfg(feature = "v1")]
#[async_trait::async_trait]
impl<F: Clone + Sync> UnifiedAuthenticationService<F> for ExternalAuthentication {
    fn get_pre_authentication_request_data(
        payment_data: &PaymentData<F>,
    ) -> RouterResult<UasPreAuthenticationRequestData> {
        let payment_method_data = payment_data
            .payment_method_data
            .as_ref()
            .ok_or(ApiErrorResponse::InternalServerError)
            .attach_printable("payment_data.payment_method_data is missing")?;
        let pmt_details =
            if let payment_method_data::PaymentMethodData::Card(card) = payment_method_data {
                Some(PaymentDetails {
                    pan: card.card_number.clone(),
                    digital_card_id: None,
                    payment_data_type: None,
                    encrypted_src_card_details: None,
                    card_expiry_date: card.card_exp_year.clone(),
                    cardholder_name: card.card_holder_name.clone(),
                    card_token_number: card.card_cvc.clone(),
                    account_type: card.card_network.clone(),
                })
            } else {
                None
            };
        Ok(UasPreAuthenticationRequestData {
            service_details: None,
            transaction_details: None,
            pmt_details,
        })
    }

    #[allow(clippy::too_many_arguments)]
    async fn pre_authentication(
        state: &SessionState,
        _key_store: &domain::MerchantKeyStore,
        _business_profile: &domain::Profile,
        payment_data: &PaymentData<F>,
        merchant_connector_account: &MerchantConnectorAccountType,
        connector_name: &str,
        authentication_id: &str,
        payment_method: common_enums::PaymentMethod,
    ) -> RouterResult<UasPreAuthenticationRouterData> {
        let pre_authentication_data = Self::get_pre_authentication_request_data(payment_data)?;

        let pre_auth_router_data: UasPreAuthenticationRouterData =
            utils::construct_uas_router_data(
                connector_name.to_string(),
                payment_method,
                payment_data.payment_attempt.merchant_id.clone(),
                None,
                pre_authentication_data,
                merchant_connector_account,
                Some(authentication_id.to_owned()),
            )?;

        utils::do_auth_connector_call(
            state,
            UNIFIED_AUTHENTICATION_SERVICE.to_string(),
            pre_auth_router_data,
        )
        .await
    }

    fn get_authentication_request_data(
        payment_method_data: domain::PaymentMethodData,
        billing_address: hyperswitch_domain_models::address::Address,
        shipping_address: Option<hyperswitch_domain_models::address::Address>,
        browser_details: Option<BrowserInformation>,
        amount: Option<common_utils::types::MinorUnit>,
        currency: Option<common_enums::Currency>,
        message_category: MessageCategory,
        device_channel: payments::DeviceChannel,
        authentication: Authentication,
        return_url: Option<String>,
        sdk_information: Option<payments::SdkInformation>,
        threeds_method_comp_ind: payments::ThreeDsCompletionIndicator,
        email: Option<common_utils::pii::Email>,
        webhook_url: String,
        three_ds_requestor_url: String,
    ) -> RouterResult<UasAuthenticationRequestData> {
        Ok(UasAuthenticationRequestData {
            payment_method_data,
            billing_address,
            shipping_address,
            browser_details,
            transaction_details: TransactionDetails {
                amount,
                currency,
                device_channel: Some(device_channel),
                message_category: Some(message_category),
            },
            pre_authentication_data: PreAuthenticationData {
                threeds_server_transaction_id: authentication.threeds_server_transaction_id.ok_or(
                    ApiErrorResponse::MissingRequiredField {
                        field_name: "authentication.threeds_server_transaction_id",
                    },
                )?,
                message_version: authentication.message_version.ok_or(
                    ApiErrorResponse::MissingRequiredField {
                        field_name: "authentication.message_version",
                    },
                )?,
                acquirer_bin: authentication.acquirer_bin,
                acquirer_merchant_id: authentication.acquirer_merchant_id,
                acquirer_country_code: authentication.acquirer_country_code,
                connector_metadata: authentication.connector_metadata,
            },
            return_url,
            sdk_information,
            email,
            threeds_method_comp_ind,
            three_ds_requestor_url,
            webhook_url,
        })
    }

    #[allow(clippy::too_many_arguments)]
    async fn authentication(
        state: &SessionState,
        business_profile: &domain::Profile,
        payment_method: common_enums::PaymentMethod,
        payment_method_data: domain::PaymentMethodData,
        billing_address: hyperswitch_domain_models::address::Address,
        shipping_address: Option<hyperswitch_domain_models::address::Address>,
        browser_details: Option<BrowserInformation>,
        amount: Option<common_utils::types::MinorUnit>,
        currency: Option<common_enums::Currency>,
        message_category: MessageCategory,
        device_channel: payments::DeviceChannel,
        authentication: Authentication,
        return_url: Option<String>,
        sdk_information: Option<payments::SdkInformation>,
        threeds_method_comp_ind: payments::ThreeDsCompletionIndicator,
        email: Option<common_utils::pii::Email>,
        webhook_url: String,
        three_ds_requestor_url: String,
        merchant_connector_account: &MerchantConnectorAccountType,
        connector_name: &str,
    ) -> RouterResult<UasAuthenticationRouterData> {
        let authentication_data =
            <Self as UnifiedAuthenticationService<F>>::get_authentication_request_data(
                payment_method_data,
                billing_address,
                shipping_address,
                browser_details,
                amount,
                currency,
                message_category,
                device_channel,
                authentication.clone(),
                return_url,
                sdk_information,
                threeds_method_comp_ind,
                email,
                webhook_url,
                three_ds_requestor_url,
            )?;
        let auth_router_data: UasAuthenticationRouterData = utils::construct_uas_router_data(
            connector_name.to_string(),
            payment_method,
            business_profile.merchant_id.clone(),
            None,
            authentication_data,
            merchant_connector_account,
            Some(authentication.authentication_id.to_owned()),
        )?;

        Box::pin(utils::do_auth_connector_call(
            state,
            UNIFIED_AUTHENTICATION_SERVICE.to_string(),
            auth_router_data,
        ))
        .await
    }

<<<<<<< HEAD
    fn get_post_authentication_request_data(
        authentication: Option<Authentication>,
    ) -> RouterResult<UasPostAuthenticationRequestData> {
        Ok(UasPostAuthenticationRequestData {
            // authentication.threeds_server_transaction_id is mandatory for post-authentication in ExternalAuthentication
            threeds_server_transaction_id: Some(
                authentication
                    .and_then(|auth| auth.threeds_server_transaction_id)
                    .ok_or(ApiErrorResponse::MissingRequiredField {
                        field_name: "authentication.threeds_server_transaction_id",
                    })?,
            ),
        })
    }

    async fn post_authentication(
        state: &SessionState,
        _key_store: &domain::MerchantKeyStore,
        business_profile: &domain::Profile,
        _payment_data: &PaymentData<F>,
        merchant_connector_account: &MerchantConnectorAccountType,
        connector_name: &str,
        payment_method: common_enums::PaymentMethod,
        authentication: Option<Authentication>,
    ) -> RouterResult<UasPostAuthenticationRouterData> {
        let authentication_data =
            <Self as UnifiedAuthenticationService<F>>::get_post_authentication_request_data(
                authentication.clone(),
            )?;
        let auth_router_data: UasPostAuthenticationRouterData = utils::construct_uas_router_data(
=======
        let post_auth_router_data: hyperswitch_domain_models::types::UasPostAuthenticationRouterData = utils::construct_uas_router_data(
            state,
>>>>>>> 7b306a90
            connector_name.to_string(),
            payment_method,
            business_profile.merchant_id.clone(),
            None,
            authentication_data,
            merchant_connector_account,
            authentication.map(|auth| auth.authentication_id),
        )?;

        utils::do_auth_connector_call(
            state,
            UNIFIED_AUTHENTICATION_SERVICE.to_string(),
            auth_router_data,
        )
        .await
    }

    fn confirmation(
        _state: &SessionState,
        _key_store: &domain::MerchantKeyStore,
        _business_profile: &domain::Profile,
        _merchant_connector_account: &MerchantConnectorAccountType,
    ) -> RouterResult<()> {
        Ok(())
    }
}

#[allow(clippy::too_many_arguments)]
pub async fn create_new_authentication(
    state: &SessionState,
    merchant_id: common_utils::id_type::MerchantId,
    authentication_connector: String,
    profile_id: common_utils::id_type::ProfileId,
    payment_id: Option<common_utils::id_type::PaymentId>,
    merchant_connector_id: common_utils::id_type::MerchantConnectorAccountId,
    authentication_id: &str,
    service_details: Option<payments::CtpServiceDetails>,
    authentication_status: common_enums::AuthenticationStatus,
) -> RouterResult<Authentication> {
    let service_details_value = service_details
        .map(serde_json::to_value)
        .transpose()
        .change_context(ApiErrorResponse::InternalServerError)
        .attach_printable(
            "unable to parse service details into json value while inserting to DB",
        )?;
    let new_authorization = AuthenticationNew {
        authentication_id: authentication_id.to_owned(),
        merchant_id,
        authentication_connector,
        connector_authentication_id: None,
        payment_method_id: "".to_string(),
        authentication_type: None,
        authentication_status,
        authentication_lifecycle_status: common_enums::AuthenticationLifecycleStatus::Unused,
        error_message: None,
        error_code: None,
        connector_metadata: None,
        maximum_supported_version: None,
        threeds_server_transaction_id: None,
        cavv: None,
        authentication_flow_type: None,
        message_version: None,
        eci: None,
        trans_status: None,
        acquirer_bin: None,
        acquirer_merchant_id: None,
        three_ds_method_data: None,
        three_ds_method_url: None,
        acs_url: None,
        challenge_request: None,
        acs_reference_number: None,
        acs_trans_id: None,
        acs_signed_content: None,
        profile_id,
        payment_id,
        merchant_connector_id,
        ds_trans_id: None,
        directory_server_id: None,
        acquirer_country_code: None,
        service_details: service_details_value,
    };
    state
        .store
        .insert_authentication(new_authorization)
        .await
        .to_duplicate_response(ApiErrorResponse::GenericDuplicateError {
            message: format!(
                "Authentication with authentication_id {} already exists",
                authentication_id
            ),
        })
}<|MERGE_RESOLUTION|>--- conflicted
+++ resolved
@@ -133,16 +133,16 @@
             threeds_server_transaction_id: None,
         };
 
-        let post_auth_router_data: UasPostAuthenticationRouterData =
-            utils::construct_uas_router_data(
-                connector_name.to_string(),
-                payment_method,
-                payment_data.payment_attempt.merchant_id.clone(),
-                None,
-                post_authentication_data,
-                merchant_connector_account,
-                Some(authentication_id.clone()),
-            )?;
+        let post_auth_router_data: UasPostAuthenticationRouterData = utils::construct_uas_router_data(
+            state,
+            connector_name.to_string(),
+            payment_method,
+            payment_data.payment_attempt.merchant_id.clone(),
+            None,
+            post_authentication_data,
+            merchant_connector_account,
+            Some(authentication_id.clone()),
+        )?;
 
         utils::do_auth_connector_call(
             state,
@@ -339,7 +339,6 @@
         .await
     }
 
-<<<<<<< HEAD
     fn get_post_authentication_request_data(
         authentication: Option<Authentication>,
     ) -> RouterResult<UasPostAuthenticationRequestData> {
@@ -370,10 +369,6 @@
                 authentication.clone(),
             )?;
         let auth_router_data: UasPostAuthenticationRouterData = utils::construct_uas_router_data(
-=======
-        let post_auth_router_data: hyperswitch_domain_models::types::UasPostAuthenticationRouterData = utils::construct_uas_router_data(
-            state,
->>>>>>> 7b306a90
             connector_name.to_string(),
             payment_method,
             business_profile.merchant_id.clone(),
