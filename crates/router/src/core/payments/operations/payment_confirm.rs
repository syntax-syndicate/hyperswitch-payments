--- conflicted
+++ resolved
@@ -821,11 +821,8 @@
             poll_config: None,
             tax_data: None,
             session_id: None,
-<<<<<<< HEAD
+            service_details: request.ctp_service_details.clone(),
             vault_operation: None,
-=======
-            service_details: request.ctp_service_details.clone(),
->>>>>>> db51ec43
         };
 
         let get_trackers_response = operations::GetTrackerResponse {
