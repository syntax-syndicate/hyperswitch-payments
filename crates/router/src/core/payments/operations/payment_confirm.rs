--- conflicted
+++ resolved
@@ -649,66 +649,11 @@
         let connector_supports_separate_authn =
             authentication::utils::is_separate_authn_supported(connector_call_type);
         print!("is_pre_authn_call {:?}", is_pre_authn_call);
-<<<<<<< HEAD
         print!(
             "separate_authentication_requested {:?}",
             separate_authentication_requested
         );
         if separate_authentication_requested && connector_supports_separate_authn {
-=======
-        if is_pre_authn_call {
-            if separate_authentication_requested && connector_supports_separate_authn {
-                if let Some(card_number) = card_number {
-                    let authentication_details: api_models::admin::AuthenticationDetails =
-                        merchant_account
-                            .authentication_details
-                            .clone()
-                            .get_required_value("authentication_details")
-                            .attach_printable("authentication_details not configured by merchant")?
-                            .parse_value("AuthenticationDetails")
-                            .change_context(errors::ApiErrorResponse::InternalServerError)?;
-                    let authentication_connector = authentication_details
-                        .authentication_connectors
-                        .first()
-                        .ok_or(errors::ApiErrorResponse::InternalServerError)?;
-                    let profile_id = payment_data
-                        .payment_intent
-                        .profile_id
-                        .as_ref()
-                        .get_required_value("profile_id")
-                        .change_context(errors::ApiErrorResponse::InternalServerError)
-                        .attach_printable("'profile_id' not set in payment intent")?;
-                    let merchant_connector_account = state
-                        .store
-                        .find_merchant_connector_account_by_profile_id_connector_name(
-                            profile_id,
-                            authentication_connector,
-                            key_store,
-                        )
-                        .await
-                        .to_not_found_response(
-                            errors::ApiErrorResponse::MerchantConnectorAccountNotFound {
-                                id: format!(
-                                    "profile id {profile_id} and connector name {authentication_connector}"
-                                ),
-                            },
-                        )?;
-                    authentication::pre_authn::execute_pre_auth_flow(
-                        state,
-                        authentication::types::AuthenthenticationFlowInput::PaymentAuthNFlow {
-                            payment_data,
-                            should_continue_confirm_transaction,
-                            card_number,
-                        },
-                        merchant_account,
-                        &merchant_connector_account,
-                    )
-                    .await?;
-                }
-            }
-            Ok(())
-        } else {
->>>>>>> dc35764c
             let authentication_details: api_models::admin::AuthenticationDetails = merchant_account
                 .authentication_details
                 .clone()
