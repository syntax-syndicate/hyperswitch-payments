#[cfg(feature = "v1")]
pub mod payment_approve;
#[cfg(feature = "v1")]
pub mod payment_cancel;
#[cfg(feature = "v1")]
pub mod payment_capture;
#[cfg(feature = "v1")]
pub mod payment_complete_authorize;
#[cfg(feature = "v1")]
pub mod payment_confirm;
#[cfg(feature = "v1")]
pub mod payment_create;
#[cfg(feature = "v1")]
pub mod payment_post_session_tokens;
#[cfg(feature = "v1")]
pub mod payment_reject;
pub mod payment_response;
#[cfg(feature = "v1")]
pub mod payment_session;
#[cfg(feature = "v2")]
pub mod payment_session_intent;
#[cfg(feature = "v1")]
pub mod payment_start;
#[cfg(feature = "v1")]
pub mod payment_status;
#[cfg(feature = "v1")]
pub mod payment_update;
#[cfg(feature = "v1")]
pub mod payments_incremental_authorization;
#[cfg(feature = "v1")]
pub mod tax_calculation;

#[cfg(feature = "v2")]
pub mod payment_confirm_intent;
#[cfg(feature = "v2")]
pub mod payment_create_intent;
#[cfg(feature = "v2")]
pub mod payment_get_intent;
#[cfg(feature = "v2")]
pub mod payment_update_intent;

#[cfg(feature = "v2")]
pub mod payment_get;

#[cfg(feature = "v2")]
pub mod payment_capture_v2;

use api_models::enums::FrmSuggestion;
#[cfg(all(feature = "v1", feature = "dynamic_routing"))]
use api_models::routing::RoutableConnectorChoice;
use async_trait::async_trait;
use error_stack::{report, ResultExt};
use router_env::{instrument, tracing};

#[cfg(feature = "v2")]
pub use self::payment_get::PaymentGet;
#[cfg(feature = "v2")]
pub use self::payment_get_intent::PaymentGetIntent;
pub use self::payment_response::PaymentResponse;
#[cfg(feature = "v2")]
pub use self::payment_update_intent::PaymentUpdateIntent;
#[cfg(feature = "v1")]
pub use self::{
    payment_approve::PaymentApprove, payment_cancel::PaymentCancel,
    payment_capture::PaymentCapture, payment_confirm::PaymentConfirm,
    payment_create::PaymentCreate, payment_post_session_tokens::PaymentPostSessionTokens,
    payment_reject::PaymentReject, payment_session::PaymentSession, payment_start::PaymentStart,
    payment_status::PaymentStatus, payment_update::PaymentUpdate,
    payments_incremental_authorization::PaymentIncrementalAuthorization,
    tax_calculation::PaymentSessionUpdate,
};
#[cfg(feature = "v2")]
pub use self::{
    payment_confirm_intent::PaymentIntentConfirm, payment_create_intent::PaymentIntentCreate,
    payment_session_intent::PaymentSessionIntent,
};
use super::{helpers, CustomerDetails, OperationSessionGetters, OperationSessionSetters};
use crate::{
    core::errors::{self, CustomResult, RouterResult},
    routes::{app::ReqState, SessionState},
    services,
    types::{
        self,
        api::{self, ConnectorCallType},
        domain,
        storage::{self, enums},
        PaymentsResponseData,
    },
};

pub type BoxedOperation<'a, F, T, D> = Box<dyn Operation<F, T, Data = D> + Send + Sync + 'a>;

pub trait Operation<F: Clone, T>: Send + std::fmt::Debug {
    type Data;
    fn to_validate_request(
        &self,
    ) -> RouterResult<&(dyn ValidateRequest<F, T, Self::Data> + Send + Sync)> {
        Err(report!(errors::ApiErrorResponse::InternalServerError))
            .attach_printable_lazy(|| format!("validate request interface not found for {self:?}"))
    }

    fn to_get_tracker(&self) -> RouterResult<&(dyn GetTracker<F, Self::Data, T> + Send + Sync)> {
        Err(report!(errors::ApiErrorResponse::InternalServerError))
            .attach_printable_lazy(|| format!("get tracker interface not found for {self:?}"))
    }

    fn to_domain(&self) -> RouterResult<&dyn Domain<F, T, Self::Data>> {
        Err(report!(errors::ApiErrorResponse::InternalServerError))
            .attach_printable_lazy(|| format!("domain interface not found for {self:?}"))
    }

    fn to_update_tracker(
        &self,
    ) -> RouterResult<&(dyn UpdateTracker<F, Self::Data, T> + Send + Sync)> {
        Err(report!(errors::ApiErrorResponse::InternalServerError))
            .attach_printable_lazy(|| format!("update tracker interface not found for {self:?}"))
    }

    fn to_post_update_tracker(
        &self,
    ) -> RouterResult<&(dyn PostUpdateTracker<F, Self::Data, T> + Send + Sync)> {
        Err(report!(errors::ApiErrorResponse::InternalServerError)).attach_printable_lazy(|| {
            format!("post connector update tracker not found for {self:?}")
        })
    }
}

#[cfg(feature = "v1")]
#[derive(Clone)]
pub struct ValidateResult {
    pub merchant_id: common_utils::id_type::MerchantId,
    pub payment_id: api::PaymentIdType,
    pub storage_scheme: enums::MerchantStorageScheme,
    pub requeue: bool,
}

#[cfg(feature = "v2")]
#[derive(Clone)]
pub struct ValidateResult {
    pub merchant_id: common_utils::id_type::MerchantId,
    pub storage_scheme: enums::MerchantStorageScheme,
    pub requeue: bool,
}

#[cfg(feature = "v1")]
#[allow(clippy::type_complexity)]
pub trait ValidateRequest<F, R, D> {
    fn validate_request<'b>(
        &'b self,
        request: &R,
        merchant_account: &domain::MerchantAccount,
    ) -> RouterResult<(BoxedOperation<'b, F, R, D>, ValidateResult)>;
}

#[cfg(feature = "v2")]
pub trait ValidateRequest<F, R, D> {
    fn validate_request(
        &self,
        request: &R,
        merchant_account: &domain::MerchantAccount,
    ) -> RouterResult<ValidateResult>;
}

#[cfg(feature = "v2")]
pub struct GetTrackerResponse<D> {
    pub payment_data: D,
}

#[cfg(feature = "v1")]
pub struct GetTrackerResponse<'a, F: Clone, R, D> {
    pub operation: BoxedOperation<'a, F, R, D>,
    pub customer_details: Option<CustomerDetails>,
    pub payment_data: D,
    pub business_profile: domain::Profile,
    pub mandate_type: Option<api::MandateTransactionType>,
}

/// This trait is used to fetch / create all the tracker related information for a payment
/// This functions returns the session data that is used by subsequent functions
#[async_trait]
pub trait GetTracker<F: Clone, D, R>: Send {
    #[cfg(feature = "v1")]
    #[allow(clippy::too_many_arguments)]
    async fn get_trackers<'a>(
        &'a self,
        state: &'a SessionState,
        payment_id: &api::PaymentIdType,
        request: &R,
        merchant_account: &domain::MerchantAccount,
        mechant_key_store: &domain::MerchantKeyStore,
        auth_flow: services::AuthFlow,
        header_payload: &hyperswitch_domain_models::payments::HeaderPayload,
        platform_merchant_account: Option<&domain::MerchantAccount>,
    ) -> RouterResult<GetTrackerResponse<'a, F, R, D>>;

    #[cfg(feature = "v2")]
    #[allow(clippy::too_many_arguments)]
    async fn get_trackers<'a>(
        &'a self,
        state: &'a SessionState,
        payment_id: &common_utils::id_type::GlobalPaymentId,
        request: &R,
        merchant_account: &domain::MerchantAccount,
        profile: &domain::Profile,
        mechant_key_store: &domain::MerchantKeyStore,
        header_payload: &hyperswitch_domain_models::payments::HeaderPayload,
        platform_merchant_account: Option<&domain::MerchantAccount>,
    ) -> RouterResult<GetTrackerResponse<D>>;
}

#[async_trait]
pub trait Domain<F: Clone, R, D>: Send + Sync {
    #[cfg(feature = "v1")]
    /// This will fetch customer details, (this operation is flow specific)
    async fn get_or_create_customer_details<'a>(
        &'a self,
        state: &SessionState,
        payment_data: &mut D,
        request: Option<CustomerDetails>,
        merchant_key_store: &domain::MerchantKeyStore,
        storage_scheme: enums::MerchantStorageScheme,
    ) -> CustomResult<(BoxedOperation<'a, F, R, D>, Option<domain::Customer>), errors::StorageError>;

    #[cfg(feature = "v2")]
    /// This will fetch customer details, (this operation is flow specific)
    async fn get_customer_details<'a>(
        &'a self,
        state: &SessionState,
        payment_data: &mut D,
        merchant_key_store: &domain::MerchantKeyStore,
        storage_scheme: enums::MerchantStorageScheme,
    ) -> CustomResult<(BoxedOperation<'a, F, R, D>, Option<domain::Customer>), errors::StorageError>;

    #[allow(clippy::too_many_arguments)]
    async fn make_pm_data<'a>(
        &'a self,
        state: &'a SessionState,
        payment_data: &mut D,
        storage_scheme: enums::MerchantStorageScheme,
        merchant_key_store: &domain::MerchantKeyStore,
        customer: &Option<domain::Customer>,
        business_profile: &domain::Profile,
    ) -> RouterResult<(
        BoxedOperation<'a, F, R, D>,
        Option<domain::PaymentMethodData>,
        Option<String>,
    )>;

    async fn add_task_to_process_tracker<'a>(
        &'a self,
        _db: &'a SessionState,
        _payment_attempt: &storage::PaymentAttempt,
        _requeue: bool,
        _schedule_time: Option<time::PrimitiveDateTime>,
    ) -> CustomResult<(), errors::ApiErrorResponse> {
        Ok(())
    }

    #[cfg(feature = "v1")]
    async fn get_connector<'a>(
        &'a self,
        merchant_account: &domain::MerchantAccount,
        state: &SessionState,
        request: &R,
        payment_intent: &storage::PaymentIntent,
        mechant_key_store: &domain::MerchantKeyStore,
    ) -> CustomResult<api::ConnectorChoice, errors::ApiErrorResponse>;

    #[cfg(feature = "v2")]
    async fn perform_routing<'a>(
        &'a self,
        merchant_account: &domain::MerchantAccount,
        business_profile: &domain::Profile,
        state: &SessionState,
        // TODO: do not take the whole payment data here
        payment_data: &mut D,
        mechant_key_store: &domain::MerchantKeyStore,
    ) -> CustomResult<ConnectorCallType, errors::ApiErrorResponse>;

    async fn populate_payment_data<'a>(
        &'a self,
        _state: &SessionState,
        _payment_data: &mut D,
        _merchant_account: &domain::MerchantAccount,
    ) -> CustomResult<(), errors::ApiErrorResponse> {
        Ok(())
    }

    #[allow(clippy::too_many_arguments)]
    async fn call_external_three_ds_authentication_if_eligible<'a>(
        &'a self,
        _state: &SessionState,
        _payment_data: &mut D,
        _should_continue_confirm_transaction: &mut bool,
        _connector_call_type: &ConnectorCallType,
        _merchant_account: &domain::Profile,
        _key_store: &domain::MerchantKeyStore,
        _mandate_type: Option<api_models::payments::MandateTransactionType>,
    ) -> CustomResult<(), errors::ApiErrorResponse> {
        Ok(())
    }

    #[allow(clippy::too_many_arguments)]
    async fn call_unified_authentication_service_if_eligible<'a>(
        &'a self,
        _state: &SessionState,
        _payment_data: &mut D,
        _merchant_account: &domain::Profile,
        _key_store: &domain::MerchantKeyStore,
<<<<<<< HEAD
        _do_authorisation_confirmation: &bool,
=======
        _mandate_type: Option<api_models::payments::MandateTransactionType>,
>>>>>>> b54a55f2
    ) -> CustomResult<(), errors::ApiErrorResponse> {
        Ok(())
    }

    #[allow(clippy::too_many_arguments)]
    async fn payments_dynamic_tax_calculation<'a>(
        &'a self,
        _state: &SessionState,
        _payment_data: &mut D,
        _connector_call_type: &ConnectorCallType,
        _business_profile: &domain::Profile,
        _key_store: &domain::MerchantKeyStore,
        _merchant_account: &domain::MerchantAccount,
    ) -> CustomResult<(), errors::ApiErrorResponse> {
        Ok(())
    }

    #[instrument(skip_all)]
    async fn guard_payment_against_blocklist<'a>(
        &'a self,
        _state: &SessionState,
        _merchant_account: &domain::MerchantAccount,
        _key_store: &domain::MerchantKeyStore,
        _payment_data: &mut D,
    ) -> CustomResult<bool, errors::ApiErrorResponse> {
        Ok(false)
    }

    async fn store_extended_card_info_temporarily<'a>(
        &'a self,
        _state: &SessionState,
        _payment_id: &common_utils::id_type::PaymentId,
        _business_profile: &domain::Profile,
        _payment_method_data: Option<&domain::PaymentMethodData>,
    ) -> CustomResult<(), errors::ApiErrorResponse> {
        Ok(())
    }

    // #[cfg(feature = "v2")]
    // async fn call_connector<'a, RouterDataReq>(
    //     &'a self,
    //     _state: &SessionState,
    //     _req_state: ReqState,
    //     _merchant_account: &domain::MerchantAccount,
    //     _key_store: &domain::MerchantKeyStore,
    //     _business_profile: &domain::Profile,
    //     _payment_method_data: Option<&domain::PaymentMethodData>,
    //     _connector: api::ConnectorData,
    //     _customer: &Option<domain::Customer>,
    //     _payment_data: &mut D,
    //     _call_connector_action: common_enums::CallConnectorAction,
    // ) -> CustomResult<
    //     hyperswitch_domain_models::router_data::RouterData<F, RouterDataReq, PaymentsResponseData>,
    //     errors::ApiErrorResponse,
    // > {
    //     // TODO: raise an error here
    //     todo!();
    // }
}

#[async_trait]
#[allow(clippy::too_many_arguments)]
pub trait UpdateTracker<F, D, Req>: Send {
    /// Update the tracker information with the new data from request or calculated by the operations performed after get trackers
    /// This will persist the SessionData ( PaymentData ) in the database
    ///
    /// In case we are calling a processor / connector, we persist all the data in the database and then call the connector
    async fn update_trackers<'b>(
        &'b self,
        db: &'b SessionState,
        req_state: ReqState,
        payment_data: D,
        customer: Option<domain::Customer>,
        storage_scheme: enums::MerchantStorageScheme,
        updated_customer: Option<storage::CustomerUpdate>,
        mechant_key_store: &domain::MerchantKeyStore,
        frm_suggestion: Option<FrmSuggestion>,
        header_payload: hyperswitch_domain_models::payments::HeaderPayload,
    ) -> RouterResult<(BoxedOperation<'b, F, Req, D>, D)>
    where
        F: 'b + Send;
}

#[cfg(feature = "v2")]
#[async_trait]
#[allow(clippy::too_many_arguments)]
pub trait CallConnector<F, D, RouterDReq: Send>: Send {
    async fn call_connector<'b>(
        &'b self,
        db: &'b SessionState,
        req_state: ReqState,
        payment_data: D,
        key_store: &domain::MerchantKeyStore,
        call_connector_action: common_enums::CallConnectorAction,
        connector_data: api::ConnectorData,
        storage_scheme: enums::MerchantStorageScheme,
    ) -> RouterResult<types::RouterData<F, RouterDReq, PaymentsResponseData>>
    where
        F: 'b + Send + Sync,
        D: super::flows::ConstructFlowSpecificData<F, RouterDReq, PaymentsResponseData>,
        types::RouterData<F, RouterDReq, PaymentsResponseData>:
            super::flows::Feature<F, RouterDReq> + Send;
}

#[async_trait]
#[allow(clippy::too_many_arguments)]
pub trait PostUpdateTracker<F, D, R: Send>: Send {
    /// Update the tracker information with the response from the connector
    /// The response from routerdata is used to update paymentdata and also persist this in the database
    #[cfg(feature = "v1")]
    async fn update_tracker<'b>(
        &'b self,
        db: &'b SessionState,
        payment_data: D,
        response: types::RouterData<F, R, PaymentsResponseData>,
        key_store: &domain::MerchantKeyStore,
        storage_scheme: enums::MerchantStorageScheme,
        locale: &Option<String>,
        #[cfg(feature = "dynamic_routing")] routable_connector: Vec<RoutableConnectorChoice>,
        #[cfg(feature = "dynamic_routing")] business_profile: &domain::Profile,
    ) -> RouterResult<D>
    where
        F: 'b + Send + Sync;

    #[cfg(feature = "v2")]
    async fn update_tracker<'b>(
        &'b self,
        db: &'b SessionState,
        payment_data: D,
        response: types::RouterData<F, R, PaymentsResponseData>,
        key_store: &domain::MerchantKeyStore,
        storage_scheme: enums::MerchantStorageScheme,
    ) -> RouterResult<D>
    where
        F: 'b + Send + Sync,
        types::RouterData<F, R, PaymentsResponseData>:
            hyperswitch_domain_models::router_data::TrackerPostUpdateObjects<F, R, D>;

    async fn save_pm_and_mandate<'b>(
        &self,
        _state: &SessionState,
        _resp: &types::RouterData<F, R, PaymentsResponseData>,
        _merchant_account: &domain::MerchantAccount,
        _key_store: &domain::MerchantKeyStore,
        _payment_data: &mut D,
        _business_profile: &domain::Profile,
    ) -> CustomResult<(), errors::ApiErrorResponse>
    where
        F: 'b + Clone + Send + Sync,
    {
        Ok(())
    }
}

#[cfg(feature = "v1")]
#[async_trait]
impl<
        D,
        F: Clone + Send,
        Op: Send + Sync + Operation<F, api::PaymentsRetrieveRequest, Data = D>,
    > Domain<F, api::PaymentsRetrieveRequest, D> for Op
where
    for<'a> &'a Op: Operation<F, api::PaymentsRetrieveRequest, Data = D>,
    D: OperationSessionGetters<F> + OperationSessionSetters<F> + Send,
{
    #[instrument(skip_all)]
    #[cfg(feature = "v1")]
    async fn get_or_create_customer_details<'a>(
        &'a self,
        state: &SessionState,
        payment_data: &mut D,
        _request: Option<CustomerDetails>,
        merchant_key_store: &domain::MerchantKeyStore,
        storage_scheme: enums::MerchantStorageScheme,
    ) -> CustomResult<
        (
            BoxedOperation<'a, F, api::PaymentsRetrieveRequest, D>,
            Option<domain::Customer>,
        ),
        errors::StorageError,
    > {
        let db = &*state.store;
        let customer = match payment_data.get_payment_intent().customer_id.as_ref() {
            None => None,
            Some(customer_id) => {
                // This function is to retrieve customer details. If the customer is deleted, it returns
                // customer details that contains the fields as Redacted
                db.find_customer_optional_with_redacted_customer_details_by_customer_id_merchant_id(
                    &state.into(),
                    customer_id,
                    &merchant_key_store.merchant_id,
                    merchant_key_store,
                    storage_scheme,
                )
                .await?
            }
        };

        if let Some(email) = customer.as_ref().and_then(|inner| inner.email.clone()) {
            payment_data.set_email_if_not_present(email.into());
        }

        Ok((Box::new(self), customer))
    }

    async fn get_connector<'a>(
        &'a self,
        _merchant_account: &domain::MerchantAccount,
        state: &SessionState,
        _request: &api::PaymentsRetrieveRequest,
        _payment_intent: &storage::PaymentIntent,
        _merchant_key_store: &domain::MerchantKeyStore,
    ) -> CustomResult<api::ConnectorChoice, errors::ApiErrorResponse> {
        helpers::get_connector_default(state, None).await
    }

    #[instrument(skip_all)]
    async fn make_pm_data<'a>(
        &'a self,
        _state: &'a SessionState,
        _payment_data: &mut D,
        _storage_scheme: enums::MerchantStorageScheme,
        _merchant_key_store: &domain::MerchantKeyStore,
        _customer: &Option<domain::Customer>,
        _business_profile: &domain::Profile,
    ) -> RouterResult<(
        BoxedOperation<'a, F, api::PaymentsRetrieveRequest, D>,
        Option<domain::PaymentMethodData>,
        Option<String>,
    )> {
        Ok((Box::new(self), None, None))
    }

    #[instrument(skip_all)]
    async fn guard_payment_against_blocklist<'a>(
        &'a self,
        _state: &SessionState,
        _merchant_account: &domain::MerchantAccount,
        _key_store: &domain::MerchantKeyStore,
        _payment_data: &mut D,
    ) -> CustomResult<bool, errors::ApiErrorResponse> {
        Ok(false)
    }
}

#[cfg(feature = "v1")]
#[async_trait]
impl<D, F: Clone + Send, Op: Send + Sync + Operation<F, api::PaymentsCaptureRequest, Data = D>>
    Domain<F, api::PaymentsCaptureRequest, D> for Op
where
    for<'a> &'a Op: Operation<F, api::PaymentsCaptureRequest, Data = D>,
    D: OperationSessionGetters<F> + OperationSessionSetters<F> + Send,
{
    #[instrument(skip_all)]
    #[cfg(feature = "v1")]
    async fn get_or_create_customer_details<'a>(
        &'a self,
        state: &SessionState,
        payment_data: &mut D,
        _request: Option<CustomerDetails>,
        merchant_key_store: &domain::MerchantKeyStore,
        storage_scheme: enums::MerchantStorageScheme,
    ) -> CustomResult<
        (
            BoxedOperation<'a, F, api::PaymentsCaptureRequest, D>,
            Option<domain::Customer>,
        ),
        errors::StorageError,
    > {
        let db = &*state.store;

        let customer = match payment_data.get_payment_intent().customer_id.as_ref() {
            None => None,
            Some(customer_id) => {
                db.find_customer_optional_by_customer_id_merchant_id(
                    &state.into(),
                    customer_id,
                    &merchant_key_store.merchant_id,
                    merchant_key_store,
                    storage_scheme,
                )
                .await?
            }
        };

        if let Some(email) = customer.as_ref().and_then(|inner| inner.email.clone()) {
            payment_data.set_email_if_not_present(email.into());
        }

        Ok((Box::new(self), customer))
    }

    #[instrument(skip_all)]
    #[cfg(feature = "v2")]
    async fn get_customer_details<'a>(
        &'a self,
        _state: &SessionState,
        _payment_data: &mut D,
        _merchant_key_store: &domain::MerchantKeyStore,
        _storage_scheme: enums::MerchantStorageScheme,
    ) -> CustomResult<
        (
            BoxedOperation<'a, F, api::PaymentsCaptureRequest, D>,
            Option<domain::Customer>,
        ),
        errors::StorageError,
    > {
        todo!()
    }

    #[instrument(skip_all)]
    async fn make_pm_data<'a>(
        &'a self,
        _state: &'a SessionState,
        _payment_data: &mut D,
        _storage_scheme: enums::MerchantStorageScheme,
        _merchant_key_store: &domain::MerchantKeyStore,
        _customer: &Option<domain::Customer>,
        _business_profile: &domain::Profile,
    ) -> RouterResult<(
        BoxedOperation<'a, F, api::PaymentsCaptureRequest, D>,
        Option<domain::PaymentMethodData>,
        Option<String>,
    )> {
        Ok((Box::new(self), None, None))
    }

    async fn get_connector<'a>(
        &'a self,
        _merchant_account: &domain::MerchantAccount,
        state: &SessionState,
        _request: &api::PaymentsCaptureRequest,
        _payment_intent: &storage::PaymentIntent,
        _merchant_key_store: &domain::MerchantKeyStore,
    ) -> CustomResult<api::ConnectorChoice, errors::ApiErrorResponse> {
        helpers::get_connector_default(state, None).await
    }

    #[instrument(skip_all)]
    async fn guard_payment_against_blocklist<'a>(
        &'a self,
        _state: &SessionState,
        _merchant_account: &domain::MerchantAccount,
        _key_store: &domain::MerchantKeyStore,
        _payment_data: &mut D,
    ) -> CustomResult<bool, errors::ApiErrorResponse> {
        Ok(false)
    }
}

#[cfg(feature = "v1")]
#[async_trait]
impl<D, F: Clone + Send, Op: Send + Sync + Operation<F, api::PaymentsCancelRequest, Data = D>>
    Domain<F, api::PaymentsCancelRequest, D> for Op
where
    for<'a> &'a Op: Operation<F, api::PaymentsCancelRequest, Data = D>,
    D: OperationSessionGetters<F> + OperationSessionSetters<F> + Send,
{
    #[instrument(skip_all)]
    #[cfg(feature = "v1")]
    async fn get_or_create_customer_details<'a>(
        &'a self,
        state: &SessionState,
        payment_data: &mut D,
        _request: Option<CustomerDetails>,
        merchant_key_store: &domain::MerchantKeyStore,
        storage_scheme: enums::MerchantStorageScheme,
    ) -> CustomResult<
        (
            BoxedOperation<'a, F, api::PaymentsCancelRequest, D>,
            Option<domain::Customer>,
        ),
        errors::StorageError,
    > {
        let db = &*state.store;

        let customer = match payment_data.get_payment_intent().customer_id.as_ref() {
            None => None,
            Some(customer_id) => {
                db.find_customer_optional_by_customer_id_merchant_id(
                    &state.into(),
                    customer_id,
                    &merchant_key_store.merchant_id,
                    merchant_key_store,
                    storage_scheme,
                )
                .await?
            }
        };

        if let Some(email) = customer.as_ref().and_then(|inner| inner.email.clone()) {
            payment_data.set_email_if_not_present(email.into());
        }

        Ok((Box::new(self), customer))
    }

    #[instrument(skip_all)]
    #[cfg(feature = "v2")]
    async fn get_customer_details<'a>(
        &'a self,
        _state: &SessionState,
        _payment_data: &mut D,
        _merchant_key_store: &domain::MerchantKeyStore,
        storage_scheme: enums::MerchantStorageScheme,
    ) -> CustomResult<
        (
            BoxedOperation<'a, F, api::PaymentsCancelRequest, D>,
            Option<domain::Customer>,
        ),
        errors::StorageError,
    > {
        todo!()
    }

    #[instrument(skip_all)]
    async fn make_pm_data<'a>(
        &'a self,
        _state: &'a SessionState,
        _payment_data: &mut D,
        _storage_scheme: enums::MerchantStorageScheme,
        _merchant_key_store: &domain::MerchantKeyStore,
        _customer: &Option<domain::Customer>,
        _business_profile: &domain::Profile,
    ) -> RouterResult<(
        BoxedOperation<'a, F, api::PaymentsCancelRequest, D>,
        Option<domain::PaymentMethodData>,
        Option<String>,
    )> {
        Ok((Box::new(self), None, None))
    }

    async fn get_connector<'a>(
        &'a self,
        _merchant_account: &domain::MerchantAccount,
        state: &SessionState,
        _request: &api::PaymentsCancelRequest,
        _payment_intent: &storage::PaymentIntent,
        _merchant_key_store: &domain::MerchantKeyStore,
    ) -> CustomResult<api::ConnectorChoice, errors::ApiErrorResponse> {
        helpers::get_connector_default(state, None).await
    }

    #[instrument(skip_all)]
    async fn guard_payment_against_blocklist<'a>(
        &'a self,
        _state: &SessionState,
        _merchant_account: &domain::MerchantAccount,
        _key_store: &domain::MerchantKeyStore,
        _payment_data: &mut D,
    ) -> CustomResult<bool, errors::ApiErrorResponse> {
        Ok(false)
    }
}

#[cfg(feature = "v1")]
#[async_trait]
impl<D, F: Clone + Send, Op: Send + Sync + Operation<F, api::PaymentsRejectRequest, Data = D>>
    Domain<F, api::PaymentsRejectRequest, D> for Op
where
    for<'a> &'a Op: Operation<F, api::PaymentsRejectRequest, Data = D>,
{
    #[cfg(feature = "v1")]
    #[instrument(skip_all)]
    async fn get_or_create_customer_details<'a>(
        &'a self,
        _state: &SessionState,
        _payment_data: &mut D,
        _request: Option<CustomerDetails>,
        _merchant_key_store: &domain::MerchantKeyStore,
        _storage_scheme: enums::MerchantStorageScheme,
    ) -> CustomResult<
        (
            BoxedOperation<'a, F, api::PaymentsRejectRequest, D>,
            Option<domain::Customer>,
        ),
        errors::StorageError,
    > {
        Ok((Box::new(self), None))
    }

    #[cfg(feature = "v2")]
    #[instrument(skip_all)]
    async fn get_customer_details<'a>(
        &'a self,
        _state: &SessionState,
        _payment_data: &mut D,
        _merchant_key_store: &domain::MerchantKeyStore,
        _storage_scheme: enums::MerchantStorageScheme,
    ) -> CustomResult<
        (
            BoxedOperation<'a, F, api::PaymentsRejectRequest, D>,
            Option<domain::Customer>,
        ),
        errors::StorageError,
    > {
        Ok((Box::new(self), None))
    }

    #[instrument(skip_all)]
    async fn make_pm_data<'a>(
        &'a self,
        _state: &'a SessionState,
        _payment_data: &mut D,
        _storage_scheme: enums::MerchantStorageScheme,
        _merchant_key_store: &domain::MerchantKeyStore,
        _customer: &Option<domain::Customer>,
        _business_profile: &domain::Profile,
    ) -> RouterResult<(
        BoxedOperation<'a, F, api::PaymentsRejectRequest, D>,
        Option<domain::PaymentMethodData>,
        Option<String>,
    )> {
        Ok((Box::new(self), None, None))
    }

    async fn get_connector<'a>(
        &'a self,
        _merchant_account: &domain::MerchantAccount,
        state: &SessionState,
        _request: &api::PaymentsRejectRequest,
        _payment_intent: &storage::PaymentIntent,
        _merchant_key_store: &domain::MerchantKeyStore,
    ) -> CustomResult<api::ConnectorChoice, errors::ApiErrorResponse> {
        helpers::get_connector_default(state, None).await
    }

    #[instrument(skip_all)]
    async fn guard_payment_against_blocklist<'a>(
        &'a self,
        _state: &SessionState,
        _merchant_account: &domain::MerchantAccount,
        _key_store: &domain::MerchantKeyStore,
        _payment_data: &mut D,
    ) -> CustomResult<bool, errors::ApiErrorResponse> {
        Ok(false)
    }
}

/// Validate if a particular operation can be performed for the given intent status
pub trait ValidateStatusForOperation {
    fn validate_status_for_operation(
        &self,
        intent_status: common_enums::IntentStatus,
    ) -> Result<(), errors::ApiErrorResponse>;
}

/// Should the connector be called for this operation
pub trait ShouldCallConnector {
    fn should_call_connector(
        &self,
        intent_status: common_enums::IntentStatus,
        force_sync: Option<bool>,
    ) -> bool;
}<|MERGE_RESOLUTION|>--- conflicted
+++ resolved
@@ -305,13 +305,12 @@
         &'a self,
         _state: &SessionState,
         _payment_data: &mut D,
-        _merchant_account: &domain::Profile,
+        _should_continue_confirm_transaction: &mut bool,
+        _connector_call_type: &ConnectorCallType,
+        _business_profile: &domain::Profile,
         _key_store: &domain::MerchantKeyStore,
-<<<<<<< HEAD
+        _mandate_type: Option<api_models::payments::MandateTransactionType>,
         _do_authorisation_confirmation: &bool,
-=======
-        _mandate_type: Option<api_models::payments::MandateTransactionType>,
->>>>>>> b54a55f2
     ) -> CustomResult<(), errors::ApiErrorResponse> {
         Ok(())
     }
