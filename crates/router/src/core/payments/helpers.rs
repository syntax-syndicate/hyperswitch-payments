use std::{borrow::Cow, str::FromStr};

use api_models::{
    mandates::RecurringDetails,
    payments::{additional_info as payment_additional_types, RequestSurchargeDetails},
};
use base64::Engine;
use common_enums::ConnectorType;
use common_utils::{
    crypto::Encryptable,
    ext_traits::{AsyncExt, ByteSliceExt, Encode, ValueExt},
    fp_utils, generate_id, id_type,
    new_type::{MaskedIban, MaskedSortCode},
    pii, type_name,
    types::{
        keymanager::{Identifier, KeyManagerState, ToEncryptable},
        MinorUnit,
    },
};
use diesel_models::enums;
// TODO : Evaluate all the helper functions ()
use error_stack::{report, ResultExt};
use futures::future::Either;
#[cfg(all(any(feature = "v1", feature = "v2"), not(feature = "customer_v2")))]
use hyperswitch_domain_models::payments::payment_intent::CustomerData;
use hyperswitch_domain_models::{
    mandates::MandateData,
    payment_method_data::{GetPaymentMethodType, PazeWalletData},
    payments::{
        payment_attempt::PaymentAttempt, payment_intent::PaymentIntentFetchConstraints,
        PaymentIntent,
    },
    router_data::KlarnaSdkResponse,
};
use hyperswitch_interfaces::integrity::{CheckIntegrity, FlowIntegrity, GetIntegrityObject};
use josekit::jwe;
use masking::{ExposeInterface, PeekInterface, SwitchStrategy};
use openssl::{
    derive::Deriver,
    pkey::PKey,
    symm::{decrypt_aead, Cipher},
};
use router_env::{instrument, logger, tracing};
use uuid::Uuid;
use x509_parser::parse_x509_certificate;

use super::{
    operations::{BoxedOperation, Operation, PaymentResponse},
    CustomerDetails, PaymentData,
};
#[cfg(feature = "v2")]
use crate::core::admin as core_admin;
use crate::{
    configs::settings::{ConnectorRequestReferenceIdConfig, TempLockerEnableConfig},
    connector,
    consts::{self, BASE64_ENGINE},
    core::{
        authentication,
        errors::{self, CustomResult, RouterResult, StorageErrorExt},
        mandate::helpers::MandateGenericData,
        payment_methods::{
            self,
            cards::{self},
            network_tokenization, vault,
        },
        payments,
        pm_auth::retrieve_payment_method_from_auth_service,
    },
    db::StorageInterface,
    routes::{metrics, payment_methods as payment_methods_handler, SessionState},
    services,
    types::{
        api::{self, admin, enums as api_enums, MandateValidationFieldsExt},
        domain::{self, types},
        storage::{self, enums as storage_enums, ephemeral_key, CardTokenData},
        transformers::{ForeignFrom, ForeignTryFrom},
        AdditionalMerchantData, AdditionalPaymentMethodConnectorResponse, ErrorResponse,
        MandateReference, MerchantAccountData, MerchantRecipientData, PaymentsResponseData,
        RecipientIdType, RecurringMandatePaymentData, RouterData,
    },
    utils::{
        self,
        crypto::{self, SignMessage},
        OptionExt, StringExt,
    },
};
#[cfg(all(any(feature = "v1", feature = "v2"), not(feature = "customer_v2")))]
use crate::{
    core::payment_methods::cards::create_encrypted_data, types::storage::CustomerUpdate::Update,
};

pub fn filter_mca_based_on_profile_and_connector_type(
    merchant_connector_accounts: Vec<domain::MerchantConnectorAccount>,
    profile_id: &id_type::ProfileId,
    connector_type: ConnectorType,
) -> Vec<domain::MerchantConnectorAccount> {
    merchant_connector_accounts
        .into_iter()
        .filter(|mca| &mca.profile_id == profile_id && mca.connector_type == connector_type)
        .collect()
}

#[instrument(skip_all)]
#[allow(clippy::too_many_arguments)]
pub async fn create_or_update_address_for_payment_by_request(
    session_state: &SessionState,
    req_address: Option<&api::Address>,
    address_id: Option<&str>,
    merchant_id: &id_type::MerchantId,
    customer_id: Option<&id_type::CustomerId>,
    merchant_key_store: &domain::MerchantKeyStore,
    payment_id: &id_type::PaymentId,
    storage_scheme: storage_enums::MerchantStorageScheme,
) -> CustomResult<Option<domain::Address>, errors::ApiErrorResponse> {
    let key = merchant_key_store.key.get_inner().peek();
    let db = &session_state.store;
    let key_manager_state = &session_state.into();
    Ok(match address_id {
        Some(id) => match req_address {
            Some(address) => {
                let encrypted_data = types::crypto_operation(
                    &session_state.into(),
                    type_name!(domain::Address),
                    types::CryptoOperation::BatchEncrypt(
                        domain::FromRequestEncryptableAddress::to_encryptable(
                            domain::FromRequestEncryptableAddress {
                                line1: address.address.as_ref().and_then(|a| a.line1.clone()),
                                line2: address.address.as_ref().and_then(|a| a.line2.clone()),
                                line3: address.address.as_ref().and_then(|a| a.line3.clone()),
                                state: address.address.as_ref().and_then(|a| a.state.clone()),
                                first_name: address
                                    .address
                                    .as_ref()
                                    .and_then(|a| a.first_name.clone()),
                                last_name: address
                                    .address
                                    .as_ref()
                                    .and_then(|a| a.last_name.clone()),
                                zip: address.address.as_ref().and_then(|a| a.zip.clone()),
                                phone_number: address
                                    .phone
                                    .as_ref()
                                    .and_then(|phone| phone.number.clone()),
                                email: address
                                    .email
                                    .as_ref()
                                    .map(|a| a.clone().expose().switch_strategy()),
                            },
                        ),
                    ),
                    Identifier::Merchant(merchant_key_store.merchant_id.clone()),
                    key,
                )
                .await
                .and_then(|val| val.try_into_batchoperation())
                .change_context(errors::ApiErrorResponse::InternalServerError)
                .attach_printable("Failed while encrypting address")?;
                let encryptable_address =
                    domain::FromRequestEncryptableAddress::from_encryptable(encrypted_data)
                        .change_context(errors::ApiErrorResponse::InternalServerError)
                        .attach_printable("Failed while encrypting address")?;
                let address_update = storage::AddressUpdate::Update {
                    city: address
                        .address
                        .as_ref()
                        .and_then(|value| value.city.clone()),
                    country: address.address.as_ref().and_then(|value| value.country),
                    line1: encryptable_address.line1,
                    line2: encryptable_address.line2,
                    line3: encryptable_address.line3,
                    state: encryptable_address.state,
                    zip: encryptable_address.zip,
                    first_name: encryptable_address.first_name,
                    last_name: encryptable_address.last_name,
                    phone_number: encryptable_address.phone_number,
                    country_code: address
                        .phone
                        .as_ref()
                        .and_then(|value| value.country_code.clone()),
                    updated_by: storage_scheme.to_string(),
                    email: encryptable_address.email.map(|email| {
                        let encryptable: Encryptable<masking::Secret<String, pii::EmailStrategy>> =
                            Encryptable::new(
                                email.clone().into_inner().switch_strategy(),
                                email.into_encrypted(),
                            );
                        encryptable
                    }),
                };
                let address = db
                    .find_address_by_merchant_id_payment_id_address_id(
                        key_manager_state,
                        merchant_id,
                        payment_id,
                        id,
                        merchant_key_store,
                        storage_scheme,
                    )
                    .await
                    .change_context(errors::ApiErrorResponse::InternalServerError)
                    .attach_printable("Error while fetching address")?;
                Some(
                    db.update_address_for_payments(
                        key_manager_state,
                        address,
                        address_update,
                        payment_id.to_owned(),
                        merchant_key_store,
                        storage_scheme,
                    )
                    .await
                    .map(|payment_address| payment_address.address)
                    .to_not_found_response(errors::ApiErrorResponse::AddressNotFound)?,
                )
            }
            None => Some(
                db.find_address_by_merchant_id_payment_id_address_id(
                    key_manager_state,
                    merchant_id,
                    payment_id,
                    id,
                    merchant_key_store,
                    storage_scheme,
                )
                .await
                .map(|payment_address| payment_address.address),
            )
            .transpose()
            .to_not_found_response(errors::ApiErrorResponse::AddressNotFound)?,
        },
        None => match req_address {
            Some(address) => {
                let address =
                    get_domain_address(session_state, address, merchant_id, key, storage_scheme)
                        .await
                        .change_context(errors::ApiErrorResponse::InternalServerError)
                        .attach_printable("Failed while encrypting address while insert")?;

                let payment_address = domain::PaymentAddress {
                    address,
                    payment_id: payment_id.clone(),
                    customer_id: customer_id.cloned(),
                };

                Some(
                    db.insert_address_for_payments(
                        key_manager_state,
                        payment_id,
                        payment_address,
                        merchant_key_store,
                        storage_scheme,
                    )
                    .await
                    .map(|payment_address| payment_address.address)
                    .change_context(errors::ApiErrorResponse::InternalServerError)
                    .attach_printable("Failed while inserting new address")?,
                )
            }

            None => None,
        },
    })
}

#[instrument(skip_all)]
#[allow(clippy::too_many_arguments)]
pub async fn create_or_find_address_for_payment_by_request(
    state: &SessionState,
    req_address: Option<&api::Address>,
    address_id: Option<&str>,
    merchant_id: &id_type::MerchantId,
    customer_id: Option<&id_type::CustomerId>,
    merchant_key_store: &domain::MerchantKeyStore,
    payment_id: &id_type::PaymentId,
    storage_scheme: storage_enums::MerchantStorageScheme,
) -> CustomResult<Option<domain::Address>, errors::ApiErrorResponse> {
    let key = merchant_key_store.key.get_inner().peek();
    let db = &state.store;
    let key_manager_state = &state.into();
    Ok(match address_id {
        Some(id) => Some(
            db.find_address_by_merchant_id_payment_id_address_id(
                key_manager_state,
                merchant_id,
                payment_id,
                id,
                merchant_key_store,
                storage_scheme,
            )
            .await
            .map(|payment_address| payment_address.address),
        )
        .transpose()
        .to_not_found_response(errors::ApiErrorResponse::AddressNotFound)?,
        None => match req_address {
            Some(address) => {
                // generate a new address here
                let address = get_domain_address(state, address, merchant_id, key, storage_scheme)
                    .await
                    .change_context(errors::ApiErrorResponse::InternalServerError)
                    .attach_printable("Failed while encrypting address while insert")?;

                let payment_address = domain::PaymentAddress {
                    address,
                    payment_id: payment_id.clone(),
                    customer_id: customer_id.cloned(),
                };

                Some(
                    db.insert_address_for_payments(
                        key_manager_state,
                        payment_id,
                        payment_address,
                        merchant_key_store,
                        storage_scheme,
                    )
                    .await
                    .map(|payment_address| payment_address.address)
                    .change_context(errors::ApiErrorResponse::InternalServerError)
                    .attach_printable("Failed while inserting new address")?,
                )
            }
            None => None,
        },
    })
}

pub async fn get_domain_address(
    session_state: &SessionState,
    address: &api_models::payments::Address,
    merchant_id: &id_type::MerchantId,
    key: &[u8],
    storage_scheme: enums::MerchantStorageScheme,
) -> CustomResult<domain::Address, common_utils::errors::CryptoError> {
    async {
        let address_details = &address.address.as_ref();
        let encrypted_data = types::crypto_operation(
            &session_state.into(),
            type_name!(domain::Address),
            types::CryptoOperation::BatchEncrypt(
                domain::FromRequestEncryptableAddress::to_encryptable(
                    domain::FromRequestEncryptableAddress {
                        line1: address.address.as_ref().and_then(|a| a.line1.clone()),
                        line2: address.address.as_ref().and_then(|a| a.line2.clone()),
                        line3: address.address.as_ref().and_then(|a| a.line3.clone()),
                        state: address.address.as_ref().and_then(|a| a.state.clone()),
                        first_name: address.address.as_ref().and_then(|a| a.first_name.clone()),
                        last_name: address.address.as_ref().and_then(|a| a.last_name.clone()),
                        zip: address.address.as_ref().and_then(|a| a.zip.clone()),
                        phone_number: address
                            .phone
                            .as_ref()
                            .and_then(|phone| phone.number.clone()),
                        email: address
                            .email
                            .as_ref()
                            .map(|a| a.clone().expose().switch_strategy()),
                    },
                ),
            ),
            Identifier::Merchant(merchant_id.to_owned()),
            key,
        )
        .await
        .and_then(|val| val.try_into_batchoperation())?;
        let encryptable_address =
            domain::FromRequestEncryptableAddress::from_encryptable(encrypted_data)
                .change_context(common_utils::errors::CryptoError::EncodingFailed)?;
        Ok(domain::Address {
            phone_number: encryptable_address.phone_number,
            country_code: address.phone.as_ref().and_then(|a| a.country_code.clone()),
            merchant_id: merchant_id.to_owned(),
            address_id: generate_id(consts::ID_LENGTH, "add"),
            city: address_details.and_then(|address_details| address_details.city.clone()),
            country: address_details.and_then(|address_details| address_details.country),
            line1: encryptable_address.line1,
            line2: encryptable_address.line2,
            line3: encryptable_address.line3,
            state: encryptable_address.state,
            created_at: common_utils::date_time::now(),
            first_name: encryptable_address.first_name,
            last_name: encryptable_address.last_name,
            modified_at: common_utils::date_time::now(),
            zip: encryptable_address.zip,
            updated_by: storage_scheme.to_string(),
            email: encryptable_address.email.map(|email| {
                let encryptable: Encryptable<masking::Secret<String, pii::EmailStrategy>> =
                    Encryptable::new(
                        email.clone().into_inner().switch_strategy(),
                        email.into_encrypted(),
                    );
                encryptable
            }),
        })
    }
    .await
}

pub async fn get_address_by_id(
    state: &SessionState,
    address_id: Option<String>,
    merchant_key_store: &domain::MerchantKeyStore,
    payment_id: &id_type::PaymentId,
    merchant_id: &id_type::MerchantId,
    storage_scheme: storage_enums::MerchantStorageScheme,
) -> CustomResult<Option<domain::Address>, errors::ApiErrorResponse> {
    match address_id {
        None => Ok(None),
        Some(address_id) => {
            let db = &*state.store;
            Ok(db
                .find_address_by_merchant_id_payment_id_address_id(
                    &state.into(),
                    merchant_id,
                    payment_id,
                    &address_id,
                    merchant_key_store,
                    storage_scheme,
                )
                .await
                .map(|payment_address| payment_address.address)
                .ok())
        }
    }
}

#[cfg(all(
    any(feature = "v1", feature = "v2"),
    not(feature = "payment_methods_v2")
))]
pub async fn get_token_pm_type_mandate_details(
    state: &SessionState,
    request: &api::PaymentsRequest,
    mandate_type: Option<api::MandateTransactionType>,
    merchant_account: &domain::MerchantAccount,
    merchant_key_store: &domain::MerchantKeyStore,
    payment_method_id: Option<String>,
    payment_intent_customer_id: Option<&id_type::CustomerId>,
) -> RouterResult<MandateGenericData> {
    let mandate_data = request.mandate_data.clone().map(MandateData::foreign_from);
    let (
        payment_token,
        payment_method,
        payment_method_type,
        mandate_data,
        recurring_payment_data,
        mandate_connector_details,
        payment_method_info,
    ) = match mandate_type {
        Some(api::MandateTransactionType::NewMandateTransaction) => (
            request.payment_token.to_owned(),
            request.payment_method,
            request.payment_method_type,
            mandate_data.clone(),
            None,
            None,
            None,
        ),
        Some(api::MandateTransactionType::RecurringMandateTransaction) => {
            match &request.recurring_details {
                Some(recurring_details) => {
                    match recurring_details {
                        RecurringDetails::NetworkTransactionIdAndCardDetails(_) => {
                            (None, request.payment_method, None, None, None, None, None)
                        }
                        RecurringDetails::ProcessorPaymentToken(processor_payment_token) => {
                            if let Some(mca_id) = &processor_payment_token.merchant_connector_id {
                                let db = &*state.store;
                                let key_manager_state = &state.into();

                                #[cfg(feature = "v1")]
                            let connector_name = db
                                .find_by_merchant_connector_account_merchant_id_merchant_connector_id(
                                    key_manager_state,
                                    merchant_account.get_id(),
                                    mca_id,
                                    merchant_key_store,
                                )
                                .await
                                .to_not_found_response(errors::ApiErrorResponse::MerchantConnectorAccountNotFound {
                                    id: mca_id.clone().get_string_repr().to_string(),
                                })?.connector_name;

                                #[cfg(feature = "v2")]
                            let connector_name = db
                                .find_merchant_connector_account_by_id(key_manager_state, mca_id, merchant_key_store)
                                .await
                                .to_not_found_response(errors::ApiErrorResponse::MerchantConnectorAccountNotFound {
                                    id: mca_id.clone().get_string_repr().to_string(),
                                })?.connector_name;
                                (
                                    None,
                                    request.payment_method,
                                    None,
                                    None,
                                    None,
                                    Some(payments::MandateConnectorDetails {
                                        connector: connector_name,
                                        merchant_connector_id: Some(mca_id.clone()),
                                    }),
                                    None,
                                )
                            } else {
                                (None, request.payment_method, None, None, None, None, None)
                            }
                        }
                        RecurringDetails::MandateId(mandate_id) => {
                            let mandate_generic_data = Box::pin(get_token_for_recurring_mandate(
                                state,
                                request,
                                merchant_account,
                                merchant_key_store,
                                mandate_id.to_owned(),
                            ))
                            .await?;

                            (
                                mandate_generic_data.token,
                                mandate_generic_data.payment_method,
                                mandate_generic_data
                                    .payment_method_type
                                    .or(request.payment_method_type),
                                None,
                                mandate_generic_data.recurring_mandate_payment_data,
                                mandate_generic_data.mandate_connector,
                                mandate_generic_data.payment_method_info,
                            )
                        }
                        RecurringDetails::PaymentMethodId(payment_method_id) => {
                            let payment_method_info = state
                                .store
                                .find_payment_method(
                                    &(state.into()),
                                    merchant_key_store,
                                    payment_method_id,
                                    merchant_account.storage_scheme,
                                )
                                .await
                                .to_not_found_response(
                                    errors::ApiErrorResponse::PaymentMethodNotFound,
                                )?;
                            let customer_id = request
                                .get_customer_id()
                                .get_required_value("customer_id")?;

                            verify_mandate_details_for_recurring_payments(
                                &payment_method_info.merchant_id,
                                merchant_account.get_id(),
                                &payment_method_info.customer_id,
                                customer_id,
                            )?;

                            (
                                None,
                                payment_method_info.get_payment_method_type(),
                                payment_method_info.get_payment_method_subtype(),
                                None,
                                None,
                                None,
                                Some(payment_method_info),
                            )
                        }
                    }
                }
                None => {
                    if let Some(mandate_id) = request.mandate_id.clone() {
                        let mandate_generic_data = Box::pin(get_token_for_recurring_mandate(
                            state,
                            request,
                            merchant_account,
                            merchant_key_store,
                            mandate_id,
                        ))
                        .await?;
                        (
                            mandate_generic_data.token,
                            mandate_generic_data.payment_method,
                            mandate_generic_data
                                .payment_method_type
                                .or(request.payment_method_type),
                            None,
                            mandate_generic_data.recurring_mandate_payment_data,
                            mandate_generic_data.mandate_connector,
                            mandate_generic_data.payment_method_info,
                        )
                    } else if request.payment_method_type
                        == Some(api_models::enums::PaymentMethodType::ApplePay)
                        || request.payment_method_type
                            == Some(api_models::enums::PaymentMethodType::GooglePay)
                    {
                        let payment_request_customer_id = request.get_customer_id();
                        if let Some(customer_id) =
                            payment_request_customer_id.or(payment_intent_customer_id)
                        {
                            let customer_saved_pm_option = match state
                                .store
                                .find_payment_method_by_customer_id_merchant_id_list(
                                    &(state.into()),
                                    merchant_key_store,
                                    customer_id,
                                    merchant_account.get_id(),
                                    None,
                                )
                                .await
                            {
                                Ok(customer_payment_methods) => Ok(customer_payment_methods
                                    .iter()
                                    .find(|payment_method| {
                                        payment_method.get_payment_method_subtype()
                                            == request.payment_method_type
                                    })
                                    .cloned()),
                                Err(error) => {
                                    if error.current_context().is_db_not_found() {
                                        Ok(None)
                                    } else {
                                        Err(error)
                                            .change_context(
                                                errors::ApiErrorResponse::InternalServerError,
                                            )
                                            .attach_printable(
                                                "failed to find payment methods for a customer",
                                            )
                                    }
                                }
                            }?;

                            (
                                None,
                                request.payment_method,
                                request.payment_method_type,
                                None,
                                None,
                                None,
                                customer_saved_pm_option,
                            )
                        } else {
                            (
                                None,
                                request.payment_method,
                                request.payment_method_type,
                                None,
                                None,
                                None,
                                None,
                            )
                        }
                    } else {
                        let payment_method_info = payment_method_id
                            .async_map(|payment_method_id| async move {
                                state
                                    .store
                                    .find_payment_method(
                                        &(state.into()),
                                        merchant_key_store,
                                        &payment_method_id,
                                        merchant_account.storage_scheme,
                                    )
                                    .await
                                    .to_not_found_response(
                                        errors::ApiErrorResponse::PaymentMethodNotFound,
                                    )
                            })
                            .await
                            .transpose()?;
                        (
                            request.payment_token.to_owned(),
                            request.payment_method,
                            request.payment_method_type,
                            None,
                            None,
                            None,
                            payment_method_info,
                        )
                    }
                }
            }
        }
        None => {
            let payment_method_info = payment_method_id
                .async_map(|payment_method_id| async move {
                    state
                        .store
                        .find_payment_method(
                            &(state.into()),
                            merchant_key_store,
                            &payment_method_id,
                            merchant_account.storage_scheme,
                        )
                        .await
                        .to_not_found_response(errors::ApiErrorResponse::PaymentMethodNotFound)
                })
                .await
                .transpose()?;
            (
                request.payment_token.to_owned(),
                request.payment_method,
                request.payment_method_type,
                mandate_data,
                None,
                None,
                payment_method_info,
            )
        }
    };
    Ok(MandateGenericData {
        token: payment_token,
        payment_method,
        payment_method_type,
        mandate_data,
        recurring_mandate_payment_data: recurring_payment_data,
        mandate_connector: mandate_connector_details,
        payment_method_info,
    })
}

#[cfg(feature = "v1")]
pub async fn get_token_for_recurring_mandate(
    state: &SessionState,
    req: &api::PaymentsRequest,
    merchant_account: &domain::MerchantAccount,
    merchant_key_store: &domain::MerchantKeyStore,
    mandate_id: String,
) -> RouterResult<MandateGenericData> {
    let db = &*state.store;

    let mandate = db
        .find_mandate_by_merchant_id_mandate_id(
            merchant_account.get_id(),
            mandate_id.as_str(),
            merchant_account.storage_scheme,
        )
        .await
        .to_not_found_response(errors::ApiErrorResponse::MandateNotFound)?;
    let key_manager_state: KeyManagerState = state.into();
    let original_payment_intent = mandate
        .original_payment_id
        .as_ref()
        .async_map(|payment_id| async {
            db.find_payment_intent_by_payment_id_merchant_id(
                &key_manager_state,
                payment_id,
                &mandate.merchant_id,
                merchant_key_store,
                merchant_account.storage_scheme,
            )
            .await
            .to_not_found_response(errors::ApiErrorResponse::PaymentNotFound)
            .map_err(|err| logger::error!(mandate_original_payment_not_found=?err))
            .ok()
        })
        .await
        .flatten();

    let original_payment_attempt = original_payment_intent
        .as_ref()
        .async_map(|payment_intent| async {
            db.find_payment_attempt_by_payment_id_merchant_id_attempt_id(
                &payment_intent.payment_id,
                &mandate.merchant_id,
                payment_intent.active_attempt.get_id().as_str(),
                merchant_account.storage_scheme,
            )
            .await
            .to_not_found_response(errors::ApiErrorResponse::PaymentNotFound)
            .map_err(|err| logger::error!(mandate_original_payment_attempt_not_found=?err))
            .ok()
        })
        .await
        .flatten();

    let original_payment_authorized_amount = original_payment_attempt
        .clone()
        .map(|pa| pa.net_amount.get_total_amount().get_amount_as_i64());
    let original_payment_authorized_currency =
        original_payment_intent.clone().and_then(|pi| pi.currency);
    let customer = req.get_customer_id().get_required_value("customer_id")?;

    let payment_method_id = {
        if &mandate.customer_id != customer {
            Err(report!(errors::ApiErrorResponse::PreconditionFailed {
                message: "customer_id must match mandate customer_id".into()
            }))?
        }
        if mandate.mandate_status != storage_enums::MandateStatus::Active {
            Err(report!(errors::ApiErrorResponse::PreconditionFailed {
                message: "mandate is not active".into()
            }))?
        };
        mandate.payment_method_id.clone()
    };
    verify_mandate_details(
        req.amount.get_required_value("amount")?.into(),
        req.currency.get_required_value("currency")?,
        mandate.clone(),
    )?;

    let payment_method = db
        .find_payment_method(
            &(state.into()),
            merchant_key_store,
            payment_method_id.as_str(),
            merchant_account.storage_scheme,
        )
        .await
        .to_not_found_response(errors::ApiErrorResponse::PaymentMethodNotFound)?;

    let token = Uuid::new_v4().to_string();
    let payment_method_type = payment_method.get_payment_method_subtype();
    let mandate_connector_details = payments::MandateConnectorDetails {
        connector: mandate.connector,
        merchant_connector_id: mandate.merchant_connector_id,
    };

    if let Some(enums::PaymentMethod::Card) = payment_method.get_payment_method_type() {
        if state.conf.locker.locker_enabled {
            let _ = cards::get_lookup_key_from_locker(
                state,
                &token,
                &payment_method,
                merchant_key_store,
            )
            .await?;
        }

        if let Some(payment_method_from_request) = req.payment_method {
            let pm: storage_enums::PaymentMethod = payment_method_from_request;
            if payment_method
                .get_payment_method_type()
                .is_some_and(|payment_method| payment_method != pm)
            {
                Err(report!(errors::ApiErrorResponse::PreconditionFailed {
                    message:
                        "payment method in request does not match previously provided payment \
                            method information"
                            .into()
                }))?
            }
        };

        Ok(MandateGenericData {
            token: Some(token),
            payment_method: payment_method.get_payment_method_type(),
            recurring_mandate_payment_data: Some(RecurringMandatePaymentData {
                payment_method_type,
                original_payment_authorized_amount,
                original_payment_authorized_currency,
                mandate_metadata: None,
            }),
            payment_method_type: payment_method.get_payment_method_subtype(),
            mandate_connector: Some(mandate_connector_details),
            mandate_data: None,
            payment_method_info: Some(payment_method),
        })
    } else {
        Ok(MandateGenericData {
            token: None,
            payment_method: payment_method.get_payment_method_type(),
            recurring_mandate_payment_data: Some(RecurringMandatePaymentData {
                payment_method_type,
                original_payment_authorized_amount,
                original_payment_authorized_currency,
                mandate_metadata: None,
            }),
            payment_method_type: payment_method.get_payment_method_subtype(),
            mandate_connector: Some(mandate_connector_details),
            mandate_data: None,
            payment_method_info: Some(payment_method),
        })
    }
}

#[instrument(skip_all)]
/// Check weather the merchant id in the request
/// and merchant id in the merchant account are same.
pub fn validate_merchant_id(
    merchant_id: &id_type::MerchantId,
    request_merchant_id: Option<&id_type::MerchantId>,
) -> CustomResult<(), errors::ApiErrorResponse> {
    // Get Merchant Id from the merchant
    // or get from merchant account

    let request_merchant_id = request_merchant_id.unwrap_or(merchant_id);

    utils::when(merchant_id.ne(request_merchant_id), || {
        Err(report!(errors::ApiErrorResponse::PreconditionFailed {
            message: format!(
                "Invalid `merchant_id`: {} not found in merchant account",
                request_merchant_id.get_string_repr()
            )
        }))
    })
}

#[instrument(skip_all)]
pub fn validate_request_amount_and_amount_to_capture(
    op_amount: Option<api::Amount>,
    op_amount_to_capture: Option<MinorUnit>,
    surcharge_details: Option<RequestSurchargeDetails>,
) -> CustomResult<(), errors::ApiErrorResponse> {
    match (op_amount, op_amount_to_capture) {
        (None, _) => Ok(()),
        (Some(_amount), None) => Ok(()),
        (Some(amount), Some(amount_to_capture)) => {
            match amount {
                api::Amount::Value(amount_inner) => {
                    // If both amount and amount to capture is present
                    // then amount to be capture should be less than or equal to request amount
                    let total_capturable_amount = MinorUnit::new(amount_inner.get())
                        + surcharge_details
                            .map(|surcharge_details| surcharge_details.get_total_surcharge_amount())
                            .unwrap_or_default();
                    utils::when(!amount_to_capture.le(&total_capturable_amount), || {
                        Err(report!(errors::ApiErrorResponse::PreconditionFailed {
                            message: format!(
                            "amount_to_capture is greater than amount capture_amount: {amount_to_capture:?} request_amount: {amount:?}"
                        )
                        }))
                    })
                }
                api::Amount::Zero => {
                    // If the amount is Null but still amount_to_capture is passed this is invalid and
                    Err(report!(errors::ApiErrorResponse::PreconditionFailed {
                        message: "amount_to_capture should not exist for when amount = 0"
                            .to_string()
                    }))
                }
            }
        }
    }
}

#[cfg(feature = "v1")]
/// if capture method = automatic, amount_to_capture(if provided) must be equal to amount
#[instrument(skip_all)]
pub fn validate_amount_to_capture_and_capture_method(
    payment_attempt: Option<&PaymentAttempt>,
    request: &api_models::payments::PaymentsRequest,
) -> CustomResult<(), errors::ApiErrorResponse> {
    let option_net_amount = hyperswitch_domain_models::payments::payment_attempt::NetAmount::from_payments_request_and_payment_attempt(
        request,
        payment_attempt,
    );
    let capture_method = request
        .capture_method
        .or(payment_attempt
            .map(|payment_attempt| payment_attempt.capture_method.unwrap_or_default()))
        .unwrap_or_default();
    if matches!(
        capture_method,
        api_enums::CaptureMethod::Automatic | api_enums::CaptureMethod::SequentialAutomatic
    ) {
        let total_capturable_amount =
            option_net_amount.map(|net_amount| net_amount.get_total_amount());

        let amount_to_capture = request
            .amount_to_capture
            .or(payment_attempt.and_then(|pa| pa.amount_to_capture));

        if let Some((total_capturable_amount, amount_to_capture)) =
            total_capturable_amount.zip(amount_to_capture)
        {
            utils::when(amount_to_capture != total_capturable_amount, || {
                Err(report!(errors::ApiErrorResponse::PreconditionFailed {
                    message: "amount_to_capture must be equal to total_capturable_amount when capture_method = automatic".into()
                }))
            })
        } else {
            Ok(())
        }
    } else {
        Ok(())
    }
}

#[instrument(skip_all)]
pub fn validate_card_data(
    payment_method_data: Option<api::PaymentMethodData>,
) -> CustomResult<(), errors::ApiErrorResponse> {
    if let Some(api::PaymentMethodData::Card(card)) = payment_method_data {
        let cvc = card.card_cvc.peek().to_string();
        if cvc.len() < 3 || cvc.len() > 4 {
            Err(report!(errors::ApiErrorResponse::PreconditionFailed {
                message: "Invalid card_cvc length".to_string()
            }))?
        }
        let card_cvc =
            cvc.parse::<u16>()
                .change_context(errors::ApiErrorResponse::InvalidDataValue {
                    field_name: "card_cvc",
                })?;
        ::cards::CardSecurityCode::try_from(card_cvc).change_context(
            errors::ApiErrorResponse::PreconditionFailed {
                message: "Invalid Card CVC".to_string(),
            },
        )?;

        validate_card_expiry(&card.card_exp_month, &card.card_exp_year)?;
    }
    Ok(())
}

#[instrument(skip_all)]
pub fn validate_card_expiry(
    card_exp_month: &masking::Secret<String>,
    card_exp_year: &masking::Secret<String>,
) -> CustomResult<(), errors::ApiErrorResponse> {
    let exp_month = card_exp_month
        .peek()
        .to_string()
        .parse::<u8>()
        .change_context(errors::ApiErrorResponse::InvalidDataValue {
            field_name: "card_exp_month",
        })?;
    let month = ::cards::CardExpirationMonth::try_from(exp_month).change_context(
        errors::ApiErrorResponse::PreconditionFailed {
            message: "Invalid Expiry Month".to_string(),
        },
    )?;

    let mut year_str = card_exp_year.peek().to_string();
    if year_str.len() == 2 {
        year_str = format!("20{}", year_str);
    }
    let exp_year =
        year_str
            .parse::<u16>()
            .change_context(errors::ApiErrorResponse::InvalidDataValue {
                field_name: "card_exp_year",
            })?;
    let year = ::cards::CardExpirationYear::try_from(exp_year).change_context(
        errors::ApiErrorResponse::PreconditionFailed {
            message: "Invalid Expiry Year".to_string(),
        },
    )?;

    let card_expiration = ::cards::CardExpiration { month, year };
    let is_expired = card_expiration.is_expired().change_context(
        errors::ApiErrorResponse::PreconditionFailed {
            message: "Invalid card data".to_string(),
        },
    )?;
    if is_expired {
        Err(report!(errors::ApiErrorResponse::PreconditionFailed {
            message: "Card Expired".to_string()
        }))?
    }

    Ok(())
}

pub fn infer_payment_type(
    amount: api::Amount,
    mandate_type: Option<&api::MandateTransactionType>,
) -> api_enums::PaymentType {
    match mandate_type {
        Some(api::MandateTransactionType::NewMandateTransaction) => {
            if let api::Amount::Value(_) = amount {
                api_enums::PaymentType::NewMandate
            } else {
                api_enums::PaymentType::SetupMandate
            }
        }

        Some(api::MandateTransactionType::RecurringMandateTransaction) => {
            api_enums::PaymentType::RecurringMandate
        }

        None => api_enums::PaymentType::Normal,
    }
}

pub fn validate_mandate(
    req: impl Into<api::MandateValidationFields>,
    is_confirm_operation: bool,
) -> CustomResult<Option<api::MandateTransactionType>, errors::ApiErrorResponse> {
    let req: api::MandateValidationFields = req.into();
    match req.validate_and_get_mandate_type().change_context(
        errors::ApiErrorResponse::MandateValidationFailed {
            reason: "Expected one out of recurring_details and mandate_data but got both".into(),
        },
    )? {
        Some(api::MandateTransactionType::NewMandateTransaction) => {
            validate_new_mandate_request(req, is_confirm_operation)?;
            Ok(Some(api::MandateTransactionType::NewMandateTransaction))
        }
        Some(api::MandateTransactionType::RecurringMandateTransaction) => {
            validate_recurring_mandate(req)?;
            Ok(Some(
                api::MandateTransactionType::RecurringMandateTransaction,
            ))
        }
        None => Ok(None),
    }
}

pub fn validate_recurring_details_and_token(
    recurring_details: &Option<RecurringDetails>,
    payment_token: &Option<String>,
    mandate_id: &Option<String>,
) -> CustomResult<(), errors::ApiErrorResponse> {
    utils::when(
        recurring_details.is_some() && payment_token.is_some(),
        || {
            Err(report!(errors::ApiErrorResponse::PreconditionFailed {
                message: "Expected one out of recurring_details and payment_token but got both"
                    .into()
            }))
        },
    )?;

    utils::when(recurring_details.is_some() && mandate_id.is_some(), || {
        Err(report!(errors::ApiErrorResponse::PreconditionFailed {
            message: "Expected one out of recurring_details and mandate_id but got both".into()
        }))
    })?;

    Ok(())
}

fn validate_new_mandate_request(
    req: api::MandateValidationFields,
    is_confirm_operation: bool,
) -> RouterResult<()> {
    // We need not check for customer_id in the confirm request if it is already passed
    // in create request

    fp_utils::when(!is_confirm_operation && req.customer_id.is_none(), || {
        Err(report!(errors::ApiErrorResponse::PreconditionFailed {
            message: "`customer_id` is mandatory for mandates".into()
        }))
    })?;

    let mandate_data = req
        .mandate_data
        .clone()
        .get_required_value("mandate_data")?;

    // Only use this validation if the customer_acceptance is present
    if mandate_data
        .customer_acceptance
        .map(|inner| inner.acceptance_type == api::AcceptanceType::Online && inner.online.is_none())
        .unwrap_or(false)
    {
        Err(report!(errors::ApiErrorResponse::PreconditionFailed {
            message: "`mandate_data.customer_acceptance.online` is required when \
                      `mandate_data.customer_acceptance.acceptance_type` is `online`"
                .into()
        }))?
    }

    let mandate_details = match mandate_data.mandate_type {
        Some(api_models::payments::MandateType::SingleUse(details)) => Some(details),
        Some(api_models::payments::MandateType::MultiUse(details)) => details,
        _ => None,
    };
    mandate_details.and_then(|md| md.start_date.zip(md.end_date)).map(|(start_date, end_date)|
        utils::when (start_date >= end_date, || {
        Err(report!(errors::ApiErrorResponse::PreconditionFailed {
            message: "`mandate_data.mandate_type.{multi_use|single_use}.start_date` should be greater than  \
            `mandate_data.mandate_type.{multi_use|single_use}.end_date`"
                .into()
        }))
    })).transpose()?;

    Ok(())
}

pub fn validate_customer_id_mandatory_cases(
    has_setup_future_usage: bool,
    customer_id: Option<&id_type::CustomerId>,
) -> RouterResult<()> {
    match (has_setup_future_usage, customer_id) {
        (true, None) => Err(errors::ApiErrorResponse::PreconditionFailed {
            message: "customer_id is mandatory when setup_future_usage is given".to_string(),
        }
        .into()),
        _ => Ok(()),
    }
}

#[cfg(feature = "v1")]
pub fn create_startpay_url(
    base_url: &str,
    payment_attempt: &PaymentAttempt,
    payment_intent: &PaymentIntent,
) -> String {
    format!(
        "{}/payments/redirect/{}/{}/{}",
        base_url,
        payment_intent.get_id().get_string_repr(),
        payment_intent.merchant_id.get_string_repr(),
        payment_attempt.attempt_id
    )
}

pub fn create_redirect_url(
    router_base_url: &String,
    payment_attempt: &PaymentAttempt,
    connector_name: impl std::fmt::Display,
    creds_identifier: Option<&str>,
) -> String {
    let creds_identifier_path = creds_identifier.map_or_else(String::new, |cd| format!("/{}", cd));
    format!(
        "{}/payments/{}/{}/redirect/response/{}",
        router_base_url,
        payment_attempt.payment_id.get_string_repr(),
        payment_attempt.merchant_id.get_string_repr(),
        connector_name,
    ) + creds_identifier_path.as_ref()
}

pub fn create_authentication_url(
    router_base_url: &str,
    payment_attempt: &PaymentAttempt,
) -> String {
    format!(
        "{router_base_url}/payments/{}/3ds/authentication",
        payment_attempt.payment_id.get_string_repr()
    )
}

pub fn create_authorize_url(
    router_base_url: &str,
    payment_attempt: &PaymentAttempt,
    connector_name: impl std::fmt::Display,
) -> String {
    format!(
        "{}/payments/{}/{}/authorize/{}",
        router_base_url,
        payment_attempt.payment_id.get_string_repr(),
        payment_attempt.merchant_id.get_string_repr(),
        connector_name
    )
}

pub fn create_webhook_url(
    router_base_url: &String,
    merchant_id: &id_type::MerchantId,
    connector_name: impl std::fmt::Display,
) -> String {
    format!(
        "{}/webhooks/{}/{}",
        router_base_url,
        merchant_id.get_string_repr(),
        connector_name
    )
}
pub fn create_complete_authorize_url(
    router_base_url: &String,
    payment_attempt: &PaymentAttempt,
    connector_name: impl std::fmt::Display,
) -> String {
    format!(
        "{}/payments/{}/{}/redirect/complete/{}",
        router_base_url,
        payment_attempt.payment_id.get_string_repr(),
        payment_attempt.merchant_id.get_string_repr(),
        connector_name
    )
}

fn validate_recurring_mandate(req: api::MandateValidationFields) -> RouterResult<()> {
    let recurring_details = req
        .recurring_details
        .get_required_value("recurring_details")?;

    match recurring_details {
        RecurringDetails::ProcessorPaymentToken(_)
        | RecurringDetails::NetworkTransactionIdAndCardDetails(_) => Ok(()),
        _ => {
            req.customer_id.check_value_present("customer_id")?;

            let confirm = req.confirm.get_required_value("confirm")?;
            if !confirm {
                Err(report!(errors::ApiErrorResponse::PreconditionFailed {
                    message: "`confirm` must be `true` for mandates".into()
                }))?
            }

            let off_session = req.off_session.get_required_value("off_session")?;
            if !off_session {
                Err(report!(errors::ApiErrorResponse::PreconditionFailed {
                    message: "`off_session` should be `true` for mandates".into()
                }))?
            }
            Ok(())
        }
    }
}

pub fn verify_mandate_details(
    request_amount: MinorUnit,
    request_currency: api_enums::Currency,
    mandate: storage::Mandate,
) -> RouterResult<()> {
    match mandate.mandate_type {
        storage_enums::MandateType::SingleUse => utils::when(
            mandate
                .mandate_amount
                .map(|mandate_amount| request_amount.get_amount_as_i64() > mandate_amount)
                .unwrap_or(true),
            || {
                Err(report!(errors::ApiErrorResponse::MandateValidationFailed {
                    reason: "request amount is greater than mandate amount".into()
                }))
            },
        ),
        storage::enums::MandateType::MultiUse => utils::when(
            mandate
                .mandate_amount
                .map(|mandate_amount| {
                    (mandate.amount_captured.unwrap_or(0) + request_amount.get_amount_as_i64())
                        > mandate_amount
                })
                .unwrap_or(false),
            || {
                Err(report!(errors::ApiErrorResponse::MandateValidationFailed {
                    reason: "request amount is greater than mandate amount".into()
                }))
            },
        ),
    }?;
    utils::when(
        mandate
            .mandate_currency
            .map(|mandate_currency| mandate_currency != request_currency)
            .unwrap_or(false),
        || {
            Err(report!(errors::ApiErrorResponse::MandateValidationFailed {
                reason: "cross currency mandates not supported".into()
            }))
        },
    )
}

pub fn verify_mandate_details_for_recurring_payments(
    mandate_merchant_id: &id_type::MerchantId,
    merchant_id: &id_type::MerchantId,
    mandate_customer_id: &id_type::CustomerId,
    customer_id: &id_type::CustomerId,
) -> RouterResult<()> {
    if mandate_merchant_id != merchant_id {
        Err(report!(errors::ApiErrorResponse::MandateNotFound))?
    }
    if mandate_customer_id != customer_id {
        Err(report!(errors::ApiErrorResponse::PreconditionFailed {
            message: "customer_id must match mandate customer_id".into()
        }))?
    }

    Ok(())
}

#[instrument(skip_all)]
pub fn payment_attempt_status_fsm(
    payment_method_data: Option<&api::payments::PaymentMethodData>,
    confirm: Option<bool>,
) -> storage_enums::AttemptStatus {
    match payment_method_data {
        Some(_) => match confirm {
            Some(true) => storage_enums::AttemptStatus::PaymentMethodAwaited,
            _ => storage_enums::AttemptStatus::ConfirmationAwaited,
        },
        None => storage_enums::AttemptStatus::PaymentMethodAwaited,
    }
}

pub fn payment_intent_status_fsm(
    payment_method_data: Option<&api::PaymentMethodData>,
    confirm: Option<bool>,
) -> storage_enums::IntentStatus {
    match payment_method_data {
        Some(_) => match confirm {
            Some(true) => storage_enums::IntentStatus::RequiresPaymentMethod,
            _ => storage_enums::IntentStatus::RequiresConfirmation,
        },
        None => storage_enums::IntentStatus::RequiresPaymentMethod,
    }
}

#[cfg(feature = "v1")]
pub async fn add_domain_task_to_pt<Op>(
    operation: &Op,
    state: &SessionState,
    payment_attempt: &PaymentAttempt,
    requeue: bool,
    schedule_time: Option<time::PrimitiveDateTime>,
) -> CustomResult<(), errors::ApiErrorResponse>
where
    Op: std::fmt::Debug,
{
    if check_if_operation_confirm(operation) {
        match schedule_time {
            Some(stime) => {
                if !requeue {
                    // Here, increment the count of added tasks every time a payment has been confirmed or PSync has been called
                    metrics::TASKS_ADDED_COUNT.add(
                        1,
                        router_env::metric_attributes!(("flow", format!("{:#?}", operation))),
                    );
                    super::add_process_sync_task(&*state.store, payment_attempt, stime)
                        .await
                        .change_context(errors::ApiErrorResponse::InternalServerError)
                        .attach_printable("Failed while adding task to process tracker")
                } else {
                    // When the requeue is true, we reset the tasks count as we reset the task every time it is requeued
                    metrics::TASKS_RESET_COUNT.add(
                        1,
                        router_env::metric_attributes!(("flow", format!("{:#?}", operation))),
                    );
                    super::reset_process_sync_task(&*state.store, payment_attempt, stime)
                        .await
                        .change_context(errors::ApiErrorResponse::InternalServerError)
                        .attach_printable("Failed while updating task in process tracker")
                }
            }
            None => Ok(()),
        }
    } else {
        Ok(())
    }
}

pub fn response_operation<'a, F, R, D>() -> BoxedOperation<'a, F, R, D>
where
    F: Send + Clone,
    PaymentResponse: Operation<F, R, Data = D>,
{
    Box::new(PaymentResponse)
}

pub fn validate_max_amount(
    amount: api_models::payments::Amount,
) -> CustomResult<(), errors::ApiErrorResponse> {
    match amount {
        api_models::payments::Amount::Value(value) => {
            utils::when(value.get() > consts::MAX_ALLOWED_AMOUNT, || {
                Err(report!(errors::ApiErrorResponse::PreconditionFailed {
                    message: format!(
                        "amount should not be more than {}",
                        consts::MAX_ALLOWED_AMOUNT
                    )
                }))
            })
        }
        api_models::payments::Amount::Zero => Ok(()),
    }
}

#[cfg(feature = "v1")]
/// Check whether the customer information that is sent in the root of payments request
/// and in the customer object are same, if the values mismatch return an error
pub fn validate_customer_information(
    request: &api_models::payments::PaymentsRequest,
) -> RouterResult<()> {
    if let Some(mismatched_fields) = request.validate_customer_details_in_request() {
        let mismatched_fields = mismatched_fields.join(", ");
        Err(errors::ApiErrorResponse::PreconditionFailed {
            message: format!(
                "The field names `{mismatched_fields}` sent in both places is ambiguous"
            ),
        })?
    } else {
        Ok(())
    }
}

#[cfg(feature = "v1")]
/// Get the customer details from customer field if present
/// or from the individual fields in `PaymentsRequest`
#[instrument(skip_all)]
pub fn get_customer_details_from_request(
    request: &api_models::payments::PaymentsRequest,
) -> CustomerDetails {
    let customer_id = request.get_customer_id().map(ToOwned::to_owned);

    let customer_name = request
        .customer
        .as_ref()
        .and_then(|customer_details| customer_details.name.clone())
        .or(request.name.clone());

    let customer_email = request
        .customer
        .as_ref()
        .and_then(|customer_details| customer_details.email.clone())
        .or(request.email.clone());

    let customer_phone = request
        .customer
        .as_ref()
        .and_then(|customer_details| customer_details.phone.clone())
        .or(request.phone.clone());

    let customer_phone_code = request
        .customer
        .as_ref()
        .and_then(|customer_details| customer_details.phone_country_code.clone())
        .or(request.phone_country_code.clone());

    CustomerDetails {
        customer_id,
        name: customer_name,
        email: customer_email,
        phone: customer_phone,
        phone_country_code: customer_phone_code,
    }
}

pub async fn get_connector_default(
    _state: &SessionState,
    request_connector: Option<serde_json::Value>,
) -> CustomResult<api::ConnectorChoice, errors::ApiErrorResponse> {
    Ok(request_connector.map_or(
        api::ConnectorChoice::Decide,
        api::ConnectorChoice::StraightThrough,
    ))
}

#[cfg(all(feature = "v2", feature = "customer_v2"))]
#[instrument(skip_all)]
#[allow(clippy::type_complexity)]
pub async fn create_customer_if_not_exist<'a, F: Clone, R, D>(
    _state: &SessionState,
    _operation: BoxedOperation<'a, F, R, D>,
    _payment_data: &mut PaymentData<F>,
    _req: Option<CustomerDetails>,
    _merchant_id: &id_type::MerchantId,
    _key_store: &domain::MerchantKeyStore,
    _storage_scheme: common_enums::enums::MerchantStorageScheme,
) -> CustomResult<(BoxedOperation<'a, F, R, D>, Option<domain::Customer>), errors::StorageError> {
    todo!()
}

#[cfg(all(any(feature = "v1", feature = "v2"), not(feature = "customer_v2")))]
#[instrument(skip_all)]
#[allow(clippy::type_complexity)]
pub async fn create_customer_if_not_exist<'a, F: Clone, R, D>(
    state: &SessionState,
    operation: BoxedOperation<'a, F, R, D>,
    payment_data: &mut PaymentData<F>,
    req: Option<CustomerDetails>,
    merchant_id: &id_type::MerchantId,
    key_store: &domain::MerchantKeyStore,
    storage_scheme: common_enums::enums::MerchantStorageScheme,
) -> CustomResult<(BoxedOperation<'a, F, R, D>, Option<domain::Customer>), errors::StorageError> {
    let request_customer_details = req
        .get_required_value("customer")
        .change_context(errors::StorageError::ValueNotFound("customer".to_owned()))?;

    let temp_customer_data = if request_customer_details.name.is_some()
        || request_customer_details.email.is_some()
        || request_customer_details.phone.is_some()
        || request_customer_details.phone_country_code.is_some()
    {
        Some(CustomerData {
            name: request_customer_details.name.clone(),
            email: request_customer_details.email.clone(),
            phone: request_customer_details.phone.clone(),
            phone_country_code: request_customer_details.phone_country_code.clone(),
        })
    } else {
        None
    };

    // Updation of Customer Details for the cases where both customer_id and specific customer
    // details are provided in Payment Update Request
    let raw_customer_details = payment_data
        .payment_intent
        .customer_details
        .clone()
        .map(|customer_details_encrypted| {
            customer_details_encrypted
                .into_inner()
                .expose()
                .parse_value::<CustomerData>("CustomerData")
        })
        .transpose()
        .change_context(errors::StorageError::DeserializationFailed)
        .attach_printable("Failed to parse customer data from payment intent")?
        .map(|parsed_customer_data| CustomerData {
            name: request_customer_details
                .name
                .clone()
                .or(parsed_customer_data.name.clone()),
            email: request_customer_details
                .email
                .clone()
                .or(parsed_customer_data.email.clone()),
            phone: request_customer_details
                .phone
                .clone()
                .or(parsed_customer_data.phone.clone()),
            phone_country_code: request_customer_details
                .phone_country_code
                .clone()
                .or(parsed_customer_data.phone_country_code.clone()),
        })
        .or(temp_customer_data);
    let key_manager_state = state.into();
    payment_data.payment_intent.customer_details = raw_customer_details
        .clone()
        .async_map(|customer_details| {
            create_encrypted_data(&key_manager_state, key_store, customer_details)
        })
        .await
        .transpose()
        .change_context(errors::StorageError::EncryptionError)
        .attach_printable("Unable to encrypt customer details")?;

    let customer_id = request_customer_details
        .customer_id
        .or(payment_data.payment_intent.customer_id.clone());
    let db = &*state.store;
    let key_manager_state = &state.into();
    let optional_customer = match customer_id {
        Some(customer_id) => {
            let customer_data = db
                .find_customer_optional_by_customer_id_merchant_id(
                    key_manager_state,
                    &customer_id,
                    merchant_id,
                    key_store,
                    storage_scheme,
                )
                .await?;
            let key = key_store.key.get_inner().peek();
            let encrypted_data = types::crypto_operation(
                key_manager_state,
                type_name!(domain::Customer),
                types::CryptoOperation::BatchEncrypt(
                    domain::FromRequestEncryptableCustomer::to_encryptable(
                        domain::FromRequestEncryptableCustomer {
                            name: request_customer_details.name.clone(),
                            email: request_customer_details
                                .email
                                .as_ref()
                                .map(|e| e.clone().expose().switch_strategy()),
                            phone: request_customer_details.phone.clone(),
                        },
                    ),
                ),
                Identifier::Merchant(key_store.merchant_id.clone()),
                key,
            )
            .await
            .and_then(|val| val.try_into_batchoperation())
            .change_context(errors::StorageError::SerializationFailed)
            .attach_printable("Failed while encrypting Customer while Update")?;
            let encryptable_customer =
                domain::FromRequestEncryptableCustomer::from_encryptable(encrypted_data)
                    .change_context(errors::StorageError::SerializationFailed)
                    .attach_printable("Failed while encrypting Customer while Update")?;
            Some(match customer_data {
                Some(c) => {
                    // Update the customer data if new data is passed in the request
                    if request_customer_details.email.is_some()
                        | request_customer_details.name.is_some()
                        | request_customer_details.phone.is_some()
                        | request_customer_details.phone_country_code.is_some()
                    {
                        let customer_update = Update {
                            name: encryptable_customer.name,
                            email: encryptable_customer.email.map(|email| {
                                let encryptable: Encryptable<
                                    masking::Secret<String, pii::EmailStrategy>,
                                > = Encryptable::new(
                                    email.clone().into_inner().switch_strategy(),
                                    email.into_encrypted(),
                                );
                                encryptable
                            }),
                            phone: Box::new(encryptable_customer.phone),
                            phone_country_code: request_customer_details.phone_country_code,
                            description: None,
                            connector_customer: Box::new(None),
                            metadata: None,
                            address_id: None,
                        };

                        db.update_customer_by_customer_id_merchant_id(
                            key_manager_state,
                            customer_id,
                            merchant_id.to_owned(),
                            c,
                            customer_update,
                            key_store,
                            storage_scheme,
                        )
                        .await
                    } else {
                        Ok(c)
                    }
                }
                None => {
                    let new_customer = domain::Customer {
                        customer_id,
                        merchant_id: merchant_id.to_owned(),
                        name: encryptable_customer.name,
                        email: encryptable_customer.email.map(|email| {
                            let encryptable: Encryptable<
                                masking::Secret<String, pii::EmailStrategy>,
                            > = Encryptable::new(
                                email.clone().into_inner().switch_strategy(),
                                email.into_encrypted(),
                            );
                            encryptable
                        }),
                        phone: encryptable_customer.phone,
                        phone_country_code: request_customer_details.phone_country_code.clone(),
                        description: None,
                        created_at: common_utils::date_time::now(),
                        metadata: None,
                        modified_at: common_utils::date_time::now(),
                        connector_customer: None,
                        address_id: None,
                        default_payment_method_id: None,
                        updated_by: None,
                        version: hyperswitch_domain_models::consts::API_VERSION,
                    };
                    metrics::CUSTOMER_CREATED.add(1, &[]);
                    db.insert_customer(new_customer, key_manager_state, key_store, storage_scheme)
                        .await
                }
            })
        }
        None => match &payment_data.payment_intent.customer_id {
            None => None,
            Some(customer_id) => db
                .find_customer_optional_by_customer_id_merchant_id(
                    key_manager_state,
                    customer_id,
                    merchant_id,
                    key_store,
                    storage_scheme,
                )
                .await?
                .map(Ok),
        },
    };
    Ok((
        operation,
        match optional_customer {
            Some(customer) => {
                let customer = customer?;

                payment_data.payment_intent.customer_id = Some(customer.customer_id.clone());
                payment_data.email = payment_data.email.clone().or_else(|| {
                    customer
                        .email
                        .clone()
                        .map(|encrypted_value| encrypted_value.into())
                });

                Some(customer)
            }
            None => None,
        },
    ))
}

#[cfg(feature = "v1")]
pub async fn retrieve_payment_method_with_temporary_token(
    state: &SessionState,
    token: &str,
    payment_intent: &PaymentIntent,
    payment_attempt: &PaymentAttempt,
    merchant_key_store: &domain::MerchantKeyStore,
    card_token_data: Option<&domain::CardToken>,
) -> RouterResult<Option<(domain::PaymentMethodData, enums::PaymentMethod)>> {
    let (pm, supplementary_data) =
        vault::Vault::get_payment_method_data_from_locker(state, token, merchant_key_store)
            .await
            .attach_printable(
                "Payment method for given token not found or there was a problem fetching it",
            )?;

    utils::when(
        supplementary_data
            .customer_id
            .ne(&payment_intent.customer_id),
        || {
            Err(errors::ApiErrorResponse::PreconditionFailed { message: "customer associated with payment method and customer passed in payment are not same".into() })
        },
    )?;

    Ok::<_, error_stack::Report<errors::ApiErrorResponse>>(match pm {
        Some(domain::PaymentMethodData::Card(card)) => {
            let mut updated_card = card.clone();
            let mut is_card_updated = false;

            // The card_holder_name from locker retrieved card is considered if it is a non-empty string or else card_holder_name is picked
            // from payment_method_data.card_token object
            let name_on_card =
                card_token_data.and_then(|token_data| token_data.card_holder_name.clone());

            if let Some(name) = name_on_card.clone() {
                if !name.peek().is_empty() {
                    is_card_updated = true;
                    updated_card.nick_name = name_on_card;
                }
            }

            if let Some(token_data) = card_token_data {
                if let Some(cvc) = token_data.card_cvc.clone() {
                    is_card_updated = true;
                    updated_card.card_cvc = cvc;
                }
            }

            // populate additional card details from payment_attempt.payment_method_data (additional_payment_data) if not present in the locker
            if updated_card.card_issuer.is_none()
                || updated_card.card_network.is_none()
                || updated_card.card_type.is_none()
                || updated_card.card_issuing_country.is_none()
            {
                let additional_payment_method_data: Option<
                    api_models::payments::AdditionalPaymentData,
                > = payment_attempt
                    .payment_method_data
                    .clone()
                    .and_then(|data| match data {
                        serde_json::Value::Null => None, // This is to handle the case when the payment_method_data is null
                        _ => Some(data.parse_value("AdditionalPaymentData")),
                    })
                    .transpose()
                    .map_err(|err| logger::error!("Failed to parse AdditionalPaymentData {err:?}"))
                    .ok()
                    .flatten();
                if let Some(api_models::payments::AdditionalPaymentData::Card(card)) =
                    additional_payment_method_data
                {
                    is_card_updated = true;
                    updated_card.card_issuer = updated_card.card_issuer.or(card.card_issuer);
                    updated_card.card_network = updated_card.card_network.or(card.card_network);
                    updated_card.card_type = updated_card.card_type.or(card.card_type);
                    updated_card.card_issuing_country = updated_card
                        .card_issuing_country
                        .or(card.card_issuing_country);
                };
            };

            if is_card_updated {
                let updated_pm = domain::PaymentMethodData::Card(updated_card);
                vault::Vault::store_payment_method_data_in_locker(
                    state,
                    Some(token.to_owned()),
                    &updated_pm,
                    payment_intent.customer_id.to_owned(),
                    enums::PaymentMethod::Card,
                    merchant_key_store,
                )
                .await?;

                Some((updated_pm, enums::PaymentMethod::Card))
            } else {
                Some((
                    domain::PaymentMethodData::Card(card),
                    enums::PaymentMethod::Card,
                ))
            }
        }

        Some(the_pm @ domain::PaymentMethodData::Wallet(_)) => {
            Some((the_pm, enums::PaymentMethod::Wallet))
        }

        Some(the_pm @ domain::PaymentMethodData::BankTransfer(_)) => {
            Some((the_pm, enums::PaymentMethod::BankTransfer))
        }

        Some(the_pm @ domain::PaymentMethodData::BankRedirect(_)) => {
            Some((the_pm, enums::PaymentMethod::BankRedirect))
        }

        Some(the_pm @ domain::PaymentMethodData::BankDebit(_)) => {
            Some((the_pm, enums::PaymentMethod::BankDebit))
        }

        Some(_) => Err(errors::ApiErrorResponse::InternalServerError)
            .attach_printable("Payment method received from locker is unsupported by locker")?,

        None => None,
    })
}

#[cfg(all(feature = "v2", feature = "payment_methods_v2"))]
pub async fn retrieve_card_with_permanent_token(
    state: &SessionState,
    locker_id: &str,
    _payment_method_id: &id_type::GlobalPaymentMethodId,
    payment_intent: &PaymentIntent,
    card_token_data: Option<&domain::CardToken>,
    _merchant_key_store: &domain::MerchantKeyStore,
    _storage_scheme: enums::MerchantStorageScheme,
) -> RouterResult<domain::PaymentMethodData> {
    todo!()
}

pub enum VaultFetchAction{
    FetchCardDetailsFromLocker,
    FetchCardDetailsForNetworkTransactionFlowFromLocker,
    FetchNetworkTokenDataFromTokenizationService,
    FetchNetworkTokenDetailsFromLocker,
}

pub fn decide_vault_fetch_action(
    is_network_tokenization_enabled: bool, 
    mandate_id: Option<api_models::payments::MandateIds>,
) -> VaultFetchAction{
    //check for connectors as well if network tokenization is enabled

    let is_network_transaction_id_flow = mandate_id.as_ref()
            .map(|mandate_ids| mandate_ids.is_network_transaction_id_flow())
            .unwrap_or(false);
    let is_network_token_with_nti_flow = mandate_id
            .map(|mandate_ids| mandate_ids.is_network_token_with_nti_flow())
            .unwrap_or(false);
    

    if !is_network_tokenization_enabled{
        if is_network_transaction_id_flow{
            VaultFetchAction::FetchCardDetailsForNetworkTransactionFlowFromLocker
        }
        else{
            VaultFetchAction::FetchCardDetailsFromLocker
        }
    }else{
        if is_network_token_with_nti_flow{
            VaultFetchAction::FetchNetworkTokenDetailsFromLocker
        }else if is_network_transaction_id_flow{
            VaultFetchAction::FetchCardDetailsForNetworkTransactionFlowFromLocker 
        }else{
            VaultFetchAction::FetchNetworkTokenDataFromTokenizationService
        }

    }

}

#[cfg(all(
    any(feature = "v2", feature = "v1"),
    not(feature = "payment_methods_v2")
))]
#[allow(clippy::too_many_arguments)]
pub async fn retrieve_payment_method_data_with_permanent_token(
    state: &SessionState,
    locker_id: &str,
    _payment_method_id: &str,
    payment_intent: &PaymentIntent,
    card_token_data: Option<&domain::CardToken>,
    _merchant_key_store: &domain::MerchantKeyStore,
    _storage_scheme: enums::MerchantStorageScheme,
    mandate_id: Option<api_models::payments::MandateIds>,
    payment_method_info: Option<domain::PaymentMethod>,
    business_profile: &domain::Profile,
    should_retry_with_pan: bool, 
    vault_data: Option<&payments::VaultDataEnum>,
) -> RouterResult<domain::PaymentMethodData>{
    let customer_id = payment_intent
        .customer_id
        .as_ref()
        .get_required_value("customer_id")
        .change_context(errors::ApiErrorResponse::UnprocessableEntity {
            message: "no customer id provided for the payment".to_string(),
        })?;

    let vault_fetch_action = decide_vault_fetch_action(business_profile.is_network_tokenization_enabled, mandate_id);

    match vault_fetch_action{
        VaultFetchAction::FetchCardDetailsFromLocker => {
            let  card_result = vault_data.unwrap().get_card_vault_data().map(Ok).async_unwrap_or_else(|| async{
                fetch_card_details_from_locker(
                    state,
                    customer_id,
                    &payment_intent.merchant_id,
                    locker_id,
                    card_token_data,
                )
                .await
        }).await?;

            Ok(domain::PaymentMethodData::Card(card_result))
            
        },
        VaultFetchAction::FetchCardDetailsForNetworkTransactionFlowFromLocker => {
            fetch_card_details_for_network_transaction_flow_from_locker(
                state,
                customer_id,
                &payment_intent.merchant_id,
                locker_id,
            )
            .await
            .change_context(errors::ApiErrorResponse::InternalServerError)
            .attach_printable("failed to fetch card information from the permanent locker")
            
        },
        VaultFetchAction::FetchNetworkTokenDataFromTokenizationService => {
            todo!()
        },
        VaultFetchAction::FetchNetworkTokenDetailsFromLocker => todo!(),
    }
    

}


#[cfg(all(
    any(feature = "v2", feature = "v1"),
    not(feature = "payment_methods_v2")
))]
#[allow(clippy::too_many_arguments)]
pub async fn retrieve_card_with_permanent_token(
    state: &SessionState,
    locker_id: &str,
    _payment_method_id: &str,
    payment_intent: &PaymentIntent,
    card_token_data: Option<&domain::CardToken>,
    _merchant_key_store: &domain::MerchantKeyStore,
    _storage_scheme: enums::MerchantStorageScheme,
    mandate_id: Option<api_models::payments::MandateIds>,
    payment_method_info: Option<domain::PaymentMethod>,
    business_profile: &domain::Profile,
<<<<<<< HEAD
    should_retry_with_pan: bool, 
    vault_data: Option<&payments::VaultDataEnum>,
=======
    connector: Option<String>,
>>>>>>> db51ec43
) -> RouterResult<domain::PaymentMethodData> {
    let customer_id = payment_intent
        .customer_id
        .as_ref()
        .get_required_value("customer_id")
        .change_context(errors::ApiErrorResponse::UnprocessableEntity {
            message: "no customer id provided for the payment".to_string(),
        })?;

    if !business_profile.is_network_tokenization_enabled {
        let is_network_transaction_id_flow = mandate_id
            .map(|mandate_ids| mandate_ids.is_network_transaction_id_flow())
            .unwrap_or(false);

        if is_network_transaction_id_flow {
            fetch_card_details_for_network_transaction_flow_from_locker(
                state,
                customer_id,
                &payment_intent.merchant_id,
                locker_id,
            )
            .await
            .change_context(errors::ApiErrorResponse::InternalServerError)
<<<<<<< HEAD
            .attach_printable("failed to fetch card information from the permanent locker")
=======
            .attach_printable("failed to fetch card details from locker")?;

            let card_network = card_details_from_locker
                .card_brand
                .map(|card_brand| enums::CardNetwork::from_str(&card_brand))
                .transpose()
                .map_err(|e| {
                    logger::error!("Failed to parse card network {e:?}");
                })
                .ok()
                .flatten();

            let card_details_for_network_transaction_id = hyperswitch_domain_models::payment_method_data::CardDetailsForNetworkTransactionId {
                            card_number: card_details_from_locker.card_number,
                            card_exp_month: card_details_from_locker.card_exp_month,
                            card_exp_year: card_details_from_locker.card_exp_year,
                            card_issuer: None,
                            card_network,
                            card_type: None,
                            card_issuing_country: None,
                            bank_code: None,
                            nick_name: card_details_from_locker.nick_name.map(masking::Secret::new),
                            card_holder_name: card_details_from_locker.name_on_card.clone(),
                        };

            Ok(
                domain::PaymentMethodData::CardDetailsForNetworkTransactionId(
                    card_details_for_network_transaction_id,
                ),
            )
>>>>>>> db51ec43
        } else {
            fetch_card_details_from_locker(
                state,
                customer_id,
                &payment_intent.merchant_id,
                locker_id,
                card_token_data,
            )
            .await
            .change_context(errors::ApiErrorResponse::InternalServerError)
            .attach_printable("failed to fetch card information from the permanent locker")
        }
    } else {
        match (payment_method_info, mandate_id) {
            (None, _) => Err(errors::ApiErrorResponse::InternalServerError)
                .attach_printable("Payment method data is not present"),
            (Some(ref pm_data), None) => {
                // Regular (non-mandate) Payment flow
                let network_tokenization_supported_connectors = &state
                    .conf
                    .network_tokenization_supported_connectors
                    .connector_list;
                let connector_variant = connector
                    .as_ref()
                    .map(|conn| {
                        api_enums::Connector::from_str(conn.as_str())
                            .change_context(errors::ApiErrorResponse::InvalidDataValue {
                                field_name: "connector",
                            })
                            .attach_printable_lazy(|| {
                                format!("unable to parse connector name {connector:?}")
                            })
                    })
                    .transpose()?;
                if let (Some(_conn), Some(token_ref)) = (
                    connector_variant
                        .filter(|conn| network_tokenization_supported_connectors.contains(conn)),
                    pm_data.network_token_requestor_reference_id.clone(),
                ) {
                    logger::info!("Fetching network token data from tokenization service");
                    match network_tokenization::get_token_from_tokenization_service(
                        state, token_ref, pm_data,
                    )
                    .await
                    .change_context(errors::ApiErrorResponse::InternalServerError)
                    .attach_printable(
                        "failed to fetch network token data from tokenization service",
                    ) {
                        Ok(network_token_data) => {
                            Ok(domain::PaymentMethodData::NetworkToken(network_token_data))
                        }
                        Err(err) => {
                            logger::info!("Failed to fetch network token data from tokenization service {err:?}");
                            logger::info!("Falling back to fetch card details from locker");
                            Ok(domain::PaymentMethodData::Card(fetch_card_details_from_locker(
                                state,
                                customer_id,
                                &payment_intent.merchant_id,
                                locker_id,
                                card_token_data,
                            )
                            .await
                            .change_context(errors::ApiErrorResponse::InternalServerError)
                            .attach_printable(
                                "failed to fetch card information from the permanent locker",
                            )?))
                        }
                    }
                } else {
<<<<<<< HEAD
                    Ok(domain::PaymentMethodData::Card(fetch_card_details_from_locker(
=======
                    logger::info!("Either the connector is not in the NT supported list or token requestor reference ID is absent");
                    logger::info!("Falling back to fetch card details from locker");
                    fetch_card_details_from_locker(
>>>>>>> db51ec43
                        state,
                        customer_id,
                        &payment_intent.merchant_id,
                        locker_id,
                        card_token_data,
                    )
                    .await
                    .change_context(errors::ApiErrorResponse::InternalServerError)
                    .attach_printable("failed to fetch card information from the permanent locker")?))
                }
            }
            (Some(ref pm_data), Some(mandate_ids)) => {
                // Mandate Payment flow
                match mandate_ids.mandate_reference_id {
                    Some(api_models::payments::MandateReferenceId::NetworkTokenWithNTI(
                        nt_data,
                    )) => {
                        {
                            if let Some(network_token_locker_id) =
                                pm_data.network_token_locker_id.as_ref()
                            {
                                let mut token_data = cards::get_card_from_locker(
                                    state,
                                    customer_id,
                                    &payment_intent.merchant_id,
                                    network_token_locker_id,
                                )
                                .await
                                .change_context(errors::ApiErrorResponse::InternalServerError)
                                .attach_printable(
                                    "failed to fetch network token information from the permanent locker",
                                )?;
                                let expiry = nt_data.token_exp_month.zip(nt_data.token_exp_year);
                                if let Some((exp_month, exp_year)) = expiry {
                                    token_data.card_exp_month = exp_month;
                                    token_data.card_exp_year = exp_year;
                                }
                                let network_token_data = domain::NetworkTokenData {
                                    token_number: token_data.card_number,
                                    token_cryptogram: None,
                                    token_exp_month: token_data.card_exp_month,
                                    token_exp_year: token_data.card_exp_year,
                                    nick_name: token_data.nick_name.map(masking::Secret::new),
                                    card_issuer: None,
                                    card_network: None,
                                    card_type: None,
                                    card_issuing_country: None,
                                    bank_code: None,
                                    eci: None,
                                };
                                Ok(domain::PaymentMethodData::NetworkToken(network_token_data))
                            } else {
                                // Mandate but network token locker id is not present
                                Err(errors::ApiErrorResponse::InternalServerError)
                                    .attach_printable("Network token locker id is not present")
                            }
                        }
                    }

                    Some(api_models::payments::MandateReferenceId::NetworkMandateId(_)) => {
                        let card_details_from_locker = cards::get_card_from_locker(
                            state,
                            customer_id,
                            &payment_intent.merchant_id,
                            locker_id,
                        )
                        .await
                        .change_context(errors::ApiErrorResponse::InternalServerError)
                        .attach_printable("failed to fetch card details from locker")?;

                        let card_network = card_details_from_locker
                            .card_brand
                            .map(|card_brand| enums::CardNetwork::from_str(&card_brand))
                            .transpose()
                            .map_err(|e| {
                                logger::error!("Failed to parse card network {e:?}");
                            })
                            .ok()
                            .flatten();

                        let card_details_for_network_transaction_id = hyperswitch_domain_models::payment_method_data::CardDetailsForNetworkTransactionId {
                            card_number: card_details_from_locker.card_number,
                            card_exp_month: card_details_from_locker.card_exp_month,
                            card_exp_year: card_details_from_locker.card_exp_year,
                            card_issuer: None,
                            card_network,
                            card_type: None,
                            card_issuing_country: None,
                            bank_code: None,
                            nick_name: card_details_from_locker.nick_name.map(masking::Secret::new),
                            card_holder_name: card_details_from_locker.name_on_card,
                        };

                        Ok(
                            domain::PaymentMethodData::CardDetailsForNetworkTransactionId(
                                card_details_for_network_transaction_id,
                            ),
                        )
                    }

                    Some(api_models::payments::MandateReferenceId::ConnectorMandateId(_))
                    | None => Err(errors::ApiErrorResponse::InternalServerError)
                        .attach_printable("Payment method data is not present"),
                }
            }
        }
    }
}

#[cfg(all(
    any(feature = "v2", feature = "v1"),
    not(feature = "payment_methods_v2")
))]
#[allow(clippy::too_many_arguments)]
pub async fn retrieve_card_with_permanent_token_for_external_authentication(
    state: &SessionState,
    locker_id: &str,
    payment_intent: &PaymentIntent,
    card_token_data: Option<&domain::CardToken>,
    _merchant_key_store: &domain::MerchantKeyStore,
    _storage_scheme: enums::MerchantStorageScheme,
) -> RouterResult<domain::PaymentMethodData> {

    let customer_id = payment_intent
        .customer_id
        .as_ref()
        .get_required_value("customer_id")
        .change_context(errors::ApiErrorResponse::UnprocessableEntity {
            message: "no customer id provided for the payment".to_string(),
        })?;
        Ok(domain::PaymentMethodData::Card(fetch_card_details_from_locker(
            state,
            customer_id,
            &payment_intent.merchant_id,
            locker_id,
            card_token_data,
        )
        .await
        .change_context(errors::ApiErrorResponse::InternalServerError)
        .attach_printable("failed to fetch card information from the permanent locker")?))

}

pub async fn fetch_card_details_from_locker(
    state: &SessionState,
    customer_id: &id_type::CustomerId,
    merchant_id: &id_type::MerchantId,
    locker_id: &str,
    card_token_data: Option<&domain::CardToken>,
) -> RouterResult<domain::Card> {
    let card = cards::get_card_from_locker(state, customer_id, merchant_id, locker_id)
        .await
        .change_context(errors::ApiErrorResponse::InternalServerError)
        .attach_printable("failed to fetch card information from the permanent locker")?;

    // The card_holder_name from locker retrieved card is considered if it is a non-empty string or else card_holder_name is picked
    // from payment_method_data.card_token object
    let name_on_card = if let Some(name) = card.name_on_card.clone() {
        if name.clone().expose().is_empty() {
            card_token_data
                .and_then(|token_data| token_data.card_holder_name.clone())
                .or(Some(name))
        } else {
            card.name_on_card
        }
    } else {
        card_token_data.and_then(|token_data| token_data.card_holder_name.clone())
    };

    let api_card = api::Card {
        card_number: card.card_number,
        card_holder_name: name_on_card,
        card_exp_month: card.card_exp_month,
        card_exp_year: card.card_exp_year,
        card_cvc: card_token_data
            .cloned()
            .unwrap_or_default()
            .card_cvc
            .unwrap_or_default(),
        card_issuer: None,
        nick_name: card.nick_name.map(masking::Secret::new),
        card_network: card
            .card_brand
            .map(|card_brand| enums::CardNetwork::from_str(&card_brand))
            .transpose()
            .map_err(|e| {
                logger::error!("Failed to parse card network {e:?}");
            })
            .ok()
            .flatten(),
        card_type: None,
        card_issuing_country: None,
        bank_code: None,
    };
    Ok(api_card.into())
}


pub async fn fetch_card_details_for_network_transaction_flow_from_locker(
    state: &SessionState,
    customer_id: &id_type::CustomerId,
    merchant_id: &id_type::MerchantId,
    locker_id: &str,
) -> RouterResult<domain::PaymentMethodData> {
    let card_details_from_locker = cards::get_card_from_locker(
        state,
        customer_id,
        &merchant_id,
        locker_id,
    )
    .await
    .change_context(errors::ApiErrorResponse::InternalServerError)
    .attach_printable("failed to fetch card details from locker")?;

    let card_network = card_details_from_locker
        .card_brand
        .map(|card_brand| enums::CardNetwork::from_str(&card_brand))
        .transpose()
        .map_err(|e| {
            logger::error!("Failed to parse card network {e:?}");
        })
        .ok()
        .flatten();

    let card_details_for_network_transaction_id = hyperswitch_domain_models::payment_method_data::CardDetailsForNetworkTransactionId {
                    card_number: card_details_from_locker.card_number,
                    card_exp_month: card_details_from_locker.card_exp_month,
                    card_exp_year: card_details_from_locker.card_exp_year,
                    card_issuer: None,
                    card_network,
                    card_type: None,
                    card_issuing_country: None,
                    bank_code: None,
                    nick_name: card_details_from_locker.nick_name.map(masking::Secret::new),
                };

    Ok(
        domain::PaymentMethodData::CardDetailsForNetworkTransactionId(
            card_details_for_network_transaction_id,
        ),
    )
}

#[cfg(all(feature = "v2", feature = "payment_methods_v2"))]
pub async fn retrieve_payment_method_from_db_with_token_data(
    state: &SessionState,
    merchant_key_store: &domain::MerchantKeyStore,
    token_data: &storage::PaymentTokenData,
    storage_scheme: storage::enums::MerchantStorageScheme,
) -> RouterResult<Option<domain::PaymentMethod>> {
    todo!()
}

#[cfg(all(
    any(feature = "v2", feature = "v1"),
    not(feature = "payment_methods_v2")
))]
pub async fn retrieve_payment_method_from_db_with_token_data(
    state: &SessionState,
    merchant_key_store: &domain::MerchantKeyStore,
    token_data: &storage::PaymentTokenData,
    storage_scheme: storage::enums::MerchantStorageScheme,
) -> RouterResult<Option<domain::PaymentMethod>> {
    match token_data {
        storage::PaymentTokenData::PermanentCard(data) => {
            if let Some(ref payment_method_id) = data.payment_method_id {
                state
                    .store
                    .find_payment_method(
                        &(state.into()),
                        merchant_key_store,
                        payment_method_id,
                        storage_scheme,
                    )
                    .await
                    .to_not_found_response(errors::ApiErrorResponse::PaymentMethodNotFound)
                    .attach_printable("error retrieving payment method from DB")
                    .map(Some)
            } else {
                Ok(None)
            }
        }

        storage::PaymentTokenData::WalletToken(data) => state
            .store
            .find_payment_method(
                &(state.into()),
                merchant_key_store,
                &data.payment_method_id,
                storage_scheme,
            )
            .await
            .to_not_found_response(errors::ApiErrorResponse::PaymentMethodNotFound)
            .attach_printable("error retrieveing payment method from DB")
            .map(Some),

        storage::PaymentTokenData::Temporary(_)
        | storage::PaymentTokenData::TemporaryGeneric(_)
        | storage::PaymentTokenData::Permanent(_)
        | storage::PaymentTokenData::AuthBankDebit(_) => Ok(None),
    }
}

pub async fn retrieve_payment_token_data(
    state: &SessionState,
    token: String,
    payment_method: Option<storage_enums::PaymentMethod>,
) -> RouterResult<storage::PaymentTokenData> {
    let redis_conn = state
        .store
        .get_redis_conn()
        .change_context(errors::ApiErrorResponse::InternalServerError)
        .attach_printable("Failed to get redis connection")?;

    let key = format!(
        "pm_token_{}_{}_hyperswitch",
        token,
        payment_method.get_required_value("payment_method")?
    );

    let token_data_string = redis_conn
        .get_key::<Option<String>>(&key)
        .await
        .change_context(errors::ApiErrorResponse::InternalServerError)
        .attach_printable("Failed to fetch the token from redis")?
        .ok_or(error_stack::Report::new(
            errors::ApiErrorResponse::UnprocessableEntity {
                message: "Token is invalid or expired".to_owned(),
            },
        ))?;

    let token_data_result = token_data_string
        .clone()
        .parse_struct("PaymentTokenData")
        .change_context(errors::ApiErrorResponse::InternalServerError)
        .attach_printable("failed to deserialize hyperswitch token data");

    let token_data = match token_data_result {
        Ok(data) => data,
        Err(e) => {
            // The purpose of this logic is backwards compatibility to support tokens
            // in redis that might be following the old format.
            if token_data_string.starts_with('{') {
                return Err(e);
            } else {
                storage::PaymentTokenData::temporary_generic(token_data_string)
            }
        }
    };

    Ok(token_data)
}

#[cfg(all(feature = "v2", feature = "payment_methods_v2"))]
pub async fn make_pm_data<'a, F: Clone, R, D>(
    _operation: BoxedOperation<'a, F, R, D>,
    _state: &'a SessionState,
    _payment_data: &mut PaymentData<F>,
    _merchant_key_store: &domain::MerchantKeyStore,
    _customer: &Option<domain::Customer>,
    _storage_scheme: common_enums::enums::MerchantStorageScheme,
    _business_profile: Option<&domain::Profile>,
) -> RouterResult<(
    BoxedOperation<'a, F, R, D>,
    Option<domain::PaymentMethodData>,
    Option<String>,
)> {
    todo!()
}

// fn my_function<F>(pd:  PaymentData<F>, profile: &domain::Profile) {
//     let is_network_tokenization_enabled = profile.is_network_tokenization_enabled;
//     let is_network_transaction_id_flow = pd
//         .mandate_id
//         .as_ref()
//         .map(|mandate_ids| mandate_ids.is_network_transaction_id_flow())
//         .unwrap_or(false);

//     if is_network_tokenization_enabled && is_network_transaction_id_flow {
//         get_network()
//     } else {
//         get_card()
//     }
    
//     // pd.get_vault_operation().and_then(|data| match data {
//     //     payments::PaymentMethodDataAction::SaveCard(_) => None,
//     //     payments::PaymentMethodDataAction::VaultData(vd) => Some(vd),
//     // }).or(get_card_from_locker);
// }

#[cfg(all(
    any(feature = "v1", feature = "v2"),
    not(feature = "payment_methods_v2")
))]
pub async fn make_pm_data<'a, F: Clone, R, D>(
    operation: BoxedOperation<'a, F, R, D>,
    state: &'a SessionState,
    payment_data: &mut PaymentData<F>,
    merchant_key_store: &domain::MerchantKeyStore,
    customer: &Option<domain::Customer>,
    storage_scheme: common_enums::enums::MerchantStorageScheme,
    business_profile: &domain::Profile,
    should_retry_with_pan: bool,
) -> RouterResult<(
    BoxedOperation<'a, F, R, D>,
    Option<domain::PaymentMethodData>,
    Option<String>,
)>
where
    F: Clone,
{
    use crate::core::payments::OperationSessionGetters;

    use super::OperationSessionSetters;

    let request = payment_data.payment_method_data.clone();

    let mut card_token_data = payment_data
        .payment_method_data
        .clone()
        .and_then(|pmd| match pmd {
            domain::PaymentMethodData::CardToken(token_data) => Some(token_data),
            _ => None,
        })
        .or(Some(domain::CardToken::default()));

    if let Some(cvc) = payment_data.card_cvc.clone() {
        if let Some(token_data) = card_token_data.as_mut() {
            token_data.card_cvc = Some(cvc);
        }
    }

    if payment_data.token_data.is_none() {
        if let Some(payment_method_info) = &payment_data.payment_method_info {
            if payment_method_info.get_payment_method_type()
                == Some(storage_enums::PaymentMethod::Card)
            {
                payment_data.token_data =
                    Some(storage::PaymentTokenData::PermanentCard(CardTokenData {
                        payment_method_id: Some(payment_method_info.get_id().clone()),
                        locker_id: payment_method_info
                            .locker_id
                            .clone()
                            .or(Some(payment_method_info.get_id().clone())),
                        token: payment_method_info
                            .locker_id
                            .clone()
                            .unwrap_or(payment_method_info.get_id().clone()),
                        network_token_locker_id: payment_method_info
                            .network_token_requestor_reference_id
                            .clone()
                            .or(Some(payment_method_info.get_id().clone())),
                    }));
            }
        }
    }

    let mandate_id = payment_data.mandate_id.clone();

    // TODO: Handle case where payment method and token both are present in request properly.
    let (payment_method, pm_id) = match (&request, payment_data.token_data.as_ref()) {
        (_, Some(hyperswitch_token)) => {
            let stalled_payment_method_data = payment_data.get_vault_operation();
            // valut data : card data, token data(opt, opt)
            // vault data : Card(card), Networktoken(NT), CARD and Network (token)
            

            let vd = stalled_payment_method_data
                .and_then(|data| match data {
                    payments::PaymentMethodDataAction::SaveCard(_) => None,
                    payments::PaymentMethodDataAction::VaultDataVariant(vd) => Some(vd),

                });

            

            let pm_data = Box::pin(payment_methods::retrieve_payment_method_with_token(
                state,
                merchant_key_store,
                hyperswitch_token,
                &payment_data.payment_intent,
                &payment_data.payment_attempt,
                card_token_data.as_ref(),
                customer,
                storage_scheme,
                mandate_id,
                payment_data.payment_method_info.clone(),
                business_profile,
                should_retry_with_pan,
                vd,
            ))
            .await;

            let payment_method_details = pm_data.attach_printable("in 'make_pm_data'")?;

            // if let Some(ref payment_method_data) = payment_method_details.payment_method_data {
            //     match payment_method_data {
            //         domain::PaymentMethodData::Card(card) => {
            //             payment_data.set_vault_operation(
            //                 payments::PaymentMethodDataAction::VaultData(payments::VaultData {
            //                     card_data: Some(card.clone()),
            //                     network_token_data: vd.network_token_data,
            //                 }),
            //             );
            //         }
            //         domain::PaymentMethodData::NetworkToken(nt_data) => {
            //             payment_data.set_vault_operation(
            //                 payments::PaymentMethodDataAction::VaultData(payments::VaultData {
            //                     card_data: vd.card_data,
            //                     network_token_data: Some(nt_data.clone()),
            //                 }),
            //             );
            //         }
            //         _ => {}
            //     }
            // };
            Ok::<_, error_stack::Report<errors::ApiErrorResponse>>(
                if let Some(payment_method_data) = payment_method_details.payment_method_data {
                    payment_data.payment_attempt.payment_method =
                        payment_method_details.payment_method;
                    (
                        Some(payment_method_data),
                        payment_method_details.payment_method_id,
                    )
                } else {
                    (None, payment_method_details.payment_method_id)
                },
            )
        }

        (Some(_), _) => {
            let (payment_method_data, payment_token) =
                payment_methods::retrieve_payment_method_core(
                    &request,
                    state,
                    &payment_data.payment_intent,
                    &payment_data.payment_attempt,
                    merchant_key_store,
                    Some(business_profile),
                )
                .await?;

            payment_data.token = payment_token;

            Ok((payment_method_data, None))
        }
        _ => Ok((None, None)),
    }?;

    Ok((operation, payment_method, pm_id))
}

#[cfg(feature = "v1")]
pub async fn store_in_vault_and_generate_ppmt(
    state: &SessionState,
    payment_method_data: &domain::PaymentMethodData,
    payment_intent: &PaymentIntent,
    payment_attempt: &PaymentAttempt,
    payment_method: enums::PaymentMethod,
    merchant_key_store: &domain::MerchantKeyStore,
    business_profile: Option<&domain::Profile>,
) -> RouterResult<String> {
    let router_token = vault::Vault::store_payment_method_data_in_locker(
        state,
        None,
        payment_method_data,
        payment_intent.customer_id.to_owned(),
        payment_method,
        merchant_key_store,
    )
    .await?;
    let parent_payment_method_token = generate_id(consts::ID_LENGTH, "token");
    let key_for_hyperswitch_token = payment_attempt.get_payment_method().map(|payment_method| {
        payment_methods_handler::ParentPaymentMethodToken::create_key_for_token((
            &parent_payment_method_token,
            payment_method,
        ))
    });

    let intent_fulfillment_time = business_profile
        .and_then(|b_profile| b_profile.get_order_fulfillment_time())
        .unwrap_or(consts::DEFAULT_FULFILLMENT_TIME);

    if let Some(key_for_hyperswitch_token) = key_for_hyperswitch_token {
        key_for_hyperswitch_token
            .insert(
                intent_fulfillment_time,
                storage::PaymentTokenData::temporary_generic(router_token),
                state,
            )
            .await?;
    };
    Ok(parent_payment_method_token)
}

#[cfg(feature = "v2")]
pub async fn store_payment_method_data_in_vault(
    state: &SessionState,
    payment_attempt: &PaymentAttempt,
    payment_intent: &PaymentIntent,
    payment_method: enums::PaymentMethod,
    payment_method_data: &domain::PaymentMethodData,
    merchant_key_store: &domain::MerchantKeyStore,
    business_profile: Option<&domain::Profile>,
) -> RouterResult<Option<String>> {
    todo!()
}

#[cfg(feature = "v1")]
pub async fn store_payment_method_data_in_vault(
    state: &SessionState,
    payment_attempt: &PaymentAttempt,
    payment_intent: &PaymentIntent,
    payment_method: enums::PaymentMethod,
    payment_method_data: &domain::PaymentMethodData,
    merchant_key_store: &domain::MerchantKeyStore,
    business_profile: Option<&domain::Profile>,
) -> RouterResult<Option<String>> {
    if should_store_payment_method_data_in_vault(
        &state.conf.temp_locker_enable_config,
        payment_attempt.connector.clone(),
        payment_method,
    ) || payment_intent.request_external_three_ds_authentication == Some(true)
    {
        let parent_payment_method_token = store_in_vault_and_generate_ppmt(
            state,
            payment_method_data,
            payment_intent,
            payment_attempt,
            payment_method,
            merchant_key_store,
            business_profile,
        )
        .await?;

        return Ok(Some(parent_payment_method_token));
    }

    Ok(None)
}
pub fn should_store_payment_method_data_in_vault(
    temp_locker_enable_config: &TempLockerEnableConfig,
    option_connector: Option<String>,
    payment_method: enums::PaymentMethod,
) -> bool {
    option_connector
        .map(|connector| {
            temp_locker_enable_config
                .0
                .get(&connector)
                .map(|config| config.payment_method.contains(&payment_method))
                .unwrap_or(false)
        })
        .unwrap_or(true)
}

#[instrument(skip_all)]
pub(crate) fn validate_capture_method(
    capture_method: storage_enums::CaptureMethod,
) -> RouterResult<()> {
    utils::when(
        capture_method == storage_enums::CaptureMethod::Automatic,
        || {
            Err(report!(errors::ApiErrorResponse::PaymentUnexpectedState {
                field_name: "capture_method".to_string(),
                current_flow: "captured".to_string(),
                current_value: capture_method.to_string(),
                states: "manual, manual_multiple, scheduled".to_string()
            }))
        },
    )
}

#[instrument(skip_all)]
pub(crate) fn validate_status_with_capture_method(
    status: storage_enums::IntentStatus,
    capture_method: storage_enums::CaptureMethod,
) -> RouterResult<()> {
    if status == storage_enums::IntentStatus::Processing
        && !(capture_method == storage_enums::CaptureMethod::ManualMultiple)
    {
        return Err(report!(errors::ApiErrorResponse::PaymentUnexpectedState {
            field_name: "capture_method".to_string(),
            current_flow: "captured".to_string(),
            current_value: capture_method.to_string(),
            states: "manual_multiple".to_string()
        }));
    }
    utils::when(
        status != storage_enums::IntentStatus::RequiresCapture
            && status != storage_enums::IntentStatus::PartiallyCapturedAndCapturable
            && status != storage_enums::IntentStatus::Processing,
        || {
            Err(report!(errors::ApiErrorResponse::PaymentUnexpectedState {
                field_name: "payment.status".to_string(),
                current_flow: "captured".to_string(),
                current_value: status.to_string(),
                states: "requires_capture, partially_captured_and_capturable, processing"
                    .to_string()
            }))
        },
    )
}

#[instrument(skip_all)]
pub(crate) fn validate_amount_to_capture(
    amount: i64,
    amount_to_capture: Option<i64>,
) -> RouterResult<()> {
    utils::when(
        amount_to_capture.is_some() && (Some(amount) < amount_to_capture),
        || {
            Err(report!(errors::ApiErrorResponse::InvalidRequestData {
                message: "amount_to_capture is greater than amount".to_string()
            }))
        },
    )
}

#[cfg(feature = "v1")]
#[instrument(skip_all)]
pub(crate) fn validate_payment_method_fields_present(
    req: &api_models::payments::PaymentsRequest,
) -> RouterResult<()> {
    let payment_method_data =
        req.payment_method_data
            .as_ref()
            .and_then(|request_payment_method_data| {
                request_payment_method_data.payment_method_data.as_ref()
            });
    utils::when(
        req.payment_method.is_none() && payment_method_data.is_some(),
        || {
            Err(errors::ApiErrorResponse::MissingRequiredField {
                field_name: "payment_method",
            })
        },
    )?;

    utils::when(
        !matches!(
            req.payment_method,
            Some(api_enums::PaymentMethod::Card) | None
        ) && (req.payment_method_type.is_none()),
        || {
            Err(errors::ApiErrorResponse::MissingRequiredField {
                field_name: "payment_method_type",
            })
        },
    )?;

    utils::when(
        req.payment_method.is_some()
            && payment_method_data.is_none()
            && req.payment_token.is_none()
            && req.recurring_details.is_none()
            && req.ctp_service_details.is_none(),
        || {
            Err(errors::ApiErrorResponse::MissingRequiredField {
                field_name: "payment_method_data",
            })
        },
    )?;

    utils::when(
        req.payment_method.is_some() && req.payment_method_type.is_some(),
        || {
            req.payment_method
                .map_or(Ok(()), |req_payment_method| {
                    req.payment_method_type.map_or(Ok(()), |req_payment_method_type| {
                        if !validate_payment_method_type_against_payment_method(req_payment_method, req_payment_method_type) {
                            Err(errors::ApiErrorResponse::InvalidRequestData {
                                message: ("payment_method_type doesn't correspond to the specified payment_method"
                                    .to_string()),
                            })
                        } else {
                            Ok(())
                        }
                    })
                })
        },
    )?;

    let validate_payment_method_and_payment_method_data =
        |req_payment_method_data, req_payment_method: api_enums::PaymentMethod| {
            api_enums::PaymentMethod::foreign_try_from(req_payment_method_data).and_then(|payment_method|
                if req_payment_method != payment_method {
                    Err(errors::ApiErrorResponse::InvalidRequestData {
                        message: ("payment_method_data doesn't correspond to the specified payment_method"
                            .to_string()),
                    })
                } else {
                    Ok(())
                })
        };

    utils::when(
        req.payment_method.is_some() && payment_method_data.is_some(),
        || {
            payment_method_data
                .cloned()
                .map_or(Ok(()), |payment_method_data| {
                    req.payment_method.map_or(Ok(()), |req_payment_method| {
                        validate_payment_method_and_payment_method_data(
                            payment_method_data,
                            req_payment_method,
                        )
                    })
                })
        },
    )?;

    Ok(())
}

pub fn validate_payment_method_type_against_payment_method(
    payment_method: api_enums::PaymentMethod,
    payment_method_type: api_enums::PaymentMethodType,
) -> bool {
    match payment_method {
        api_enums::PaymentMethod::Card => matches!(
            payment_method_type,
            api_enums::PaymentMethodType::Credit | api_enums::PaymentMethodType::Debit
        ),
        api_enums::PaymentMethod::PayLater => matches!(
            payment_method_type,
            api_enums::PaymentMethodType::Affirm
                | api_enums::PaymentMethodType::Alma
                | api_enums::PaymentMethodType::AfterpayClearpay
                | api_enums::PaymentMethodType::Klarna
                | api_enums::PaymentMethodType::PayBright
                | api_enums::PaymentMethodType::Atome
                | api_enums::PaymentMethodType::Walley
        ),
        api_enums::PaymentMethod::Wallet => matches!(
            payment_method_type,
            api_enums::PaymentMethodType::ApplePay
                | api_enums::PaymentMethodType::GooglePay
                | api_enums::PaymentMethodType::Paypal
                | api_enums::PaymentMethodType::AliPay
                | api_enums::PaymentMethodType::AliPayHk
                | api_enums::PaymentMethodType::Dana
                | api_enums::PaymentMethodType::MbWay
                | api_enums::PaymentMethodType::MobilePay
                | api_enums::PaymentMethodType::SamsungPay
                | api_enums::PaymentMethodType::Twint
                | api_enums::PaymentMethodType::Vipps
                | api_enums::PaymentMethodType::TouchNGo
                | api_enums::PaymentMethodType::Swish
                | api_enums::PaymentMethodType::WeChatPay
                | api_enums::PaymentMethodType::GoPay
                | api_enums::PaymentMethodType::Gcash
                | api_enums::PaymentMethodType::Momo
                | api_enums::PaymentMethodType::KakaoPay
                | api_enums::PaymentMethodType::Cashapp
                | api_enums::PaymentMethodType::Mifinity
                | api_enums::PaymentMethodType::Paze
        ),
        api_enums::PaymentMethod::BankRedirect => matches!(
            payment_method_type,
            api_enums::PaymentMethodType::Giropay
                | api_enums::PaymentMethodType::Ideal
                | api_enums::PaymentMethodType::Sofort
                | api_enums::PaymentMethodType::Eps
                | api_enums::PaymentMethodType::BancontactCard
                | api_enums::PaymentMethodType::Blik
                | api_enums::PaymentMethodType::LocalBankRedirect
                | api_enums::PaymentMethodType::OnlineBankingThailand
                | api_enums::PaymentMethodType::OnlineBankingCzechRepublic
                | api_enums::PaymentMethodType::OnlineBankingFinland
                | api_enums::PaymentMethodType::OnlineBankingFpx
                | api_enums::PaymentMethodType::OnlineBankingPoland
                | api_enums::PaymentMethodType::OnlineBankingSlovakia
                | api_enums::PaymentMethodType::Przelewy24
                | api_enums::PaymentMethodType::Trustly
                | api_enums::PaymentMethodType::Bizum
                | api_enums::PaymentMethodType::Interac
                | api_enums::PaymentMethodType::OpenBankingUk
                | api_enums::PaymentMethodType::OpenBankingPIS
        ),
        api_enums::PaymentMethod::BankTransfer => matches!(
            payment_method_type,
            api_enums::PaymentMethodType::Ach
                | api_enums::PaymentMethodType::Sepa
                | api_enums::PaymentMethodType::Bacs
                | api_enums::PaymentMethodType::Multibanco
                | api_enums::PaymentMethodType::Pix
                | api_enums::PaymentMethodType::Pse
                | api_enums::PaymentMethodType::PermataBankTransfer
                | api_enums::PaymentMethodType::BcaBankTransfer
                | api_enums::PaymentMethodType::BniVa
                | api_enums::PaymentMethodType::BriVa
                | api_enums::PaymentMethodType::CimbVa
                | api_enums::PaymentMethodType::DanamonVa
                | api_enums::PaymentMethodType::MandiriVa
                | api_enums::PaymentMethodType::LocalBankTransfer
        ),
        api_enums::PaymentMethod::BankDebit => matches!(
            payment_method_type,
            api_enums::PaymentMethodType::Ach
                | api_enums::PaymentMethodType::Sepa
                | api_enums::PaymentMethodType::Bacs
                | api_enums::PaymentMethodType::Becs
        ),
        api_enums::PaymentMethod::Crypto => matches!(
            payment_method_type,
            api_enums::PaymentMethodType::CryptoCurrency
        ),
        api_enums::PaymentMethod::Reward => matches!(
            payment_method_type,
            api_enums::PaymentMethodType::Evoucher | api_enums::PaymentMethodType::ClassicReward
        ),
        api_enums::PaymentMethod::RealTimePayment => matches!(
            payment_method_type,
            api_enums::PaymentMethodType::Fps
                | api_enums::PaymentMethodType::DuitNow
                | api_enums::PaymentMethodType::PromptPay
                | api_enums::PaymentMethodType::VietQr
        ),
        api_enums::PaymentMethod::Upi => matches!(
            payment_method_type,
            api_enums::PaymentMethodType::UpiCollect | api_enums::PaymentMethodType::UpiIntent
        ),
        api_enums::PaymentMethod::Voucher => matches!(
            payment_method_type,
            api_enums::PaymentMethodType::Boleto
                | api_enums::PaymentMethodType::Efecty
                | api_enums::PaymentMethodType::PagoEfectivo
                | api_enums::PaymentMethodType::RedCompra
                | api_enums::PaymentMethodType::RedPagos
                | api_enums::PaymentMethodType::Indomaret
                | api_enums::PaymentMethodType::Alfamart
                | api_enums::PaymentMethodType::Oxxo
                | api_enums::PaymentMethodType::SevenEleven
                | api_enums::PaymentMethodType::Lawson
                | api_enums::PaymentMethodType::MiniStop
                | api_enums::PaymentMethodType::FamilyMart
                | api_enums::PaymentMethodType::Seicomart
                | api_enums::PaymentMethodType::PayEasy
        ),
        api_enums::PaymentMethod::GiftCard => {
            matches!(
                payment_method_type,
                api_enums::PaymentMethodType::Givex | api_enums::PaymentMethodType::PaySafeCard
            )
        }
        api_enums::PaymentMethod::CardRedirect => matches!(
            payment_method_type,
            api_enums::PaymentMethodType::Knet
                | api_enums::PaymentMethodType::Benefit
                | api_enums::PaymentMethodType::MomoAtm
                | api_enums::PaymentMethodType::CardRedirect
        ),
        api_enums::PaymentMethod::OpenBanking => matches!(
            payment_method_type,
            api_enums::PaymentMethodType::OpenBankingPIS
        ),
        api_enums::PaymentMethod::MobilePayment => matches!(
            payment_method_type,
            api_enums::PaymentMethodType::DirectCarrierBilling
        ),
    }
}

pub fn check_force_psync_precondition(status: storage_enums::AttemptStatus) -> bool {
    !matches!(
        status,
        storage_enums::AttemptStatus::Charged
            | storage_enums::AttemptStatus::AutoRefunded
            | storage_enums::AttemptStatus::Voided
            | storage_enums::AttemptStatus::CodInitiated
            | storage_enums::AttemptStatus::Started
            | storage_enums::AttemptStatus::Failure
    )
}

pub fn append_option<T, U, F, V>(func: F, option1: Option<T>, option2: Option<U>) -> Option<V>
where
    F: FnOnce(T, U) -> V,
{
    Some(func(option1?, option2?))
}

#[cfg(all(feature = "olap", feature = "v1"))]
pub(super) async fn filter_by_constraints(
    state: &SessionState,
    constraints: &PaymentIntentFetchConstraints,
    merchant_id: &id_type::MerchantId,
    key_store: &domain::MerchantKeyStore,
    storage_scheme: storage_enums::MerchantStorageScheme,
) -> CustomResult<Vec<PaymentIntent>, errors::DataStorageError> {
    let db = &*state.store;
    let result = db
        .filter_payment_intent_by_constraints(
            &(state).into(),
            merchant_id,
            constraints,
            key_store,
            storage_scheme,
        )
        .await?;
    Ok(result)
}

#[cfg(feature = "olap")]
pub(super) fn validate_payment_list_request(
    req: &api::PaymentListConstraints,
) -> CustomResult<(), errors::ApiErrorResponse> {
    use common_utils::consts::PAYMENTS_LIST_MAX_LIMIT_V1;

    utils::when(
        req.limit > PAYMENTS_LIST_MAX_LIMIT_V1 || req.limit < 1,
        || {
            Err(errors::ApiErrorResponse::InvalidRequestData {
                message: format!(
                    "limit should be in between 1 and {}",
                    PAYMENTS_LIST_MAX_LIMIT_V1
                ),
            })
        },
    )?;
    Ok(())
}
#[cfg(feature = "olap")]
pub(super) fn validate_payment_list_request_for_joins(
    limit: u32,
) -> CustomResult<(), errors::ApiErrorResponse> {
    use common_utils::consts::PAYMENTS_LIST_MAX_LIMIT_V2;

    utils::when(!(1..=PAYMENTS_LIST_MAX_LIMIT_V2).contains(&limit), || {
        Err(errors::ApiErrorResponse::InvalidRequestData {
            message: format!(
                "limit should be in between 1 and {}",
                PAYMENTS_LIST_MAX_LIMIT_V2
            ),
        })
    })?;
    Ok(())
}

#[cfg(feature = "v1")]
pub fn get_handle_response_url(
    payment_id: id_type::PaymentId,
    business_profile: &domain::Profile,
    response: &api::PaymentsResponse,
    connector: String,
) -> RouterResult<api::RedirectionResponse> {
    let payments_return_url = response.return_url.as_ref();

    let redirection_response = make_pg_redirect_response(payment_id, response, connector);

    let return_url = make_merchant_url_with_response(
        business_profile,
        redirection_response,
        payments_return_url,
        response.client_secret.as_ref(),
        response.manual_retry_allowed,
    )
    .attach_printable("Failed to make merchant url with response")?;

    make_url_with_signature(&return_url, business_profile)
}

#[cfg(feature = "v1")]
pub fn make_merchant_url_with_response(
    business_profile: &domain::Profile,
    redirection_response: api::PgRedirectResponse,
    request_return_url: Option<&String>,
    client_secret: Option<&masking::Secret<String>>,
    manual_retry_allowed: Option<bool>,
) -> RouterResult<String> {
    // take return url if provided in the request else use merchant return url
    let url = request_return_url
        .or(business_profile.return_url.as_ref())
        .get_required_value("return_url")?;

    let status_check = redirection_response.status;

    let payment_client_secret = client_secret
        .ok_or(errors::ApiErrorResponse::InternalServerError)
        .attach_printable("Expected client secret to be `Some`")?;

    let payment_id = redirection_response.payment_id.get_string_repr().to_owned();
    let merchant_url_with_response = if business_profile.redirect_to_merchant_with_http_post {
        url::Url::parse_with_params(
            url,
            &[
                ("status", status_check.to_string()),
                ("payment_id", payment_id),
                (
                    "payment_intent_client_secret",
                    payment_client_secret.peek().to_string(),
                ),
                (
                    "manual_retry_allowed",
                    manual_retry_allowed.unwrap_or(false).to_string(),
                ),
            ],
        )
        .change_context(errors::ApiErrorResponse::InternalServerError)
        .attach_printable("Unable to parse the url with param")?
    } else {
        let amount = redirection_response.amount.get_required_value("amount")?;
        url::Url::parse_with_params(
            url,
            &[
                ("status", status_check.to_string()),
                ("payment_id", payment_id),
                (
                    "payment_intent_client_secret",
                    payment_client_secret.peek().to_string(),
                ),
                ("amount", amount.to_string()),
                (
                    "manual_retry_allowed",
                    manual_retry_allowed.unwrap_or(false).to_string(),
                ),
            ],
        )
        .change_context(errors::ApiErrorResponse::InternalServerError)
        .attach_printable("Unable to parse the url with param")?
    };

    Ok(merchant_url_with_response.to_string())
}

pub async fn make_ephemeral_key(
    state: SessionState,
    customer_id: id_type::CustomerId,
    merchant_id: id_type::MerchantId,
) -> errors::RouterResponse<ephemeral_key::EphemeralKey> {
    let store = &state.store;
    let id = utils::generate_id(consts::ID_LENGTH, "eki");
    let secret = format!("epk_{}", &Uuid::new_v4().simple().to_string());
    let ek = ephemeral_key::EphemeralKeyNew {
        id,
        customer_id,
        merchant_id: merchant_id.to_owned(),
        secret,
    };
    let ek = store
        .create_ephemeral_key(ek, state.conf.eph_key.validity)
        .await
        .change_context(errors::ApiErrorResponse::InternalServerError)
        .attach_printable("Unable to create ephemeral key")?;
    Ok(services::ApplicationResponse::Json(ek))
}

pub async fn delete_ephemeral_key(
    state: SessionState,
    ek_id: String,
) -> errors::RouterResponse<ephemeral_key::EphemeralKey> {
    let db = state.store.as_ref();
    let ek = db
        .delete_ephemeral_key(&ek_id)
        .await
        .change_context(errors::ApiErrorResponse::InternalServerError)
        .attach_printable("Unable to delete ephemeral key")?;
    Ok(services::ApplicationResponse::Json(ek))
}

pub fn make_pg_redirect_response(
    payment_id: id_type::PaymentId,
    response: &api::PaymentsResponse,
    connector: String,
) -> api::PgRedirectResponse {
    api::PgRedirectResponse {
        payment_id,
        status: response.status,
        gateway_id: connector,
        customer_id: response.customer_id.to_owned(),
        amount: Some(response.amount),
    }
}

#[cfg(feature = "v1")]
pub fn make_url_with_signature(
    redirect_url: &str,
    business_profile: &domain::Profile,
) -> RouterResult<api::RedirectionResponse> {
    let mut url = url::Url::parse(redirect_url)
        .change_context(errors::ApiErrorResponse::InternalServerError)
        .attach_printable("Unable to parse the url")?;

    let mut base_url = url.clone();
    base_url.query_pairs_mut().clear();

    let url = if business_profile.enable_payment_response_hash {
        let key = business_profile
            .payment_response_hash_key
            .as_ref()
            .get_required_value("payment_response_hash_key")?;
        let signature = hmac_sha512_sorted_query_params(
            &mut url.query_pairs().collect::<Vec<_>>(),
            key.as_str(),
        )?;

        url.query_pairs_mut()
            .append_pair("signature", &signature)
            .append_pair("signature_algorithm", "HMAC-SHA512");
        url.to_owned()
    } else {
        url.to_owned()
    };

    let parameters = url
        .query_pairs()
        .collect::<Vec<_>>()
        .iter()
        .map(|(key, value)| (key.clone().into_owned(), value.clone().into_owned()))
        .collect::<Vec<_>>();

    Ok(api::RedirectionResponse {
        return_url: base_url.to_string(),
        params: parameters,
        return_url_with_query_params: url.to_string(),
        http_method: if business_profile.redirect_to_merchant_with_http_post {
            services::Method::Post.to_string()
        } else {
            services::Method::Get.to_string()
        },
        headers: Vec::new(),
    })
}

pub fn hmac_sha512_sorted_query_params(
    params: &mut [(Cow<'_, str>, Cow<'_, str>)],
    key: &str,
) -> RouterResult<String> {
    params.sort();
    let final_string = params
        .iter()
        .map(|(key, value)| format!("{key}={value}"))
        .collect::<Vec<_>>()
        .join("&");

    let signature = crypto::HmacSha512::sign_message(
        &crypto::HmacSha512,
        key.as_bytes(),
        final_string.as_bytes(),
    )
    .change_context(errors::ApiErrorResponse::InternalServerError)
    .attach_printable("Failed to sign the message")?;

    Ok(hex::encode(signature))
}

pub fn check_if_operation_confirm<Op: std::fmt::Debug>(operations: Op) -> bool {
    format!("{operations:?}") == "PaymentConfirm"
}

#[allow(clippy::too_many_arguments)]
pub fn generate_mandate(
    merchant_id: id_type::MerchantId,
    payment_id: id_type::PaymentId,
    connector: String,
    setup_mandate_details: Option<MandateData>,
    customer_id: &Option<id_type::CustomerId>,
    payment_method_id: String,
    connector_mandate_id: Option<pii::SecretSerdeValue>,
    network_txn_id: Option<String>,
    payment_method_data_option: Option<domain::payments::PaymentMethodData>,
    mandate_reference: Option<MandateReference>,
    merchant_connector_id: Option<id_type::MerchantConnectorAccountId>,
) -> CustomResult<Option<storage::MandateNew>, errors::ApiErrorResponse> {
    match (setup_mandate_details, customer_id) {
        (Some(data), Some(cus_id)) => {
            let mandate_id = utils::generate_id(consts::ID_LENGTH, "man");

            // The construction of the mandate new must be visible
            let mut new_mandate = storage::MandateNew::default();

            let customer_acceptance = data
                .customer_acceptance
                .get_required_value("customer_acceptance")?;
            new_mandate
                .set_mandate_id(mandate_id)
                .set_customer_id(cus_id.clone())
                .set_merchant_id(merchant_id)
                .set_original_payment_id(Some(payment_id))
                .set_payment_method_id(payment_method_id)
                .set_connector(connector)
                .set_mandate_status(storage_enums::MandateStatus::Active)
                .set_connector_mandate_ids(connector_mandate_id)
                .set_network_transaction_id(network_txn_id)
                .set_customer_ip_address(
                    customer_acceptance
                        .get_ip_address()
                        .map(masking::Secret::new),
                )
                .set_customer_user_agent(customer_acceptance.get_user_agent())
                .set_customer_accepted_at(Some(customer_acceptance.get_accepted_at()))
                .set_metadata(payment_method_data_option.map(|payment_method_data| {
                    pii::SecretSerdeValue::new(
                        serde_json::to_value(payment_method_data).unwrap_or_default(),
                    )
                }))
                .set_connector_mandate_id(
                    mandate_reference.and_then(|reference| reference.connector_mandate_id),
                )
                .set_merchant_connector_id(merchant_connector_id);

            Ok(Some(
                match data.mandate_type.get_required_value("mandate_type")? {
                    hyperswitch_domain_models::mandates::MandateDataType::SingleUse(data) => {
                        new_mandate
                            .set_mandate_amount(Some(data.amount.get_amount_as_i64()))
                            .set_mandate_currency(Some(data.currency))
                            .set_mandate_type(storage_enums::MandateType::SingleUse)
                            .to_owned()
                    }

                    hyperswitch_domain_models::mandates::MandateDataType::MultiUse(op_data) => {
                        match op_data {
                            Some(data) => new_mandate
                                .set_mandate_amount(Some(data.amount.get_amount_as_i64()))
                                .set_mandate_currency(Some(data.currency))
                                .set_start_date(data.start_date)
                                .set_end_date(data.end_date),
                            // .set_metadata(data.metadata),
                            // we are storing PaymentMethodData in metadata of mandate
                            None => &mut new_mandate,
                        }
                        .set_mandate_type(storage_enums::MandateType::MultiUse)
                        .to_owned()
                    }
                },
            ))
        }
        (_, _) => Ok(None),
    }
}

#[cfg(feature = "v1")]
// A function to manually authenticate the client secret with intent fulfillment time
pub fn authenticate_client_secret(
    request_client_secret: Option<&String>,
    payment_intent: &PaymentIntent,
) -> Result<(), errors::ApiErrorResponse> {
    match (request_client_secret, &payment_intent.client_secret) {
        (Some(req_cs), Some(pi_cs)) => {
            if req_cs != pi_cs {
                Err(errors::ApiErrorResponse::ClientSecretInvalid)
            } else {
                let current_timestamp = common_utils::date_time::now();

                let session_expiry = payment_intent.session_expiry.unwrap_or(
                    payment_intent
                        .created_at
                        .saturating_add(time::Duration::seconds(consts::DEFAULT_SESSION_EXPIRY)),
                );

                fp_utils::when(current_timestamp > session_expiry, || {
                    Err(errors::ApiErrorResponse::ClientSecretExpired)
                })
            }
        }
        // If there is no client in payment intent, then it has expired
        (Some(_), None) => Err(errors::ApiErrorResponse::ClientSecretExpired),
        _ => Ok(()),
    }
}

#[cfg(feature = "v2")]
// A function to manually authenticate the client secret with intent fulfillment time
pub fn authenticate_client_secret(
    request_client_secret: Option<&common_utils::types::ClientSecret>,
    payment_intent: &PaymentIntent,
) -> Result<(), errors::ApiErrorResponse> {
    match (request_client_secret, &payment_intent.client_secret) {
        (Some(req_cs), pi_cs) => {
            if req_cs != pi_cs {
                Err(errors::ApiErrorResponse::ClientSecretInvalid)
            } else {
                let current_timestamp = common_utils::date_time::now();

                let session_expiry = payment_intent.session_expiry;

                fp_utils::when(current_timestamp > session_expiry, || {
                    Err(errors::ApiErrorResponse::ClientSecretExpired)
                })
            }
        }
        _ => Ok(()),
    }
}

pub(crate) fn validate_payment_status_against_allowed_statuses(
    intent_status: storage_enums::IntentStatus,
    allowed_statuses: &[storage_enums::IntentStatus],
    action: &'static str,
) -> Result<(), errors::ApiErrorResponse> {
    fp_utils::when(!allowed_statuses.contains(&intent_status), || {
        Err(errors::ApiErrorResponse::PreconditionFailed {
            message: format!(
                "You cannot {action} this payment because it has status {intent_status}",
            ),
        })
    })
}

pub(crate) fn validate_payment_status_against_not_allowed_statuses(
    intent_status: storage_enums::IntentStatus,
    not_allowed_statuses: &[storage_enums::IntentStatus],
    action: &'static str,
) -> Result<(), errors::ApiErrorResponse> {
    fp_utils::when(not_allowed_statuses.contains(&intent_status), || {
        Err(errors::ApiErrorResponse::PreconditionFailed {
            message: format!(
                "You cannot {action} this payment because it has status {intent_status}",
            ),
        })
    })
}

#[instrument(skip_all)]
pub(crate) fn validate_pm_or_token_given(
    payment_method: &Option<api_enums::PaymentMethod>,
    payment_method_data: &Option<api::PaymentMethodData>,
    payment_method_type: &Option<api_enums::PaymentMethodType>,
    mandate_type: &Option<api::MandateTransactionType>,
    token: &Option<String>,
    ctp_service_details: &Option<api_models::payments::CtpServiceDetails>,
) -> Result<(), errors::ApiErrorResponse> {
    utils::when(
        !matches!(
            payment_method_type,
            Some(api_enums::PaymentMethodType::Paypal)
        ) && !matches!(
            mandate_type,
            Some(api::MandateTransactionType::RecurringMandateTransaction)
        ) && token.is_none()
            && (payment_method_data.is_none() || payment_method.is_none())
            && ctp_service_details.is_none(),
        || {
            Err(errors::ApiErrorResponse::InvalidRequestData {
                message:
                    "A payment token or payment method data or ctp service details is required"
                        .to_string(),
            })
        },
    )
}

#[cfg(feature = "v2")]
// A function to perform database lookup and then verify the client secret
pub async fn verify_payment_intent_time_and_client_secret(
    state: &SessionState,
    merchant_account: &domain::MerchantAccount,
    key_store: &domain::MerchantKeyStore,
    client_secret: Option<String>,
) -> error_stack::Result<Option<PaymentIntent>, errors::ApiErrorResponse> {
    todo!()
}

#[cfg(feature = "v1")]
// A function to perform database lookup and then verify the client secret
pub async fn verify_payment_intent_time_and_client_secret(
    state: &SessionState,
    merchant_account: &domain::MerchantAccount,
    key_store: &domain::MerchantKeyStore,
    client_secret: Option<String>,
) -> error_stack::Result<Option<PaymentIntent>, errors::ApiErrorResponse> {
    let db = &*state.store;
    client_secret
        .async_map(|cs| async move {
            let payment_id = get_payment_id_from_client_secret(&cs)?;

            let payment_id = id_type::PaymentId::wrap(payment_id).change_context(
                errors::ApiErrorResponse::InvalidDataValue {
                    field_name: "payment_id",
                },
            )?;

            #[cfg(feature = "v1")]
            let payment_intent = db
                .find_payment_intent_by_payment_id_merchant_id(
                    &state.into(),
                    &payment_id,
                    merchant_account.get_id(),
                    key_store,
                    merchant_account.storage_scheme,
                )
                .await
                .change_context(errors::ApiErrorResponse::PaymentNotFound)?;

            #[cfg(feature = "v2")]
            let payment_intent = db
                .find_payment_intent_by_id(
                    &state.into(),
                    &payment_id,
                    key_store,
                    merchant_account.storage_scheme,
                )
                .await
                .change_context(errors::ApiErrorResponse::PaymentNotFound)?;

            authenticate_client_secret(Some(&cs), &payment_intent)?;
            Ok(payment_intent)
        })
        .await
        .transpose()
}

#[cfg(feature = "v1")]
/// Check whether the business details are configured in the merchant account
pub fn validate_business_details(
    business_country: Option<api_enums::CountryAlpha2>,
    business_label: Option<&String>,
    merchant_account: &domain::MerchantAccount,
) -> RouterResult<()> {
    let primary_business_details = merchant_account
        .primary_business_details
        .clone()
        .parse_value::<Vec<api_models::admin::PrimaryBusinessDetails>>("PrimaryBusinessDetails")
        .change_context(errors::ApiErrorResponse::InternalServerError)
        .attach_printable("failed to parse primary business details")?;

    business_country
        .zip(business_label)
        .map(|(business_country, business_label)| {
            primary_business_details
                .iter()
                .find(|business_details| {
                    &business_details.business == business_label
                        && business_details.country == business_country
                })
                .ok_or(errors::ApiErrorResponse::PreconditionFailed {
                    message: "business_details are not configured in the merchant account"
                        .to_string(),
                })
        })
        .transpose()?;

    Ok(())
}

#[inline]
pub(crate) fn get_payment_id_from_client_secret(cs: &str) -> RouterResult<String> {
    let (payment_id, _) = cs
        .rsplit_once("_secret_")
        .ok_or(errors::ApiErrorResponse::ClientSecretInvalid)?;
    Ok(payment_id.to_string())
}

#[cfg(feature = "v1")]
#[cfg(test)]
mod tests {
    #![allow(clippy::unwrap_used)]

    use super::*;

    #[test]
    fn test_authenticate_client_secret_session_not_expired() {
        let payment_intent = PaymentIntent {
            payment_id: id_type::PaymentId::try_from(Cow::Borrowed("23")).unwrap(),
            merchant_id: id_type::MerchantId::default(),
            status: storage_enums::IntentStatus::RequiresCapture,
            amount: MinorUnit::new(200),
            currency: None,
            amount_captured: None,
            customer_id: None,
            description: None,
            return_url: None,
            metadata: None,
            connector_id: None,
            shipping_address_id: None,
            billing_address_id: None,
            statement_descriptor_name: None,
            statement_descriptor_suffix: None,
            created_at: common_utils::date_time::now(),
            modified_at: common_utils::date_time::now(),
            last_synced: None,
            setup_future_usage: None,
            fingerprint_id: None,
            off_session: None,
            client_secret: Some("1".to_string()),
            active_attempt: hyperswitch_domain_models::RemoteStorageObject::ForeignID(
                "nopes".to_string(),
            ),
            business_country: None,
            business_label: None,
            order_details: None,
            allowed_payment_method_types: None,
            connector_metadata: None,
            feature_metadata: None,
            attempt_count: 1,
            payment_link_id: None,
            profile_id: Some(common_utils::generate_profile_id_of_default_length()),
            merchant_decision: None,
            payment_confirm_source: None,
            surcharge_applicable: None,
            updated_by: storage_enums::MerchantStorageScheme::PostgresOnly.to_string(),
            request_incremental_authorization: Some(
                common_enums::RequestIncrementalAuthorization::default(),
            ),
            incremental_authorization_allowed: None,
            authorization_count: None,
            session_expiry: Some(
                common_utils::date_time::now()
                    .saturating_add(time::Duration::seconds(consts::DEFAULT_SESSION_EXPIRY)),
            ),
            request_external_three_ds_authentication: None,
            split_payments: None,
            frm_metadata: None,
            customer_details: None,
            billing_details: None,
            merchant_order_reference_id: None,
            shipping_details: None,
            is_payment_processor_token_flow: None,
            organization_id: id_type::OrganizationId::default(),
            shipping_cost: None,
            tax_details: None,
            skip_external_tax_calculation: None,
            psd2_sca_exemption_type: None,
        };
        let req_cs = Some("1".to_string());
        assert!(authenticate_client_secret(req_cs.as_ref(), &payment_intent).is_ok());
        // Check if the result is an Ok variant
    }

    #[test]
    fn test_authenticate_client_secret_session_expired() {
        let created_at =
            common_utils::date_time::now().saturating_sub(time::Duration::seconds(20 * 60));
        let payment_intent = PaymentIntent {
            payment_id: id_type::PaymentId::try_from(Cow::Borrowed("23")).unwrap(),
            merchant_id: id_type::MerchantId::default(),
            status: storage_enums::IntentStatus::RequiresCapture,
            amount: MinorUnit::new(200),
            currency: None,
            amount_captured: None,
            customer_id: None,
            description: None,
            return_url: None,
            metadata: None,
            connector_id: None,
            shipping_address_id: None,
            billing_address_id: None,
            statement_descriptor_name: None,
            statement_descriptor_suffix: None,
            created_at,
            modified_at: common_utils::date_time::now(),
            fingerprint_id: None,
            last_synced: None,
            setup_future_usage: None,
            off_session: None,
            client_secret: Some("1".to_string()),
            active_attempt: hyperswitch_domain_models::RemoteStorageObject::ForeignID(
                "nopes".to_string(),
            ),
            business_country: None,
            business_label: None,
            order_details: None,
            allowed_payment_method_types: None,
            connector_metadata: None,
            feature_metadata: None,
            attempt_count: 1,
            payment_link_id: None,
            profile_id: Some(common_utils::generate_profile_id_of_default_length()),
            merchant_decision: None,
            payment_confirm_source: None,
            surcharge_applicable: None,
            updated_by: storage_enums::MerchantStorageScheme::PostgresOnly.to_string(),
            request_incremental_authorization: Some(
                common_enums::RequestIncrementalAuthorization::default(),
            ),
            incremental_authorization_allowed: None,
            authorization_count: None,
            session_expiry: Some(
                created_at.saturating_add(time::Duration::seconds(consts::DEFAULT_SESSION_EXPIRY)),
            ),
            request_external_three_ds_authentication: None,
            split_payments: None,
            frm_metadata: None,
            customer_details: None,
            billing_details: None,
            merchant_order_reference_id: None,
            shipping_details: None,
            is_payment_processor_token_flow: None,
            organization_id: id_type::OrganizationId::default(),
            shipping_cost: None,
            tax_details: None,
            skip_external_tax_calculation: None,
            psd2_sca_exemption_type: None,
        };
        let req_cs = Some("1".to_string());
        assert!(authenticate_client_secret(req_cs.as_ref(), &payment_intent,).is_err())
    }

    #[test]
    fn test_authenticate_client_secret_expired() {
        let payment_intent = PaymentIntent {
            payment_id: id_type::PaymentId::try_from(Cow::Borrowed("23")).unwrap(),
            merchant_id: id_type::MerchantId::default(),
            status: storage_enums::IntentStatus::RequiresCapture,
            amount: MinorUnit::new(200),
            currency: None,
            amount_captured: None,
            customer_id: None,
            description: None,
            return_url: None,
            metadata: None,
            connector_id: None,
            shipping_address_id: None,
            billing_address_id: None,
            statement_descriptor_name: None,
            statement_descriptor_suffix: None,
            created_at: common_utils::date_time::now().saturating_sub(time::Duration::seconds(20)),
            modified_at: common_utils::date_time::now(),
            last_synced: None,
            setup_future_usage: None,
            off_session: None,
            client_secret: None,
            fingerprint_id: None,
            active_attempt: hyperswitch_domain_models::RemoteStorageObject::ForeignID(
                "nopes".to_string(),
            ),
            business_country: None,
            business_label: None,
            order_details: None,
            allowed_payment_method_types: None,
            connector_metadata: None,
            feature_metadata: None,
            attempt_count: 1,
            payment_link_id: None,
            profile_id: Some(common_utils::generate_profile_id_of_default_length()),
            merchant_decision: None,
            payment_confirm_source: None,
            surcharge_applicable: None,
            updated_by: storage_enums::MerchantStorageScheme::PostgresOnly.to_string(),
            request_incremental_authorization: Some(
                common_enums::RequestIncrementalAuthorization::default(),
            ),
            incremental_authorization_allowed: None,
            authorization_count: None,
            session_expiry: Some(
                common_utils::date_time::now()
                    .saturating_add(time::Duration::seconds(consts::DEFAULT_SESSION_EXPIRY)),
            ),
            request_external_three_ds_authentication: None,
            split_payments: None,
            frm_metadata: None,
            customer_details: None,
            billing_details: None,
            merchant_order_reference_id: None,
            shipping_details: None,
            is_payment_processor_token_flow: None,
            organization_id: id_type::OrganizationId::default(),
            shipping_cost: None,
            tax_details: None,
            skip_external_tax_calculation: None,
            psd2_sca_exemption_type: None,
        };
        let req_cs = Some("1".to_string());
        assert!(authenticate_client_secret(req_cs.as_ref(), &payment_intent).is_err())
    }
}

// This function will be removed after moving this functionality to server_wrap and using cache instead of config
#[instrument(skip_all)]
pub async fn insert_merchant_connector_creds_to_config(
    db: &dyn StorageInterface,
    merchant_id: &id_type::MerchantId,
    merchant_connector_details: admin::MerchantConnectorDetailsWrap,
) -> RouterResult<()> {
    if let Some(encoded_data) = merchant_connector_details.encoded_data {
        let redis = &db
            .get_redis_conn()
            .change_context(errors::ApiErrorResponse::InternalServerError)
            .attach_printable("Failed to get redis connection")?;

        let key =
            merchant_id.get_creds_identifier_key(&merchant_connector_details.creds_identifier);

        redis
            .serialize_and_set_key_with_expiry(
                key.as_str(),
                &encoded_data.peek(),
                consts::CONNECTOR_CREDS_TOKEN_TTL,
            )
            .await
            .map_or_else(
                |e| {
                    Err(e
                        .change_context(errors::ApiErrorResponse::InternalServerError)
                        .attach_printable("Failed to insert connector_creds to config"))
                },
                |_| Ok(()),
            )
    } else {
        Ok(())
    }
}

#[derive(Clone)]
pub enum MerchantConnectorAccountType {
    DbVal(Box<domain::MerchantConnectorAccount>),
    CacheVal(api_models::admin::MerchantConnectorDetails),
}

impl MerchantConnectorAccountType {
    pub fn get_metadata(&self) -> Option<masking::Secret<serde_json::Value>> {
        match self {
            Self::DbVal(val) => val.metadata.to_owned(),
            Self::CacheVal(val) => val.metadata.to_owned(),
        }
    }

    pub fn get_connector_account_details(&self) -> serde_json::Value {
        match self {
            Self::DbVal(val) => val.connector_account_details.peek().to_owned(),
            Self::CacheVal(val) => val.connector_account_details.peek().to_owned(),
        }
    }

    pub fn get_connector_wallets_details(&self) -> Option<masking::Secret<serde_json::Value>> {
        match self {
            Self::DbVal(val) => val.connector_wallets_details.as_deref().cloned(),
            Self::CacheVal(_) => None,
        }
    }

    pub fn is_disabled(&self) -> bool {
        match self {
            Self::DbVal(ref inner) => inner.disabled.unwrap_or(false),
            // Cached merchant connector account, only contains the account details,
            // the merchant connector account must only be cached if it's not disabled
            Self::CacheVal(_) => false,
        }
    }

    #[cfg(feature = "v1")]
    pub fn is_test_mode_on(&self) -> Option<bool> {
        match self {
            Self::DbVal(val) => val.test_mode,
            Self::CacheVal(_) => None,
        }
    }

    #[cfg(feature = "v2")]
    pub fn is_test_mode_on(&self) -> Option<bool> {
        None
    }

    pub fn get_mca_id(&self) -> Option<id_type::MerchantConnectorAccountId> {
        match self {
            Self::DbVal(db_val) => Some(db_val.get_id()),
            Self::CacheVal(_) => None,
        }
    }

    pub fn get_connector_name(&self) -> Option<String> {
        match self {
            Self::DbVal(db_val) => Some(db_val.connector_name.to_string()),
            Self::CacheVal(_) => None,
        }
    }

    pub fn get_additional_merchant_data(
        &self,
    ) -> Option<Encryptable<masking::Secret<serde_json::Value>>> {
        match self {
            Self::DbVal(db_val) => db_val.additional_merchant_data.clone(),
            Self::CacheVal(_) => None,
        }
    }
}

/// Query for merchant connector account either by business label or profile id
/// If profile_id is passed use it, or use connector_label to query merchant connector account
#[instrument(skip_all)]
pub async fn get_merchant_connector_account(
    state: &SessionState,
    merchant_id: &id_type::MerchantId,
    creds_identifier: Option<&str>,
    key_store: &domain::MerchantKeyStore,
    profile_id: &id_type::ProfileId,
    connector_name: &str,
    merchant_connector_id: Option<&id_type::MerchantConnectorAccountId>,
) -> RouterResult<MerchantConnectorAccountType> {
    let db = &*state.store;
    let key_manager_state: &KeyManagerState = &state.into();
    match creds_identifier {
        Some(creds_identifier) => {
            let key = merchant_id.get_creds_identifier_key(creds_identifier);
            let cloned_key = key.clone();
            let redis_fetch = || async {
                db.get_redis_conn()
                    .change_context(errors::ApiErrorResponse::InternalServerError)
                    .attach_printable("Failed to get redis connection")
                    .async_and_then(|redis| async move {
                        redis
                            .get_and_deserialize_key(key.clone().as_str(), "String")
                            .await
                            .change_context(
                                errors::ApiErrorResponse::MerchantConnectorAccountNotFound {
                                    id: key.clone(),
                                },
                            )
                            .attach_printable(key.clone() + ": Not found in Redis")
                    })
                    .await
            };

            let db_fetch = || async {
                db.find_config_by_key(cloned_key.as_str())
                    .await
                    .to_not_found_response(
                        errors::ApiErrorResponse::MerchantConnectorAccountNotFound {
                            id: cloned_key.to_owned(),
                        },
                    )
            };

            let mca_config: String = redis_fetch()
                .await
                .map_or_else(
                    |_| {
                        Either::Left(async {
                            match db_fetch().await {
                                Ok(config_entry) => Ok(config_entry.config),
                                Err(e) => Err(e),
                            }
                        })
                    },
                    |result| Either::Right(async { Ok(result) }),
                )
                .await?;

            let private_key = state
                .conf
                .jwekey
                .get_inner()
                .tunnel_private_key
                .peek()
                .as_bytes();

            let decrypted_mca = services::decrypt_jwe(mca_config.as_str(), services::KeyIdCheck::SkipKeyIdCheck, private_key, jwe::RSA_OAEP_256)
                                     .await
                                     .change_context(errors::ApiErrorResponse::UnprocessableEntity{
                                        message: "decoding merchant_connector_details failed due to invalid data format!".into()})
                                     .attach_printable(
                                        "Failed to decrypt merchant_connector_details sent in request and then put in cache",
                                    )?;

            let res = String::into_bytes(decrypted_mca)
                        .parse_struct("MerchantConnectorDetails")
                        .change_context(errors::ApiErrorResponse::InternalServerError)
                        .attach_printable(
                            "Failed to parse merchant_connector_details sent in request and then put in cache",
                        )?;

            Ok(MerchantConnectorAccountType::CacheVal(res))
        }
        None => {
            let mca: RouterResult<domain::MerchantConnectorAccount> =
                if let Some(merchant_connector_id) = merchant_connector_id {
                    #[cfg(feature = "v1")]
                    {
                        db.find_by_merchant_connector_account_merchant_id_merchant_connector_id(
                            key_manager_state,
                            merchant_id,
                            merchant_connector_id,
                            key_store,
                        )
                        .await
                        .to_not_found_response(
                            errors::ApiErrorResponse::MerchantConnectorAccountNotFound {
                                id: merchant_connector_id.get_string_repr().to_string(),
                            },
                        )
                    }
                    #[cfg(feature = "v2")]
                    {
                        db.find_merchant_connector_account_by_id(
                            &state.into(),
                            merchant_connector_id,
                            key_store,
                        )
                        .await
                        .to_not_found_response(
                            errors::ApiErrorResponse::MerchantConnectorAccountNotFound {
                                id: merchant_connector_id.get_string_repr().to_string(),
                            },
                        )
                    }
                } else {
                    #[cfg(feature = "v1")]
                    {
                        db.find_merchant_connector_account_by_profile_id_connector_name(
                            key_manager_state,
                            profile_id,
                            connector_name,
                            key_store,
                        )
                        .await
                        .to_not_found_response(
                            errors::ApiErrorResponse::MerchantConnectorAccountNotFound {
                                id: format!(
                                    "profile id {} and connector name {connector_name}",
                                    profile_id.get_string_repr()
                                ),
                            },
                        )
                    }
                    #[cfg(feature = "v2")]
                    {
                        todo!()
                    }
                };
            mca.map(Box::new).map(MerchantConnectorAccountType::DbVal)
        }
    }
}

/// This function replaces the request and response type of routerdata with the
/// request and response type passed
/// # Arguments
///
/// * `router_data` - original router data
/// * `request` - new request core/helper
/// * `response` - new response
pub fn router_data_type_conversion<F1, F2, Req1, Req2, Res1, Res2>(
    router_data: RouterData<F1, Req1, Res1>,
    request: Req2,
    response: Result<Res2, ErrorResponse>,
) -> RouterData<F2, Req2, Res2> {
    RouterData {
        flow: std::marker::PhantomData,
        request,
        response,
        merchant_id: router_data.merchant_id,
        address: router_data.address,
        amount_captured: router_data.amount_captured,
        minor_amount_captured: router_data.minor_amount_captured,
        auth_type: router_data.auth_type,
        connector: router_data.connector,
        connector_auth_type: router_data.connector_auth_type,
        connector_meta_data: router_data.connector_meta_data,
        description: router_data.description,
        payment_id: router_data.payment_id,
        payment_method: router_data.payment_method,
        return_url: router_data.return_url,
        status: router_data.status,
        attempt_id: router_data.attempt_id,
        access_token: router_data.access_token,
        session_token: router_data.session_token,
        payment_method_status: router_data.payment_method_status,
        reference_id: router_data.reference_id,
        payment_method_token: router_data.payment_method_token,
        customer_id: router_data.customer_id,
        connector_customer: router_data.connector_customer,
        preprocessing_id: router_data.preprocessing_id,
        payment_method_balance: router_data.payment_method_balance,
        recurring_mandate_payment_data: router_data.recurring_mandate_payment_data,
        connector_request_reference_id: router_data.connector_request_reference_id,
        #[cfg(feature = "payouts")]
        payout_method_data: None,
        #[cfg(feature = "payouts")]
        quote_id: None,
        test_mode: router_data.test_mode,
        connector_api_version: router_data.connector_api_version,
        connector_http_status_code: router_data.connector_http_status_code,
        external_latency: router_data.external_latency,
        apple_pay_flow: router_data.apple_pay_flow,
        frm_metadata: router_data.frm_metadata,
        refund_id: router_data.refund_id,
        dispute_id: router_data.dispute_id,
        connector_response: router_data.connector_response,
        integrity_check: Ok(()),
        connector_wallets_details: router_data.connector_wallets_details,
        additional_merchant_data: router_data.additional_merchant_data,
        header_payload: router_data.header_payload,
        connector_mandate_request_reference_id: router_data.connector_mandate_request_reference_id,
        authentication_id: router_data.authentication_id,
        psd2_sca_exemption_type: router_data.psd2_sca_exemption_type,
    }
}

#[cfg(feature = "v1")]
#[instrument(skip_all)]
pub fn get_attempt_type(
    payment_intent: &PaymentIntent,
    payment_attempt: &PaymentAttempt,
    request: &api_models::payments::PaymentsRequest,
    action: &str,
) -> RouterResult<AttemptType> {
    match payment_intent.status {
        enums::IntentStatus::Failed => {
            if matches!(
                request.retry_action,
                Some(api_models::enums::RetryAction::ManualRetry)
            ) {
                metrics::MANUAL_RETRY_REQUEST_COUNT.add(
                    1,
                    router_env::metric_attributes!((
                        "merchant_id",
                        payment_attempt.merchant_id.clone(),
                    )),
                );
                match payment_attempt.status {
                    enums::AttemptStatus::Started
                    | enums::AttemptStatus::AuthenticationPending
                    | enums::AttemptStatus::AuthenticationSuccessful
                    | enums::AttemptStatus::Authorized
                    | enums::AttemptStatus::Charged
                    | enums::AttemptStatus::Authorizing
                    | enums::AttemptStatus::CodInitiated
                    | enums::AttemptStatus::VoidInitiated
                    | enums::AttemptStatus::CaptureInitiated
                    | enums::AttemptStatus::Unresolved
                    | enums::AttemptStatus::Pending
                    | enums::AttemptStatus::ConfirmationAwaited
                    | enums::AttemptStatus::PartialCharged
                    | enums::AttemptStatus::PartialChargedAndChargeable
                    | enums::AttemptStatus::Voided
                    | enums::AttemptStatus::AutoRefunded
                    | enums::AttemptStatus::PaymentMethodAwaited
                    | enums::AttemptStatus::DeviceDataCollectionPending => {
                        metrics::MANUAL_RETRY_VALIDATION_FAILED.add(
                            1,
                            router_env::metric_attributes!((
                                "merchant_id",
                                payment_attempt.merchant_id.clone(),
                            )),
                        );
                        Err(errors::ApiErrorResponse::InternalServerError)
                            .attach_printable("Payment Attempt unexpected state")
                    }

                    storage_enums::AttemptStatus::VoidFailed
                    | storage_enums::AttemptStatus::RouterDeclined
                    | storage_enums::AttemptStatus::CaptureFailed => {
                        metrics::MANUAL_RETRY_VALIDATION_FAILED.add(
                            1,
                            router_env::metric_attributes!((
                                "merchant_id",
                                payment_attempt.merchant_id.clone(),
                            )),
                        );
                        Err(report!(errors::ApiErrorResponse::PreconditionFailed {
                            message:
                                format!("You cannot {action} this payment because it has status {}, and the previous attempt has the status {}", payment_intent.status, payment_attempt.status)
                            }
                        ))
                    }

                    storage_enums::AttemptStatus::AuthenticationFailed
                    | storage_enums::AttemptStatus::AuthorizationFailed
                    | storage_enums::AttemptStatus::Failure => {
                        metrics::MANUAL_RETRY_COUNT.add(
                            1,
                            router_env::metric_attributes!((
                                "merchant_id",
                                payment_attempt.merchant_id.clone(),
                            )),
                        );
                        Ok(AttemptType::New)
                    }
                }
            } else {
                Err(report!(errors::ApiErrorResponse::PreconditionFailed {
                        message:
                            format!("You cannot {action} this payment because it has status {}, you can pass `retry_action` as `manual_retry` in request to try this payment again", payment_intent.status)
                        }
                    ))
            }
        }
        enums::IntentStatus::Cancelled
        | enums::IntentStatus::RequiresCapture
        | enums::IntentStatus::PartiallyCaptured
        | enums::IntentStatus::PartiallyCapturedAndCapturable
        | enums::IntentStatus::Processing
        | enums::IntentStatus::Succeeded => {
            Err(report!(errors::ApiErrorResponse::PreconditionFailed {
                message: format!(
                    "You cannot {action} this payment because it has status {}",
                    payment_intent.status,
                ),
            }))
        }

        enums::IntentStatus::RequiresCustomerAction
        | enums::IntentStatus::RequiresMerchantAction
        | enums::IntentStatus::RequiresPaymentMethod
        | enums::IntentStatus::RequiresConfirmation => Ok(AttemptType::SameOld),
    }
}

#[derive(Debug, Eq, PartialEq, Clone)]
pub enum AttemptType {
    New,
    SameOld,
}

impl AttemptType {
    #[cfg(feature = "v1")]
    // The function creates a new payment_attempt from the previous payment attempt but doesn't populate fields like payment_method, error_code etc.
    // Logic to override the fields with data provided in the request should be done after this if required.
    // In case if fields are not overridden by the request then they contain the same data that was in the previous attempt provided it is populated in this function.
    #[inline(always)]
    fn make_new_payment_attempt(
        payment_method_data: Option<&api_models::payments::PaymentMethodData>,
        old_payment_attempt: PaymentAttempt,
        new_attempt_count: i16,
        storage_scheme: enums::MerchantStorageScheme,
    ) -> storage::PaymentAttemptNew {
        let created_at @ modified_at @ last_synced = Some(common_utils::date_time::now());

        storage::PaymentAttemptNew {
            attempt_id: old_payment_attempt
                .payment_id
                .get_attempt_id(new_attempt_count),
            payment_id: old_payment_attempt.payment_id,
            merchant_id: old_payment_attempt.merchant_id,

            // A new payment attempt is getting created so, used the same function which is used to populate status in PaymentCreate Flow.
            status: payment_attempt_status_fsm(payment_method_data, Some(true)),

            currency: old_payment_attempt.currency,
            save_to_locker: old_payment_attempt.save_to_locker,

            connector: None,

            error_message: None,
            offer_amount: old_payment_attempt.offer_amount,
            payment_method_id: None,
            payment_method: None,
            capture_method: old_payment_attempt.capture_method,
            capture_on: old_payment_attempt.capture_on,
            confirm: old_payment_attempt.confirm,
            authentication_type: old_payment_attempt.authentication_type,
            created_at,
            modified_at,
            last_synced,
            cancellation_reason: None,
            amount_to_capture: old_payment_attempt.amount_to_capture,

            // Once the payment_attempt is authorised then mandate_id is created. If this payment attempt is authorised then mandate_id will be overridden.
            // Since mandate_id is a contract between merchant and customer to debit customers amount adding it to newly created attempt
            mandate_id: old_payment_attempt.mandate_id,

            // The payment could be done from a different browser or same browser, it would probably be overridden by request data.
            browser_info: None,

            error_code: None,
            payment_token: None,
            connector_metadata: None,
            payment_experience: None,
            payment_method_type: None,
            payment_method_data: None,

            // In case it is passed in create and not in confirm,
            business_sub_label: old_payment_attempt.business_sub_label,
            // If the algorithm is entered in Create call from server side, it needs to be populated here, however it could be overridden from the request.
            straight_through_algorithm: old_payment_attempt.straight_through_algorithm,
            mandate_details: old_payment_attempt.mandate_details,
            preprocessing_step_id: None,
            error_reason: None,
            multiple_capture_count: None,
            connector_response_reference_id: None,
            amount_capturable: old_payment_attempt.net_amount.get_total_amount(),
            updated_by: storage_scheme.to_string(),
            authentication_data: None,
            encoded_data: None,
            merchant_connector_id: None,
            unified_code: None,
            unified_message: None,
            net_amount: old_payment_attempt.net_amount,
            external_three_ds_authentication_attempted: old_payment_attempt
                .external_three_ds_authentication_attempted,
            authentication_connector: None,
            authentication_id: None,
            mandate_data: old_payment_attempt.mandate_data,
            // New payment method billing address can be passed for a retry
            payment_method_billing_address_id: None,
            fingerprint_id: None,
            charge_id: None,
            client_source: old_payment_attempt.client_source,
            client_version: old_payment_attempt.client_version,
            customer_acceptance: old_payment_attempt.customer_acceptance,
            organization_id: old_payment_attempt.organization_id,
            profile_id: old_payment_attempt.profile_id,
            connector_mandate_detail: None,
        }
    }

    // #[cfg(feature = "v2")]
    // // The function creates a new payment_attempt from the previous payment attempt but doesn't populate fields like payment_method, error_code etc.
    // // Logic to override the fields with data provided in the request should be done after this if required.
    // // In case if fields are not overridden by the request then they contain the same data that was in the previous attempt provided it is populated in this function.
    // #[inline(always)]
    // fn make_new_payment_attempt(
    //     _payment_method_data: Option<&api_models::payments::PaymentMethodData>,
    //     _old_payment_attempt: PaymentAttempt,
    //     _new_attempt_count: i16,
    //     _storage_scheme: enums::MerchantStorageScheme,
    // ) -> PaymentAttempt {
    //     todo!()
    // }

    #[cfg(feature = "v1")]
    #[instrument(skip_all)]
    pub async fn modify_payment_intent_and_payment_attempt(
        &self,
        request: &api_models::payments::PaymentsRequest,
        fetched_payment_intent: PaymentIntent,
        fetched_payment_attempt: PaymentAttempt,
        state: &SessionState,
        key_store: &domain::MerchantKeyStore,
        storage_scheme: storage::enums::MerchantStorageScheme,
    ) -> RouterResult<(PaymentIntent, PaymentAttempt)> {
        match self {
            Self::SameOld => Ok((fetched_payment_intent, fetched_payment_attempt)),
            Self::New => {
                let db = &*state.store;
                let key_manager_state = &state.into();
                let new_attempt_count = fetched_payment_intent.attempt_count + 1;
                let new_payment_attempt_to_insert = Self::make_new_payment_attempt(
                    request
                        .payment_method_data
                        .as_ref()
                        .and_then(|request_payment_method_data| {
                            request_payment_method_data.payment_method_data.as_ref()
                        }),
                    fetched_payment_attempt,
                    new_attempt_count,
                    storage_scheme,
                );

                #[cfg(feature = "v1")]
                let new_payment_attempt = db
                    .insert_payment_attempt(new_payment_attempt_to_insert, storage_scheme)
                    .await
                    .to_duplicate_response(errors::ApiErrorResponse::DuplicatePayment {
                        payment_id: fetched_payment_intent.get_id().to_owned(),
                    })?;

                #[cfg(feature = "v2")]
                let new_payment_attempt = db
                    .insert_payment_attempt(
                        key_manager_state,
                        key_store,
                        new_payment_attempt_to_insert,
                        storage_scheme,
                    )
                    .await
                    .to_duplicate_response(errors::ApiErrorResponse::InternalServerError)
                    .attach_printable("Failed to insert payment attempt")?;

                let updated_payment_intent = db
                    .update_payment_intent(
                        key_manager_state,
                        fetched_payment_intent,
                        storage::PaymentIntentUpdate::StatusAndAttemptUpdate {
                            status: payment_intent_status_fsm(
                                request.payment_method_data.as_ref().and_then(
                                    |request_payment_method_data| {
                                        request_payment_method_data.payment_method_data.as_ref()
                                    },
                                ),
                                Some(true),
                            ),
                            active_attempt_id: new_payment_attempt.get_id().to_owned(),
                            attempt_count: new_attempt_count,
                            updated_by: storage_scheme.to_string(),
                        },
                        key_store,
                        storage_scheme,
                    )
                    .await
                    .to_not_found_response(errors::ApiErrorResponse::PaymentNotFound)?;

                logger::info!(
                    "manual_retry payment for {:?} with attempt_id {:?}",
                    updated_payment_intent.get_id(),
                    new_payment_attempt.get_id()
                );

                Ok((updated_payment_intent, new_payment_attempt))
            }
        }
    }
}

#[inline(always)]
pub fn is_manual_retry_allowed(
    intent_status: &storage_enums::IntentStatus,
    attempt_status: &storage_enums::AttemptStatus,
    connector_request_reference_id_config: &ConnectorRequestReferenceIdConfig,
    merchant_id: &id_type::MerchantId,
) -> Option<bool> {
    let is_payment_status_eligible_for_retry = match intent_status {
        enums::IntentStatus::Failed => match attempt_status {
            enums::AttemptStatus::Started
            | enums::AttemptStatus::AuthenticationPending
            | enums::AttemptStatus::AuthenticationSuccessful
            | enums::AttemptStatus::Authorized
            | enums::AttemptStatus::Charged
            | enums::AttemptStatus::Authorizing
            | enums::AttemptStatus::CodInitiated
            | enums::AttemptStatus::VoidInitiated
            | enums::AttemptStatus::CaptureInitiated
            | enums::AttemptStatus::Unresolved
            | enums::AttemptStatus::Pending
            | enums::AttemptStatus::ConfirmationAwaited
            | enums::AttemptStatus::PartialCharged
            | enums::AttemptStatus::PartialChargedAndChargeable
            | enums::AttemptStatus::Voided
            | enums::AttemptStatus::AutoRefunded
            | enums::AttemptStatus::PaymentMethodAwaited
            | enums::AttemptStatus::DeviceDataCollectionPending => {
                logger::error!("Payment Attempt should not be in this state because Attempt to Intent status mapping doesn't allow it");
                None
            }

            storage_enums::AttemptStatus::VoidFailed
            | storage_enums::AttemptStatus::RouterDeclined
            | storage_enums::AttemptStatus::CaptureFailed => Some(false),

            storage_enums::AttemptStatus::AuthenticationFailed
            | storage_enums::AttemptStatus::AuthorizationFailed
            | storage_enums::AttemptStatus::Failure => Some(true),
        },
        enums::IntentStatus::Cancelled
        | enums::IntentStatus::RequiresCapture
        | enums::IntentStatus::PartiallyCaptured
        | enums::IntentStatus::PartiallyCapturedAndCapturable
        | enums::IntentStatus::Processing
        | enums::IntentStatus::Succeeded => Some(false),

        enums::IntentStatus::RequiresCustomerAction
        | enums::IntentStatus::RequiresMerchantAction
        | enums::IntentStatus::RequiresPaymentMethod
        | enums::IntentStatus::RequiresConfirmation => None,
    };
    let is_merchant_id_enabled_for_retries = !connector_request_reference_id_config
        .merchant_ids_send_payment_id_as_connector_request_id
        .contains(merchant_id);
    is_payment_status_eligible_for_retry
        .map(|payment_status_check| payment_status_check && is_merchant_id_enabled_for_retries)
}

#[cfg(test)]
mod test {
    #![allow(clippy::unwrap_used)]
    #[test]
    fn test_client_secret_parse() {
        let client_secret1 = "pay_3TgelAms4RQec8xSStjF_secret_fc34taHLw1ekPgNh92qr";
        let client_secret2 = "pay_3Tgel__Ams4RQ_secret_ec8xSStjF_secret_fc34taHLw1ekPgNh92qr";
        let client_secret3 =
            "pay_3Tgel__Ams4RQ_secret_ec8xSStjF_secret__secret_fc34taHLw1ekPgNh92qr";

        assert_eq!(
            "pay_3TgelAms4RQec8xSStjF",
            super::get_payment_id_from_client_secret(client_secret1).unwrap()
        );
        assert_eq!(
            "pay_3Tgel__Ams4RQ_secret_ec8xSStjF",
            super::get_payment_id_from_client_secret(client_secret2).unwrap()
        );
        assert_eq!(
            "pay_3Tgel__Ams4RQ_secret_ec8xSStjF_secret_",
            super::get_payment_id_from_client_secret(client_secret3).unwrap()
        );
    }
}

#[instrument(skip_all)]
pub async fn get_additional_payment_data(
    pm_data: &domain::PaymentMethodData,
    db: &dyn StorageInterface,
    profile_id: &id_type::ProfileId,
) -> Result<
    Option<api_models::payments::AdditionalPaymentData>,
    error_stack::Report<errors::ApiErrorResponse>,
> {
    match pm_data {
        domain::PaymentMethodData::Card(card_data) => {
            //todo!
            let card_isin = Some(card_data.card_number.get_card_isin());
            let enable_extended_bin =db
            .find_config_by_key_unwrap_or(
                format!("{}_enable_extended_card_bin", profile_id.get_string_repr()).as_str(),
             Some("false".to_string()))
            .await.map_err(|err| services::logger::error!(message="Failed to fetch the config", extended_card_bin_error=?err)).ok();

            let card_extended_bin = match enable_extended_bin {
                Some(config) if config.config == "true" => {
                    Some(card_data.card_number.get_extended_card_bin())
                }
                _ => None,
            };

            let card_network = match card_data
                .card_number
                .is_cobadged_card()
                .change_context(errors::ApiErrorResponse::InternalServerError)
                .attach_printable(
                    "Card cobadge check failed due to an invalid card network regex",
                )? {
                true => card_data.card_network.clone(),
                false => None,
            };

            let last4 = Some(card_data.card_number.get_last4());
            if card_data.card_issuer.is_some()
                && card_network.is_some()
                && card_data.card_type.is_some()
                && card_data.card_issuing_country.is_some()
                && card_data.bank_code.is_some()
            {
                Ok(Some(api_models::payments::AdditionalPaymentData::Card(
                    Box::new(api_models::payments::AdditionalCardInfo {
                        card_issuer: card_data.card_issuer.to_owned(),
                        card_network,
                        card_type: card_data.card_type.to_owned(),
                        card_issuing_country: card_data.card_issuing_country.to_owned(),
                        bank_code: card_data.bank_code.to_owned(),
                        card_exp_month: Some(card_data.card_exp_month.clone()),
                        card_exp_year: Some(card_data.card_exp_year.clone()),
                        card_holder_name: card_data.card_holder_name.clone(),
                        last4: last4.clone(),
                        card_isin: card_isin.clone(),
                        card_extended_bin: card_extended_bin.clone(),
                        // These are filled after calling the processor / connector
                        payment_checks: None,
                        authentication_data: None,
                    }),
                )))
            } else {
                let card_info = card_isin
                    .clone()
                    .async_and_then(|card_isin| async move {
                        db.get_card_info(&card_isin)
                            .await
                            .map_err(|error| services::logger::warn!(card_info_error=?error))
                            .ok()
                    })
                    .await
                    .flatten()
                    .map(|card_info| {
                        api_models::payments::AdditionalPaymentData::Card(Box::new(
                            api_models::payments::AdditionalCardInfo {
                                card_issuer: card_info.card_issuer,
                                card_network: card_network.clone().or(card_info.card_network),
                                bank_code: card_info.bank_code,
                                card_type: card_info.card_type,
                                card_issuing_country: card_info.card_issuing_country,
                                last4: last4.clone(),
                                card_isin: card_isin.clone(),
                                card_extended_bin: card_extended_bin.clone(),
                                card_exp_month: Some(card_data.card_exp_month.clone()),
                                card_exp_year: Some(card_data.card_exp_year.clone()),
                                card_holder_name: card_data.card_holder_name.clone(),
                                // These are filled after calling the processor / connector
                                payment_checks: None,
                                authentication_data: None,
                            },
                        ))
                    });
                Ok(Some(card_info.unwrap_or_else(|| {
                    api_models::payments::AdditionalPaymentData::Card(Box::new(
                        api_models::payments::AdditionalCardInfo {
                            card_issuer: None,
                            card_network,
                            bank_code: None,
                            card_type: None,
                            card_issuing_country: None,
                            last4,
                            card_isin,
                            card_extended_bin,
                            card_exp_month: Some(card_data.card_exp_month.clone()),
                            card_exp_year: Some(card_data.card_exp_year.clone()),
                            card_holder_name: card_data.card_holder_name.clone(),
                            // These are filled after calling the processor / connector
                            payment_checks: None,
                            authentication_data: None,
                        },
                    ))
                })))
            }
        }
        domain::PaymentMethodData::BankRedirect(bank_redirect_data) => match bank_redirect_data {
            domain::BankRedirectData::Eps { bank_name, .. } => Ok(Some(
                api_models::payments::AdditionalPaymentData::BankRedirect {
                    bank_name: bank_name.to_owned(),
                    details: None,
                },
            )),
            domain::BankRedirectData::Ideal { bank_name, .. } => Ok(Some(
                api_models::payments::AdditionalPaymentData::BankRedirect {
                    bank_name: bank_name.to_owned(),
                    details: None,
                },
            )),
            domain::BankRedirectData::BancontactCard {
                card_number,
                card_exp_month,
                card_exp_year,
                card_holder_name,
            } => Ok(Some(
                api_models::payments::AdditionalPaymentData::BankRedirect {
                    bank_name: None,
                    details: Some(
                        payment_additional_types::BankRedirectDetails::BancontactCard(Box::new(
                            payment_additional_types::BancontactBankRedirectAdditionalData {
                                last4: card_number.as_ref().map(|c| c.get_last4()),
                                card_exp_month: card_exp_month.clone(),
                                card_exp_year: card_exp_year.clone(),
                                card_holder_name: card_holder_name.clone(),
                            },
                        )),
                    ),
                },
            )),
            domain::BankRedirectData::Blik { blik_code } => Ok(Some(
                api_models::payments::AdditionalPaymentData::BankRedirect {
                    bank_name: None,
                    details: blik_code.as_ref().map(|blik_code| {
                        payment_additional_types::BankRedirectDetails::Blik(Box::new(
                            payment_additional_types::BlikBankRedirectAdditionalData {
                                blik_code: Some(blik_code.to_owned()),
                            },
                        ))
                    }),
                },
            )),
            domain::BankRedirectData::Giropay {
                bank_account_bic,
                bank_account_iban,
                country,
            } => Ok(Some(
                api_models::payments::AdditionalPaymentData::BankRedirect {
                    bank_name: None,
                    details: Some(payment_additional_types::BankRedirectDetails::Giropay(
                        Box::new(
                            payment_additional_types::GiropayBankRedirectAdditionalData {
                                bic: bank_account_bic
                                    .as_ref()
                                    .map(|bic| MaskedSortCode::from(bic.to_owned())),
                                iban: bank_account_iban
                                    .as_ref()
                                    .map(|iban| MaskedIban::from(iban.to_owned())),
                                country: *country,
                            },
                        ),
                    )),
                },
            )),
            _ => Ok(Some(
                api_models::payments::AdditionalPaymentData::BankRedirect {
                    bank_name: None,
                    details: None,
                },
            )),
        },
        domain::PaymentMethodData::Wallet(wallet) => match wallet {
            domain::WalletData::ApplePay(apple_pay_wallet_data) => {
                Ok(Some(api_models::payments::AdditionalPaymentData::Wallet {
                    apple_pay: Some(api_models::payments::ApplepayPaymentMethod {
                        display_name: apple_pay_wallet_data.payment_method.display_name.clone(),
                        network: apple_pay_wallet_data.payment_method.network.clone(),
                        pm_type: apple_pay_wallet_data.payment_method.pm_type.clone(),
                    }),
                    google_pay: None,
                }))
            }
            domain::WalletData::GooglePay(google_pay_pm_data) => {
                Ok(Some(api_models::payments::AdditionalPaymentData::Wallet {
                    apple_pay: None,
                    google_pay: Some(payment_additional_types::WalletAdditionalDataForCard {
                        last4: google_pay_pm_data.info.card_details.clone(),
                        card_network: google_pay_pm_data.info.card_network.clone(),
                        card_type: google_pay_pm_data.pm_type.clone(),
                    }),
                }))
            }
            _ => Ok(Some(api_models::payments::AdditionalPaymentData::Wallet {
                apple_pay: None,
                google_pay: None,
            })),
        },
        domain::PaymentMethodData::PayLater(_) => Ok(Some(
            api_models::payments::AdditionalPaymentData::PayLater { klarna_sdk: None },
        )),
        domain::PaymentMethodData::BankTransfer(bank_transfer) => Ok(Some(
            api_models::payments::AdditionalPaymentData::BankTransfer {
                details: Some((*(bank_transfer.to_owned())).into()),
            },
        )),
        domain::PaymentMethodData::Crypto(crypto) => {
            Ok(Some(api_models::payments::AdditionalPaymentData::Crypto {
                details: Some(crypto.to_owned().into()),
            }))
        }
        domain::PaymentMethodData::BankDebit(bank_debit) => Ok(Some(
            api_models::payments::AdditionalPaymentData::BankDebit {
                details: Some(bank_debit.to_owned().into()),
            },
        )),
        domain::PaymentMethodData::MandatePayment => Ok(Some(
            api_models::payments::AdditionalPaymentData::MandatePayment {},
        )),
        domain::PaymentMethodData::Reward => {
            Ok(Some(api_models::payments::AdditionalPaymentData::Reward {}))
        }
        domain::PaymentMethodData::RealTimePayment(realtime_payment) => Ok(Some(
            api_models::payments::AdditionalPaymentData::RealTimePayment {
                details: Some((*(realtime_payment.to_owned())).into()),
            },
        )),
        domain::PaymentMethodData::Upi(upi) => {
            Ok(Some(api_models::payments::AdditionalPaymentData::Upi {
                details: Some(upi.to_owned().into()),
            }))
        }
        domain::PaymentMethodData::CardRedirect(card_redirect) => Ok(Some(
            api_models::payments::AdditionalPaymentData::CardRedirect {
                details: Some(card_redirect.to_owned().into()),
            },
        )),
        domain::PaymentMethodData::Voucher(voucher) => {
            Ok(Some(api_models::payments::AdditionalPaymentData::Voucher {
                details: Some(voucher.to_owned().into()),
            }))
        }
        domain::PaymentMethodData::GiftCard(gift_card) => Ok(Some(
            api_models::payments::AdditionalPaymentData::GiftCard {
                details: Some((*(gift_card.to_owned())).into()),
            },
        )),
        domain::PaymentMethodData::CardToken(card_token) => Ok(Some(
            api_models::payments::AdditionalPaymentData::CardToken {
                details: Some(card_token.to_owned().into()),
            },
        )),
        domain::PaymentMethodData::OpenBanking(open_banking) => Ok(Some(
            api_models::payments::AdditionalPaymentData::OpenBanking {
                details: Some(open_banking.to_owned().into()),
            },
        )),
        domain::PaymentMethodData::CardDetailsForNetworkTransactionId(card_data) => {
            let card_isin = Some(card_data.card_number.get_card_isin());
            let enable_extended_bin =db
            .find_config_by_key_unwrap_or(
                format!("{}_enable_extended_card_bin", profile_id.get_string_repr()).as_str(),
             Some("false".to_string()))
            .await.map_err(|err| services::logger::error!(message="Failed to fetch the config", extended_card_bin_error=?err)).ok();

            let card_extended_bin = match enable_extended_bin {
                Some(config) if config.config == "true" => {
                    Some(card_data.card_number.get_extended_card_bin())
                }
                _ => None,
            };

            let card_network = match card_data
                .card_number
                .is_cobadged_card()
                .change_context(errors::ApiErrorResponse::InternalServerError)
                .attach_printable(
                    "Card cobadge check failed due to an invalid card network regex",
                )? {
                true => card_data.card_network.clone(),
                false => None,
            };

            let last4 = Some(card_data.card_number.get_last4());
            if card_data.card_issuer.is_some()
                && card_network.is_some()
                && card_data.card_type.is_some()
                && card_data.card_issuing_country.is_some()
                && card_data.bank_code.is_some()
            {
                Ok(Some(api_models::payments::AdditionalPaymentData::Card(
                    Box::new(api_models::payments::AdditionalCardInfo {
                        card_issuer: card_data.card_issuer.to_owned(),
                        card_network,
                        card_type: card_data.card_type.to_owned(),
                        card_issuing_country: card_data.card_issuing_country.to_owned(),
                        bank_code: card_data.bank_code.to_owned(),
                        card_exp_month: Some(card_data.card_exp_month.clone()),
                        card_exp_year: Some(card_data.card_exp_year.clone()),
                        card_holder_name: card_data.card_holder_name.clone(),
                        last4: last4.clone(),
                        card_isin: card_isin.clone(),
                        card_extended_bin: card_extended_bin.clone(),
                        // These are filled after calling the processor / connector
                        payment_checks: None,
                        authentication_data: None,
                    }),
                )))
            } else {
                let card_info = card_isin
                    .clone()
                    .async_and_then(|card_isin| async move {
                        db.get_card_info(&card_isin)
                            .await
                            .map_err(|error| services::logger::warn!(card_info_error=?error))
                            .ok()
                    })
                    .await
                    .flatten()
                    .map(|card_info| {
                        api_models::payments::AdditionalPaymentData::Card(Box::new(
                            api_models::payments::AdditionalCardInfo {
                                card_issuer: card_info.card_issuer,
                                card_network: card_network.clone().or(card_info.card_network),
                                bank_code: card_info.bank_code,
                                card_type: card_info.card_type,
                                card_issuing_country: card_info.card_issuing_country,
                                last4: last4.clone(),
                                card_isin: card_isin.clone(),
                                card_extended_bin: card_extended_bin.clone(),
                                card_exp_month: Some(card_data.card_exp_month.clone()),
                                card_exp_year: Some(card_data.card_exp_year.clone()),
                                card_holder_name: card_data.card_holder_name.clone(),
                                // These are filled after calling the processor / connector
                                payment_checks: None,
                                authentication_data: None,
                            },
                        ))
                    });
                Ok(Some(card_info.unwrap_or_else(|| {
                    api_models::payments::AdditionalPaymentData::Card(Box::new(
                        api_models::payments::AdditionalCardInfo {
                            card_issuer: None,
                            card_network,
                            bank_code: None,
                            card_type: None,
                            card_issuing_country: None,
                            last4,
                            card_isin,
                            card_extended_bin,
                            card_exp_month: Some(card_data.card_exp_month.clone()),
                            card_exp_year: Some(card_data.card_exp_year.clone()),
                            card_holder_name: card_data.card_holder_name.clone(),
                            // These are filled after calling the processor / connector
                            payment_checks: None,
                            authentication_data: None,
                        },
                    ))
                })))
            }
        }
        domain::PaymentMethodData::MobilePayment(mobile_payment) => Ok(Some(
            api_models::payments::AdditionalPaymentData::MobilePayment {
                details: Some(mobile_payment.to_owned().into()),
            },
        )),
        domain::PaymentMethodData::NetworkToken(_) => Ok(None),
    }
}

#[cfg(all(
    any(feature = "v1", feature = "v2"),
    not(feature = "payment_methods_v2")
))]
pub async fn populate_bin_details_for_payment_method_create(
    card_details: api_models::payment_methods::CardDetail,
    db: &dyn StorageInterface,
) -> api_models::payment_methods::CardDetail {
    let card_isin: Option<_> = Some(card_details.card_number.get_card_isin());
    if card_details.card_issuer.is_some()
        && card_details.card_network.is_some()
        && card_details.card_type.is_some()
        && card_details.card_issuing_country.is_some()
    {
        api::CardDetail {
            card_issuer: card_details.card_issuer.to_owned(),
            card_network: card_details.card_network.clone(),
            card_type: card_details.card_type.to_owned(),
            card_issuing_country: card_details.card_issuing_country.to_owned(),
            card_exp_month: card_details.card_exp_month.clone(),
            card_exp_year: card_details.card_exp_year.clone(),
            card_holder_name: card_details.card_holder_name.clone(),
            card_number: card_details.card_number.clone(),
            nick_name: card_details.nick_name.clone(),
        }
    } else {
        let card_info = card_isin
            .clone()
            .async_and_then(|card_isin| async move {
                db.get_card_info(&card_isin)
                    .await
                    .map_err(|error| services::logger::error!(card_info_error=?error))
                    .ok()
            })
            .await
            .flatten()
            .map(|card_info| api::CardDetail {
                card_issuer: card_info.card_issuer,
                card_network: card_info.card_network.clone(),
                card_type: card_info.card_type,
                card_issuing_country: card_info.card_issuing_country,
                card_exp_month: card_details.card_exp_month.clone(),
                card_exp_year: card_details.card_exp_year.clone(),
                card_holder_name: card_details.card_holder_name.clone(),
                card_number: card_details.card_number.clone(),
                nick_name: card_details.nick_name.clone(),
            });
        card_info.unwrap_or_else(|| api::CardDetail {
            card_issuer: None,
            card_network: None,
            card_type: None,
            card_issuing_country: None,
            card_exp_month: card_details.card_exp_month.clone(),
            card_exp_year: card_details.card_exp_year.clone(),
            card_holder_name: card_details.card_holder_name.clone(),
            card_number: card_details.card_number.clone(),
            nick_name: card_details.nick_name.clone(),
        })
    }
}

#[cfg(all(feature = "v2", feature = "payment_methods_v2"))]
pub async fn populate_bin_details_for_payment_method_create(
    _card_details: api_models::payment_methods::CardDetail,
    _db: &dyn StorageInterface,
) -> api_models::payment_methods::CardDetail {
    todo!()
}

#[cfg(feature = "v1")]
pub fn validate_customer_access(
    payment_intent: &PaymentIntent,
    auth_flow: services::AuthFlow,
    request: &api::PaymentsRequest,
) -> Result<(), errors::ApiErrorResponse> {
    if auth_flow == services::AuthFlow::Client && request.get_customer_id().is_some() {
        let is_same_customer = request.get_customer_id() == payment_intent.customer_id.as_ref();
        if !is_same_customer {
            Err(errors::ApiErrorResponse::GenericUnauthorized {
                message: "Unauthorised access to update customer".to_string(),
            })?;
        }
    }
    Ok(())
}

pub fn is_apple_pay_simplified_flow(
    connector_metadata: Option<pii::SecretSerdeValue>,
    connector_name: Option<&String>,
) -> CustomResult<bool, errors::ApiErrorResponse> {
    let option_apple_pay_metadata = get_applepay_metadata(connector_metadata)
        .map_err(|error| {
            logger::info!(
                "Apple pay metadata parsing for {:?} in is_apple_pay_simplified_flow {:?}",
                connector_name,
                error
            )
        })
        .ok();

    // return true only if the apple flow type is simplified
    Ok(matches!(
        option_apple_pay_metadata,
        Some(
            api_models::payments::ApplepaySessionTokenMetadata::ApplePayCombined(
                api_models::payments::ApplePayCombinedMetadata::Simplified { .. }
            )
        )
    ))
}

// This function will return the encrypted connector wallets details with Apple Pay certificates
// Currently apple pay certifiactes are stored in the metadata which is not encrypted.
// In future we want those certificates to be encrypted and stored in the connector_wallets_details.
// As part of migration fallback this function checks apple pay details are present in connector_wallets_details
// If yes, it will encrypt connector_wallets_details and store it in the database.
// If no, it will check if apple pay details are present in metadata and merge it with connector_wallets_details, encrypt and store it.
pub async fn get_connector_wallets_details_with_apple_pay_certificates(
    connector_metadata: &Option<masking::Secret<tera::Value>>,
    connector_wallets_details_optional: &Option<api_models::admin::ConnectorWalletDetails>,
) -> RouterResult<Option<masking::Secret<serde_json::Value>>> {
    let connector_wallet_details_with_apple_pay_metadata_optional =
        get_apple_pay_metadata_if_needed(connector_metadata, connector_wallets_details_optional)
            .await?;

    let connector_wallets_details = connector_wallet_details_with_apple_pay_metadata_optional
        .map(|details| {
            serde_json::to_value(details)
                .change_context(errors::ApiErrorResponse::InternalServerError)
                .attach_printable("Failed to serialize Apple Pay metadata as JSON")
        })
        .transpose()?
        .map(masking::Secret::new);

    Ok(connector_wallets_details)
}

async fn get_apple_pay_metadata_if_needed(
    connector_metadata: &Option<masking::Secret<tera::Value>>,
    connector_wallets_details_optional: &Option<api_models::admin::ConnectorWalletDetails>,
) -> RouterResult<Option<api_models::admin::ConnectorWalletDetails>> {
    if let Some(connector_wallets_details) = connector_wallets_details_optional {
        if connector_wallets_details.apple_pay_combined.is_some()
            || connector_wallets_details.apple_pay.is_some()
        {
            return Ok(Some(connector_wallets_details.clone()));
        }
        // Otherwise, merge Apple Pay metadata
        return get_and_merge_apple_pay_metadata(
            connector_metadata.clone(),
            Some(connector_wallets_details.clone()),
        )
        .await;
    }

    // If connector_wallets_details_optional is None, attempt to get Apple Pay metadata
    get_and_merge_apple_pay_metadata(connector_metadata.clone(), None).await
}

async fn get_and_merge_apple_pay_metadata(
    connector_metadata: Option<masking::Secret<tera::Value>>,
    connector_wallets_details_optional: Option<api_models::admin::ConnectorWalletDetails>,
) -> RouterResult<Option<api_models::admin::ConnectorWalletDetails>> {
    let apple_pay_metadata_optional = get_applepay_metadata(connector_metadata)
        .map_err(|error| {
            logger::error!(
                "Apple Pay metadata parsing failed in get_encrypted_connector_wallets_details_with_apple_pay_certificates {:?}",
                error
            );
        })
        .ok();

    if let Some(apple_pay_metadata) = apple_pay_metadata_optional {
        let updated_wallet_details = match apple_pay_metadata {
            api_models::payments::ApplepaySessionTokenMetadata::ApplePayCombined(
                apple_pay_combined_metadata,
            ) => {
                let combined_metadata_json = serde_json::to_value(apple_pay_combined_metadata)
                    .change_context(errors::ApiErrorResponse::InternalServerError)
                    .attach_printable("Failed to serialize Apple Pay combined metadata as JSON")?;

                api_models::admin::ConnectorWalletDetails {
                    apple_pay_combined: Some(masking::Secret::new(combined_metadata_json)),
                    apple_pay: connector_wallets_details_optional
                        .as_ref()
                        .and_then(|d| d.apple_pay.clone()),
                    samsung_pay: connector_wallets_details_optional
                        .as_ref()
                        .and_then(|d| d.samsung_pay.clone()),
                    paze: connector_wallets_details_optional
                        .as_ref()
                        .and_then(|d| d.paze.clone()),
                }
            }
            api_models::payments::ApplepaySessionTokenMetadata::ApplePay(apple_pay_metadata) => {
                let metadata_json = serde_json::to_value(apple_pay_metadata)
                    .change_context(errors::ApiErrorResponse::InternalServerError)
                    .attach_printable("Failed to serialize Apple Pay metadata as JSON")?;

                api_models::admin::ConnectorWalletDetails {
                    apple_pay: Some(masking::Secret::new(metadata_json)),
                    apple_pay_combined: connector_wallets_details_optional
                        .as_ref()
                        .and_then(|d| d.apple_pay_combined.clone()),
                    samsung_pay: connector_wallets_details_optional
                        .as_ref()
                        .and_then(|d| d.samsung_pay.clone()),
                    paze: connector_wallets_details_optional
                        .as_ref()
                        .and_then(|d| d.paze.clone()),
                }
            }
        };

        return Ok(Some(updated_wallet_details));
    }

    // Return connector_wallets_details if no Apple Pay metadata was found
    Ok(connector_wallets_details_optional)
}

pub fn get_applepay_metadata(
    connector_metadata: Option<pii::SecretSerdeValue>,
) -> RouterResult<api_models::payments::ApplepaySessionTokenMetadata> {
    connector_metadata
        .clone()
        .parse_value::<api_models::payments::ApplepayCombinedSessionTokenData>(
            "ApplepayCombinedSessionTokenData",
        )
        .map(|combined_metadata| {
            api_models::payments::ApplepaySessionTokenMetadata::ApplePayCombined(
                combined_metadata.apple_pay_combined,
            )
        })
        .or_else(|_| {
            connector_metadata
                .parse_value::<api_models::payments::ApplepaySessionTokenData>(
                    "ApplepaySessionTokenData",
                )
                .map(|old_metadata| {
                    api_models::payments::ApplepaySessionTokenMetadata::ApplePay(
                        old_metadata.apple_pay,
                    )
                })
        })
        .change_context(errors::ApiErrorResponse::InvalidDataFormat {
            field_name: "connector_metadata".to_string(),
            expected_format: "applepay_metadata_format".to_string(),
        })
}

#[cfg(feature = "retry")]
pub async fn get_apple_pay_retryable_connectors<F, D>(
    state: &SessionState,
    merchant_account: &domain::MerchantAccount,
    payment_data: &D,
    key_store: &domain::MerchantKeyStore,
    pre_routing_connector_data_list: &[api::ConnectorData],
    merchant_connector_id: Option<&id_type::MerchantConnectorAccountId>,
    business_profile: domain::Profile,
) -> CustomResult<Option<Vec<api::ConnectorData>>, errors::ApiErrorResponse>
where
    F: Send + Clone,
    D: payments::OperationSessionGetters<F> + Send,
{
    let profile_id = business_profile.get_id();

    let pre_decided_connector_data_first = pre_routing_connector_data_list
        .first()
        .ok_or(errors::ApiErrorResponse::IncorrectPaymentMethodConfiguration)?;

    let merchant_connector_account_type = get_merchant_connector_account(
        state,
        merchant_account.get_id(),
        payment_data.get_creds_identifier(),
        key_store,
        profile_id,
        &pre_decided_connector_data_first.connector_name.to_string(),
        merchant_connector_id,
    )
    .await?;

    let connector_data_list = if is_apple_pay_simplified_flow(
        merchant_connector_account_type.get_metadata(),
        merchant_connector_account_type
            .get_connector_name()
            .as_ref(),
    )? {
        let merchant_connector_account_list = state
            .store
            .find_merchant_connector_account_by_merchant_id_and_disabled_list(
                &state.into(),
                merchant_account.get_id(),
                false,
                key_store,
            )
            .await
            .to_not_found_response(errors::ApiErrorResponse::InternalServerError)?;

        let profile_specific_merchant_connector_account_list =
            filter_mca_based_on_profile_and_connector_type(
                merchant_connector_account_list,
                profile_id,
                ConnectorType::PaymentProcessor,
            );

        let mut connector_data_list = vec![pre_decided_connector_data_first.clone()];

        for merchant_connector_account in profile_specific_merchant_connector_account_list {
            if is_apple_pay_simplified_flow(
                merchant_connector_account.metadata.clone(),
                Some(&merchant_connector_account.connector_name),
            )? {
                let connector_data = api::ConnectorData::get_connector_by_name(
                    &state.conf.connectors,
                    &merchant_connector_account.connector_name.to_string(),
                    api::GetToken::Connector,
                    Some(merchant_connector_account.get_id()),
                )
                .change_context(errors::ApiErrorResponse::InternalServerError)
                .attach_printable("Invalid connector name received")?;

                if !connector_data_list.iter().any(|connector_details| {
                    connector_details.merchant_connector_id == connector_data.merchant_connector_id
                }) {
                    connector_data_list.push(connector_data)
                }
            }
        }
        #[cfg(feature = "v1")]
        let fallback_connetors_list = crate::core::routing::helpers::get_merchant_default_config(
            &*state.clone().store,
            profile_id.get_string_repr(),
            &api_enums::TransactionType::Payment,
        )
        .await
        .change_context(errors::ApiErrorResponse::InternalServerError)
        .attach_printable("Failed to get merchant default fallback connectors config")?;

        #[cfg(feature = "v2")]
        let fallback_connetors_list = core_admin::ProfileWrapper::new(business_profile)
            .get_default_fallback_list_of_connector_under_profile()
            .change_context(errors::ApiErrorResponse::InternalServerError)
            .attach_printable("Failed to get merchant default fallback connectors config")?;

        let mut routing_connector_data_list = Vec::new();

        pre_routing_connector_data_list.iter().for_each(|pre_val| {
            routing_connector_data_list.push(pre_val.merchant_connector_id.clone())
        });

        fallback_connetors_list.iter().for_each(|fallback_val| {
            routing_connector_data_list
                .iter()
                .all(|val| *val != fallback_val.merchant_connector_id)
                .then(|| {
                    routing_connector_data_list.push(fallback_val.merchant_connector_id.clone())
                });
        });

        // connector_data_list is the list of connectors for which Apple Pay simplified flow is configured.
        // This list is arranged in the same order as the merchant's connectors routingconfiguration.

        let mut ordered_connector_data_list = Vec::new();

        routing_connector_data_list
            .iter()
            .for_each(|merchant_connector_id| {
                let connector_data = connector_data_list.iter().find(|connector_data| {
                    *merchant_connector_id == connector_data.merchant_connector_id
                });
                if let Some(connector_data_details) = connector_data {
                    ordered_connector_data_list.push(connector_data_details.clone());
                }
            });

        Some(ordered_connector_data_list)
    } else {
        None
    };
    Ok(connector_data_list)
}

#[derive(Debug, serde::Serialize, serde::Deserialize)]
pub struct ApplePayData {
    version: masking::Secret<String>,
    data: masking::Secret<String>,
    signature: masking::Secret<String>,
    header: ApplePayHeader,
}

#[derive(Debug, serde::Serialize, serde::Deserialize)]
#[serde(rename_all = "camelCase")]
pub struct ApplePayHeader {
    ephemeral_public_key: masking::Secret<String>,
    public_key_hash: masking::Secret<String>,
    transaction_id: masking::Secret<String>,
}

impl ApplePayData {
    pub fn token_json(
        wallet_data: domain::WalletData,
    ) -> CustomResult<Self, errors::ConnectorError> {
        let json_wallet_data: Self = connector::utils::WalletData::get_wallet_token_as_json(
            &wallet_data,
            "Apple Pay".to_string(),
        )?;
        Ok(json_wallet_data)
    }

    pub async fn decrypt(
        &self,
        payment_processing_certificate: &masking::Secret<String>,
        payment_processing_certificate_key: &masking::Secret<String>,
    ) -> CustomResult<serde_json::Value, errors::ApplePayDecryptionError> {
        let merchant_id = self.merchant_id(payment_processing_certificate)?;
        let shared_secret = self.shared_secret(payment_processing_certificate_key)?;
        let symmetric_key = self.symmetric_key(&merchant_id, &shared_secret)?;
        let decrypted = self.decrypt_ciphertext(&symmetric_key)?;
        let parsed_decrypted: serde_json::Value = serde_json::from_str(&decrypted)
            .change_context(errors::ApplePayDecryptionError::DecryptionFailed)?;
        Ok(parsed_decrypted)
    }

    pub fn merchant_id(
        &self,
        payment_processing_certificate: &masking::Secret<String>,
    ) -> CustomResult<String, errors::ApplePayDecryptionError> {
        let cert_data = payment_processing_certificate.clone().expose();

        let base64_decode_cert_data = BASE64_ENGINE
            .decode(cert_data)
            .change_context(errors::ApplePayDecryptionError::Base64DecodingFailed)?;

        // Parsing the certificate using x509-parser
        let (_, certificate) = parse_x509_certificate(&base64_decode_cert_data)
            .change_context(errors::ApplePayDecryptionError::CertificateParsingFailed)
            .attach_printable("Error parsing apple pay PPC")?;

        // Finding the merchant ID extension
        let apple_pay_m_id = certificate
            .extensions()
            .iter()
            .find(|extension| {
                extension
                    .oid
                    .to_string()
                    .eq(consts::MERCHANT_ID_FIELD_EXTENSION_ID)
            })
            .map(|ext| {
                let merchant_id = String::from_utf8_lossy(ext.value)
                    .trim()
                    .trim_start_matches('@')
                    .to_string();

                merchant_id
            })
            .ok_or(errors::ApplePayDecryptionError::MissingMerchantId)
            .attach_printable("Unable to find merchant ID extension in the certificate")?;

        Ok(apple_pay_m_id)
    }

    pub fn shared_secret(
        &self,
        payment_processing_certificate_key: &masking::Secret<String>,
    ) -> CustomResult<Vec<u8>, errors::ApplePayDecryptionError> {
        let public_ec_bytes = BASE64_ENGINE
            .decode(self.header.ephemeral_public_key.peek().as_bytes())
            .change_context(errors::ApplePayDecryptionError::Base64DecodingFailed)?;

        let public_key = PKey::public_key_from_der(&public_ec_bytes)
            .change_context(errors::ApplePayDecryptionError::KeyDeserializationFailed)
            .attach_printable("Failed to deserialize the public key")?;

        let decrypted_apple_pay_ppc_key = payment_processing_certificate_key.clone().expose();

        // Create PKey objects from EcKey
        let private_key = PKey::private_key_from_pem(decrypted_apple_pay_ppc_key.as_bytes())
            .change_context(errors::ApplePayDecryptionError::KeyDeserializationFailed)
            .attach_printable("Failed to deserialize the private key")?;

        // Create the Deriver object and set the peer public key
        let mut deriver = Deriver::new(&private_key)
            .change_context(errors::ApplePayDecryptionError::DerivingSharedSecretKeyFailed)
            .attach_printable("Failed to create a deriver for the private key")?;

        deriver
            .set_peer(&public_key)
            .change_context(errors::ApplePayDecryptionError::DerivingSharedSecretKeyFailed)
            .attach_printable("Failed to set the peer key for the secret derivation")?;

        // Compute the shared secret
        let shared_secret = deriver
            .derive_to_vec()
            .change_context(errors::ApplePayDecryptionError::DerivingSharedSecretKeyFailed)
            .attach_printable("Final key derivation failed")?;
        Ok(shared_secret)
    }

    pub fn symmetric_key(
        &self,
        merchant_id: &str,
        shared_secret: &[u8],
    ) -> CustomResult<Vec<u8>, errors::ApplePayDecryptionError> {
        let kdf_algorithm = b"\x0did-aes256-GCM";
        let kdf_party_v = hex::decode(merchant_id)
            .change_context(errors::ApplePayDecryptionError::Base64DecodingFailed)?;
        let kdf_party_u = b"Apple";
        let kdf_info = [&kdf_algorithm[..], kdf_party_u, &kdf_party_v[..]].concat();

        let mut hash = openssl::sha::Sha256::new();
        hash.update(b"\x00\x00\x00");
        hash.update(b"\x01");
        hash.update(shared_secret);
        hash.update(&kdf_info[..]);
        let symmetric_key = hash.finish();
        Ok(symmetric_key.to_vec())
    }

    pub fn decrypt_ciphertext(
        &self,
        symmetric_key: &[u8],
    ) -> CustomResult<String, errors::ApplePayDecryptionError> {
        logger::info!("Decrypt apple pay token");

        let data = BASE64_ENGINE
            .decode(self.data.peek().as_bytes())
            .change_context(errors::ApplePayDecryptionError::Base64DecodingFailed)?;
        let iv = [0u8; 16]; //Initialization vector IV is typically used in AES-GCM (Galois/Counter Mode) encryption for randomizing the encryption process.
        let ciphertext = data
            .get(..data.len() - 16)
            .ok_or(errors::ApplePayDecryptionError::DecryptionFailed)?;
        let tag = data
            .get(data.len() - 16..)
            .ok_or(errors::ApplePayDecryptionError::DecryptionFailed)?;
        let cipher = Cipher::aes_256_gcm();
        let decrypted_data = decrypt_aead(cipher, symmetric_key, Some(&iv), &[], ciphertext, tag)
            .change_context(errors::ApplePayDecryptionError::DecryptionFailed)?;
        let decrypted = String::from_utf8(decrypted_data)
            .change_context(errors::ApplePayDecryptionError::DecryptionFailed)?;

        Ok(decrypted)
    }
}

pub fn decrypt_paze_token(
    paze_wallet_data: PazeWalletData,
    paze_private_key: masking::Secret<String>,
    paze_private_key_passphrase: masking::Secret<String>,
) -> CustomResult<serde_json::Value, errors::PazeDecryptionError> {
    let decoded_paze_private_key = BASE64_ENGINE
        .decode(paze_private_key.expose().as_bytes())
        .change_context(errors::PazeDecryptionError::Base64DecodingFailed)?;
    let decrypted_private_key = openssl::rsa::Rsa::private_key_from_pem_passphrase(
        decoded_paze_private_key.as_slice(),
        paze_private_key_passphrase.expose().as_bytes(),
    )
    .change_context(errors::PazeDecryptionError::CertificateParsingFailed)?;
    let decrypted_private_key_pem = String::from_utf8(
        decrypted_private_key
            .private_key_to_pem()
            .change_context(errors::PazeDecryptionError::CertificateParsingFailed)?,
    )
    .change_context(errors::PazeDecryptionError::CertificateParsingFailed)?;
    let decrypter = jwe::RSA_OAEP_256
        .decrypter_from_pem(decrypted_private_key_pem)
        .change_context(errors::PazeDecryptionError::CertificateParsingFailed)?;

    let paze_complete_response: Vec<&str> = paze_wallet_data
        .complete_response
        .peek()
        .split('.')
        .collect();
    let encrypted_jwe_key = paze_complete_response
        .get(1)
        .ok_or(errors::PazeDecryptionError::DecryptionFailed)?
        .to_string();
    let decoded_jwe_key = base64::engine::general_purpose::URL_SAFE_NO_PAD
        .decode(encrypted_jwe_key)
        .change_context(errors::PazeDecryptionError::Base64DecodingFailed)?;
    let jws_body: JwsBody = serde_json::from_slice(&decoded_jwe_key)
        .change_context(errors::PazeDecryptionError::DecryptionFailed)?;

    let (deserialized_payload, _deserialized_header) =
        jwe::deserialize_compact(jws_body.secured_payload.peek(), &decrypter)
            .change_context(errors::PazeDecryptionError::DecryptionFailed)?;
    let encoded_secured_payload_element = String::from_utf8(deserialized_payload)
        .change_context(errors::PazeDecryptionError::DecryptionFailed)?
        .split('.')
        .collect::<Vec<&str>>()
        .get(1)
        .ok_or(errors::PazeDecryptionError::DecryptionFailed)?
        .to_string();
    let decoded_secured_payload_element = base64::engine::general_purpose::URL_SAFE_NO_PAD
        .decode(encoded_secured_payload_element)
        .change_context(errors::PazeDecryptionError::Base64DecodingFailed)?;
    let parsed_decrypted: serde_json::Value =
        serde_json::from_slice(&decoded_secured_payload_element)
            .change_context(errors::PazeDecryptionError::DecryptionFailed)?;
    Ok(parsed_decrypted)
}

#[derive(Debug, Clone, serde::Serialize, serde::Deserialize)]
#[serde(rename_all = "camelCase")]
pub struct JwsBody {
    pub payload_id: String,
    pub session_id: String,
    pub secured_payload: masking::Secret<String>,
}

pub fn get_key_params_for_surcharge_details(
    payment_method_data: &domain::PaymentMethodData,
) -> Option<(
    common_enums::PaymentMethod,
    common_enums::PaymentMethodType,
    Option<common_enums::CardNetwork>,
)> {
    match payment_method_data {
        domain::PaymentMethodData::Card(card) => {
            // surcharge generated will always be same for credit as well as debit
            // since surcharge conditions cannot be defined on card_type
            Some((
                common_enums::PaymentMethod::Card,
                common_enums::PaymentMethodType::Credit,
                card.card_network.clone(),
            ))
        }
        domain::PaymentMethodData::CardRedirect(card_redirect_data) => Some((
            common_enums::PaymentMethod::CardRedirect,
            card_redirect_data.get_payment_method_type(),
            None,
        )),
        domain::PaymentMethodData::Wallet(wallet) => Some((
            common_enums::PaymentMethod::Wallet,
            wallet.get_payment_method_type(),
            None,
        )),
        domain::PaymentMethodData::PayLater(pay_later) => Some((
            common_enums::PaymentMethod::PayLater,
            pay_later.get_payment_method_type(),
            None,
        )),
        domain::PaymentMethodData::BankRedirect(bank_redirect) => Some((
            common_enums::PaymentMethod::BankRedirect,
            bank_redirect.get_payment_method_type(),
            None,
        )),
        domain::PaymentMethodData::BankDebit(bank_debit) => Some((
            common_enums::PaymentMethod::BankDebit,
            bank_debit.get_payment_method_type(),
            None,
        )),
        domain::PaymentMethodData::BankTransfer(bank_transfer) => Some((
            common_enums::PaymentMethod::BankTransfer,
            bank_transfer.get_payment_method_type(),
            None,
        )),
        domain::PaymentMethodData::Crypto(crypto) => Some((
            common_enums::PaymentMethod::Crypto,
            crypto.get_payment_method_type(),
            None,
        )),
        domain::PaymentMethodData::MandatePayment => None,
        domain::PaymentMethodData::Reward => None,
        domain::PaymentMethodData::RealTimePayment(real_time_payment) => Some((
            common_enums::PaymentMethod::RealTimePayment,
            real_time_payment.get_payment_method_type(),
            None,
        )),
        domain::PaymentMethodData::Upi(upi_data) => Some((
            common_enums::PaymentMethod::Upi,
            upi_data.get_payment_method_type(),
            None,
        )),
        domain::PaymentMethodData::Voucher(voucher) => Some((
            common_enums::PaymentMethod::Voucher,
            voucher.get_payment_method_type(),
            None,
        )),
        domain::PaymentMethodData::GiftCard(gift_card) => Some((
            common_enums::PaymentMethod::GiftCard,
            gift_card.get_payment_method_type(),
            None,
        )),
        domain::PaymentMethodData::OpenBanking(ob_data) => Some((
            common_enums::PaymentMethod::OpenBanking,
            ob_data.get_payment_method_type(),
            None,
        )),
        domain::PaymentMethodData::MobilePayment(mobile_payment) => Some((
            common_enums::PaymentMethod::MobilePayment,
            mobile_payment.get_payment_method_type(),
            None,
        )),
        domain::PaymentMethodData::CardToken(_)
        | domain::PaymentMethodData::NetworkToken(_)
        | domain::PaymentMethodData::CardDetailsForNetworkTransactionId(_) => None,
    }
}

pub fn validate_payment_link_request(
    confirm: Option<bool>,
) -> Result<(), errors::ApiErrorResponse> {
    if let Some(cnf) = confirm {
        if !cnf {
            return Ok(());
        } else {
            return Err(errors::ApiErrorResponse::InvalidRequestData {
                message: "cannot confirm a payment while creating a payment link".to_string(),
            });
        }
    }
    Ok(())
}

pub async fn get_gsm_record(
    state: &SessionState,
    error_code: Option<String>,
    error_message: Option<String>,
    connector_name: String,
    flow: String,
) -> Option<storage::gsm::GatewayStatusMap> {
    let get_gsm = || async {
        state.store.find_gsm_rule(
                connector_name.clone(),
                flow.clone(),
                "sub_flow".to_string(),
                error_code.clone().unwrap_or_default(), // TODO: make changes in connector to get a mandatory code in case of success or error response
                error_message.clone().unwrap_or_default(),
            )
            .await
            .map_err(|err| {
                if err.current_context().is_db_not_found() {
                    logger::warn!(
                        "GSM miss for connector - {}, flow - {}, error_code - {:?}, error_message - {:?}",
                        connector_name,
                        flow,
                        error_code,
                        error_message
                    );
                    metrics::AUTO_RETRY_GSM_MISS_COUNT.add( 1, &[]);
                } else {
                    metrics::AUTO_RETRY_GSM_FETCH_FAILURE_COUNT.add( 1, &[]);
                };
                err.change_context(errors::ApiErrorResponse::InternalServerError)
                    .attach_printable("failed to fetch decision from gsm")
            })
    };
    get_gsm()
        .await
        .inspect_err(|err| {
            // warn log should suffice here because we are not propagating this error
            logger::warn!(get_gsm_decision_fetch_error=?err, "error fetching gsm decision");
        })
        .ok()
}

pub async fn get_unified_translation(
    state: &SessionState,
    unified_code: String,
    unified_message: String,
    locale: String,
) -> Option<String> {
    let get_unified_translation = || async {
        state.store.find_translation(
                unified_code.clone(),
                unified_message.clone(),
                locale.clone(),
            )
            .await
            .map_err(|err| {
                if err.current_context().is_db_not_found() {
                    logger::warn!(
                        "Translation missing for unified_code - {:?}, unified_message - {:?}, locale - {:?}",
                        unified_code,
                        unified_message,
                        locale
                    );
                }
                err.change_context(errors::ApiErrorResponse::InternalServerError)
                    .attach_printable("failed to fetch translation from unified_translations")
            })
    };
    get_unified_translation()
        .await
        .inspect_err(|err| {
            // warn log should suffice here because we are not propagating this error
            logger::warn!(get_translation_error=?err, "error fetching unified translations");
        })
        .ok()
}
pub fn validate_order_details_amount(
    order_details: Vec<api_models::payments::OrderDetailsWithAmount>,
    amount: MinorUnit,
    should_validate: bool,
) -> Result<(), errors::ApiErrorResponse> {
    if should_validate {
        let total_order_details_amount: MinorUnit = order_details
            .iter()
            .map(|order| order.amount * order.quantity)
            .sum();

        if total_order_details_amount != amount {
            Err(errors::ApiErrorResponse::InvalidRequestData {
                message: "Total sum of order details doesn't match amount in payment request"
                    .to_string(),
            })
        } else {
            Ok(())
        }
    } else {
        Ok(())
    }
}

// This function validates the client secret expiry set by the merchant in the request
pub fn validate_session_expiry(session_expiry: u32) -> Result<(), errors::ApiErrorResponse> {
    if !(consts::MIN_SESSION_EXPIRY..=consts::MAX_SESSION_EXPIRY).contains(&session_expiry) {
        Err(errors::ApiErrorResponse::InvalidRequestData {
            message: "session_expiry should be between 60(1 min) to 7890000(3 months).".to_string(),
        })
    } else {
        Ok(())
    }
}

pub fn get_recipient_id_for_open_banking(
    merchant_data: &AdditionalMerchantData,
) -> Result<Option<String>, errors::ApiErrorResponse> {
    match merchant_data {
        AdditionalMerchantData::OpenBankingRecipientData(data) => match data {
            MerchantRecipientData::ConnectorRecipientId(id) => Ok(Some(id.peek().clone())),
            MerchantRecipientData::AccountData(acc_data) => match acc_data {
                MerchantAccountData::Bacs {
                    connector_recipient_id,
                    ..
                } => match connector_recipient_id {
                    Some(RecipientIdType::ConnectorId(id)) => Ok(Some(id.peek().clone())),
                    Some(RecipientIdType::LockerId(id)) => Ok(Some(id.peek().clone())),
                    _ => Err(errors::ApiErrorResponse::InvalidConnectorConfiguration {
                        config: "recipient_id".to_string(),
                    }),
                },
                MerchantAccountData::Iban {
                    connector_recipient_id,
                    ..
                } => match connector_recipient_id {
                    Some(RecipientIdType::ConnectorId(id)) => Ok(Some(id.peek().clone())),
                    Some(RecipientIdType::LockerId(id)) => Ok(Some(id.peek().clone())),
                    _ => Err(errors::ApiErrorResponse::InvalidConnectorConfiguration {
                        config: "recipient_id".to_string(),
                    }),
                },
            },
            _ => Err(errors::ApiErrorResponse::InvalidConnectorConfiguration {
                config: "recipient_id".to_string(),
            }),
        },
    }
}
// This function validates the intent fulfillment time expiry set by the merchant in the request
pub fn validate_intent_fulfillment_expiry(
    intent_fulfillment_time: u32,
) -> Result<(), errors::ApiErrorResponse> {
    if !(consts::MIN_INTENT_FULFILLMENT_EXPIRY..=consts::MAX_INTENT_FULFILLMENT_EXPIRY)
        .contains(&intent_fulfillment_time)
    {
        Err(errors::ApiErrorResponse::InvalidRequestData {
            message: "intent_fulfillment_time should be between 60(1 min) to 1800(30 mins)."
                .to_string(),
        })
    } else {
        Ok(())
    }
}

pub fn add_connector_response_to_additional_payment_data(
    additional_payment_data: api_models::payments::AdditionalPaymentData,
    connector_response_payment_method_data: AdditionalPaymentMethodConnectorResponse,
) -> api_models::payments::AdditionalPaymentData {
    match (
        &additional_payment_data,
        connector_response_payment_method_data,
    ) {
        (
            api_models::payments::AdditionalPaymentData::Card(additional_card_data),
            AdditionalPaymentMethodConnectorResponse::Card {
                authentication_data,
                payment_checks,
            },
        ) => api_models::payments::AdditionalPaymentData::Card(Box::new(
            api_models::payments::AdditionalCardInfo {
                payment_checks,
                authentication_data,
                ..*additional_card_data.clone()
            },
        )),
        (
            api_models::payments::AdditionalPaymentData::PayLater { .. },
            AdditionalPaymentMethodConnectorResponse::PayLater {
                klarna_sdk: Some(KlarnaSdkResponse { payment_type }),
            },
        ) => api_models::payments::AdditionalPaymentData::PayLater {
            klarna_sdk: Some(api_models::payments::KlarnaSdkPaymentMethod { payment_type }),
        },

        _ => additional_payment_data,
    }
}

pub fn update_additional_payment_data_with_connector_response_pm_data(
    additional_payment_data: Option<serde_json::Value>,
    connector_response_pm_data: Option<AdditionalPaymentMethodConnectorResponse>,
) -> RouterResult<Option<serde_json::Value>> {
    let parsed_additional_payment_method_data = additional_payment_data
        .as_ref()
        .map(|payment_method_data| {
            payment_method_data
                .clone()
                .parse_value::<api_models::payments::AdditionalPaymentData>(
                    "additional_payment_method_data",
                )
        })
        .transpose()
        .change_context(errors::ApiErrorResponse::InternalServerError)
        .attach_printable("unable to parse value into additional_payment_method_data")?;

    let additional_payment_method_data = parsed_additional_payment_method_data
        .zip(connector_response_pm_data)
        .map(|(additional_pm_data, connector_response_pm_data)| {
            add_connector_response_to_additional_payment_data(
                additional_pm_data,
                connector_response_pm_data,
            )
        });

    additional_payment_method_data
        .as_ref()
        .map(Encode::encode_to_value)
        .transpose()
        .change_context(errors::ApiErrorResponse::InternalServerError)
        .attach_printable("Failed to encode additional pm data")
}

#[cfg(all(feature = "v2", feature = "payment_methods_v2"))]
pub async fn get_payment_method_details_from_payment_token(
    state: &SessionState,
    payment_attempt: &PaymentAttempt,
    payment_intent: &PaymentIntent,
    key_store: &domain::MerchantKeyStore,
    storage_scheme: enums::MerchantStorageScheme,
) -> RouterResult<Option<(domain::PaymentMethodData, enums::PaymentMethod)>> {
    todo!()
}

#[cfg(all(
    any(feature = "v1", feature = "v2"),
    not(feature = "payment_methods_v2")
))]
pub async fn get_payment_method_details_from_payment_token(
    state: &SessionState,
    payment_attempt: &PaymentAttempt,
    payment_intent: &PaymentIntent,
    key_store: &domain::MerchantKeyStore,
    storage_scheme: enums::MerchantStorageScheme,
    business_profile: &domain::Profile,
) -> RouterResult<Option<(domain::PaymentMethodData, enums::PaymentMethod)>> {
    let hyperswitch_token = if let Some(token) = payment_attempt.payment_token.clone() {
        let redis_conn = state
            .store
            .get_redis_conn()
            .change_context(errors::ApiErrorResponse::InternalServerError)
            .attach_printable("Failed to get redis connection")?;
        let key = format!(
            "pm_token_{}_{}_hyperswitch",
            token,
            payment_attempt
                .payment_method
                .to_owned()
                .get_required_value("payment_method")?,
        );
        let token_data_string = redis_conn
            .get_key::<Option<String>>(&key)
            .await
            .change_context(errors::ApiErrorResponse::InternalServerError)
            .attach_printable("Failed to fetch the token from redis")?
            .ok_or(error_stack::Report::new(
                errors::ApiErrorResponse::UnprocessableEntity {
                    message: "Token is invalid or expired".to_owned(),
                },
            ))?;
        let token_data_result = token_data_string
            .clone()
            .parse_struct("PaymentTokenData")
            .change_context(errors::ApiErrorResponse::InternalServerError)
            .attach_printable("failed to deserialize hyperswitch token data");
        let token_data = match token_data_result {
            Ok(data) => data,
            Err(e) => {
                // The purpose of this logic is backwards compatibility to support tokens
                // in redis that might be following the old format.
                if token_data_string.starts_with('{') {
                    return Err(e);
                } else {
                    storage::PaymentTokenData::temporary_generic(token_data_string)
                }
            }
        };
        Some(token_data)
    } else {
        None
    };
    let token = hyperswitch_token
        .ok_or(errors::ApiErrorResponse::InternalServerError)
        .attach_printable("missing hyperswitch_token")?;
    match token {
        storage::PaymentTokenData::TemporaryGeneric(generic_token) => {
            retrieve_payment_method_with_temporary_token(
                state,
                &generic_token.token,
                payment_intent,
                payment_attempt,
                key_store,
                None,
            )
            .await
        }

        storage::PaymentTokenData::Temporary(generic_token) => {
            retrieve_payment_method_with_temporary_token(
                state,
                &generic_token.token,
                payment_intent,
                payment_attempt,
                key_store,
                None,
            )
            .await
        }

        storage::PaymentTokenData::Permanent(card_token) => retrieve_card_with_permanent_token_for_external_authentication(
            state,
            &card_token.token,
            payment_intent,
            None,
            key_store,
            storage_scheme,
<<<<<<< HEAD
=======
            None,
            None,
            business_profile,
            payment_attempt.connector.clone(),
>>>>>>> db51ec43
        )
        .await
        .map(|card| Some((card, enums::PaymentMethod::Card))),

        storage::PaymentTokenData::PermanentCard(card_token) => retrieve_card_with_permanent_token_for_external_authentication(
            state,
            &card_token.token,
            payment_intent,
            None,
            key_store,
            storage_scheme,
<<<<<<< HEAD
=======
            None,
            None,
            business_profile,
            payment_attempt.connector.clone(),
>>>>>>> db51ec43
        )
        .await
        .map(|card| Some((card, enums::PaymentMethod::Card))),

        storage::PaymentTokenData::AuthBankDebit(auth_token) => {
            retrieve_payment_method_from_auth_service(
                state,
                key_store,
                &auth_token,
                payment_intent,
                &None,
            )
            .await
        }

        storage::PaymentTokenData::WalletToken(_) => Ok(None),
    }
}

// This function validates the  mandate_data with its setup_future_usage
pub fn validate_mandate_data_and_future_usage(
    setup_future_usages: Option<api_enums::FutureUsage>,
    mandate_details_present: bool,
) -> Result<(), errors::ApiErrorResponse> {
    if mandate_details_present
        && (Some(api_enums::FutureUsage::OnSession) == setup_future_usages
            || setup_future_usages.is_none())
    {
        Err(errors::ApiErrorResponse::PreconditionFailed {
            message: "`setup_future_usage` must be `off_session` for mandates".into(),
        })
    } else {
        Ok(())
    }
}

pub enum PaymentExternalAuthenticationFlow {
    PreAuthenticationFlow {
        acquirer_details: authentication::types::AcquirerDetails,
        card_number: ::cards::CardNumber,
        token: String,
    },
    PostAuthenticationFlow {
        authentication_id: String,
    },
}

#[cfg(feature = "v1")]
pub async fn get_payment_external_authentication_flow_during_confirm<F: Clone>(
    state: &SessionState,
    key_store: &domain::MerchantKeyStore,
    business_profile: &domain::Profile,
    payment_data: &mut PaymentData<F>,
    connector_call_type: &api::ConnectorCallType,
    mandate_type: Option<api_models::payments::MandateTransactionType>,
) -> RouterResult<Option<PaymentExternalAuthenticationFlow>> {
    let authentication_id = payment_data.payment_attempt.authentication_id.clone();
    let is_authentication_type_3ds = payment_data.payment_attempt.authentication_type
        == Some(common_enums::AuthenticationType::ThreeDs);
    let separate_authentication_requested = payment_data
        .payment_intent
        .request_external_three_ds_authentication
        .unwrap_or(false);
    let separate_three_ds_authentication_attempted = payment_data
        .payment_attempt
        .external_three_ds_authentication_attempted
        .unwrap_or(false);
    let connector_supports_separate_authn =
        authentication::utils::get_connector_data_if_separate_authn_supported(connector_call_type);
    logger::info!("is_pre_authn_call {:?}", authentication_id.is_none());
    logger::info!(
        "separate_authentication_requested {:?}",
        separate_authentication_requested
    );
    logger::info!(
        "payment connector supports external authentication: {:?}",
        connector_supports_separate_authn.is_some()
    );
    let card_number = payment_data.payment_method_data.as_ref().and_then(|pmd| {
        if let domain::PaymentMethodData::Card(card) = pmd {
            Some(card.card_number.clone())
        } else {
            None
        }
    });
    Ok(if separate_three_ds_authentication_attempted {
        authentication_id.map(|authentication_id| {
            PaymentExternalAuthenticationFlow::PostAuthenticationFlow { authentication_id }
        })
    } else if separate_authentication_requested
        && is_authentication_type_3ds
        && mandate_type
            != Some(api_models::payments::MandateTransactionType::RecurringMandateTransaction)
    {
        if let Some((connector_data, card_number)) =
            connector_supports_separate_authn.zip(card_number)
        {
            let token = payment_data
                .token
                .clone()
                .get_required_value("token")
                .change_context(errors::ApiErrorResponse::InternalServerError)
                .attach_printable(
                    "payment_data.token should not be None while making pre authentication call",
                )?;
            let payment_connector_mca = get_merchant_connector_account(
                state,
                &business_profile.merchant_id,
                None,
                key_store,
                business_profile.get_id(),
                connector_data.connector_name.to_string().as_str(),
                connector_data.merchant_connector_id.as_ref(),
            )
            .await?;
            let acquirer_details: authentication::types::AcquirerDetails = payment_connector_mca
                .get_metadata()
                .get_required_value("merchant_connector_account.metadata")?
                .peek()
                .clone()
                .parse_value("AcquirerDetails")
                .change_context(errors::ApiErrorResponse::PreconditionFailed {
                    message:
                        "acquirer_bin and acquirer_merchant_id not found in Payment Connector's Metadata"
                            .to_string(),
                })?;
            Some(PaymentExternalAuthenticationFlow::PreAuthenticationFlow {
                card_number,
                token,
                acquirer_details,
            })
        } else {
            None
        }
    } else {
        None
    })
}

pub fn get_redis_key_for_extended_card_info(
    merchant_id: &id_type::MerchantId,
    payment_id: &id_type::PaymentId,
) -> String {
    format!(
        "{}_{}_extended_card_info",
        merchant_id.get_string_repr(),
        payment_id.get_string_repr()
    )
}

pub fn check_integrity_based_on_flow<T, Request>(
    request: &Request,
    payment_response_data: &Result<PaymentsResponseData, ErrorResponse>,
) -> Result<(), common_utils::errors::IntegrityCheckError>
where
    T: FlowIntegrity,
    Request: GetIntegrityObject<T> + CheckIntegrity<Request, T>,
{
    let connector_transaction_id = match payment_response_data {
        Ok(resp_data) => match resp_data {
            PaymentsResponseData::TransactionResponse {
                connector_response_reference_id,
                ..
            } => connector_response_reference_id,
            PaymentsResponseData::TransactionUnresolvedResponse {
                connector_response_reference_id,
                ..
            } => connector_response_reference_id,
            PaymentsResponseData::PreProcessingResponse {
                connector_response_reference_id,
                ..
            } => connector_response_reference_id,
            _ => &None,
        },
        Err(_) => &None,
    };
    request.check_integrity(request, connector_transaction_id.to_owned())
}

pub async fn config_skip_saving_wallet_at_connector(
    db: &dyn StorageInterface,
    merchant_id: &id_type::MerchantId,
) -> CustomResult<Option<Vec<storage_enums::PaymentMethodType>>, errors::ApiErrorResponse> {
    let config = db
        .find_config_by_key_unwrap_or(
            &merchant_id.get_skip_saving_wallet_at_connector_key(),
            Some("[]".to_string()),
        )
        .await;
    Ok(match config {
        Ok(conf) => Some(
            serde_json::from_str::<Vec<storage_enums::PaymentMethodType>>(&conf.config)
                .change_context(errors::ApiErrorResponse::InternalServerError)
                .attach_printable("skip_save_wallet_at_connector config parsing failed")?,
        ),
        Err(error) => {
            logger::error!(?error);
            None
        }
    })
}

#[cfg(feature = "v1")]
pub async fn override_setup_future_usage_to_on_session<F, D>(
    db: &dyn StorageInterface,
    payment_data: &mut D,
) -> CustomResult<(), errors::ApiErrorResponse>
where
    F: Clone,
    D: payments::OperationSessionGetters<F> + payments::OperationSessionSetters<F> + Send,
{
    if payment_data.get_payment_intent().setup_future_usage == Some(enums::FutureUsage::OffSession)
    {
        let skip_saving_wallet_at_connector_optional = config_skip_saving_wallet_at_connector(
            db,
            &payment_data.get_payment_intent().merchant_id,
        )
        .await?;

        if let Some(skip_saving_wallet_at_connector) = skip_saving_wallet_at_connector_optional {
            if let Some(payment_method_type) =
                payment_data.get_payment_attempt().get_payment_method_type()
            {
                if skip_saving_wallet_at_connector.contains(&payment_method_type) {
                    logger::debug!("Override setup_future_usage from off_session to on_session based on the merchant's skip_saving_wallet_at_connector configuration to avoid creating a connector mandate.");
                    payment_data
                        .set_setup_future_usage_in_payment_intent(enums::FutureUsage::OnSession);
                }
            }
        };
    };
    Ok(())
}

pub async fn validate_merchant_connector_ids_in_connector_mandate_details(
    state: &SessionState,
    key_store: &domain::MerchantKeyStore,
    connector_mandate_details: &api_models::payment_methods::PaymentsMandateReference,
    merchant_id: &id_type::MerchantId,
    card_network: Option<api_enums::CardNetwork>,
) -> CustomResult<(), errors::ApiErrorResponse> {
    let db = &*state.store;
    let merchant_connector_account_list = db
        .find_merchant_connector_account_by_merchant_id_and_disabled_list(
            &state.into(),
            merchant_id,
            true,
            key_store,
        )
        .await
        .to_not_found_response(errors::ApiErrorResponse::InternalServerError)?;

    let merchant_connector_account_details_hash_map: std::collections::HashMap<
        id_type::MerchantConnectorAccountId,
        domain::MerchantConnectorAccount,
    > = merchant_connector_account_list
        .iter()
        .map(|merchant_connector_account| {
            (
                merchant_connector_account.get_id(),
                merchant_connector_account.clone(),
            )
        })
        .collect();

    for (migrating_merchant_connector_id, migrating_connector_mandate_details) in
        connector_mandate_details.0.clone()
    {
        match (
            card_network.clone(),
            merchant_connector_account_details_hash_map.get(&migrating_merchant_connector_id),
        ) {
            (Some(enums::CardNetwork::Discover), Some(merchant_connector_account_details)) => {
                if let ("cybersource", None) = (
                    merchant_connector_account_details.connector_name.as_str(),
                    migrating_connector_mandate_details
                        .original_payment_authorized_amount
                        .zip(
                            migrating_connector_mandate_details
                                .original_payment_authorized_currency,
                        ),
                ) {
                    Err(errors::ApiErrorResponse::MissingRequiredFields {
                        field_names: vec![
                            "original_payment_authorized_currency",
                            "original_payment_authorized_amount",
                        ],
                    })
                    .attach_printable(format!(
                        "Invalid connector_mandate_details provided for connector {:?}",
                        migrating_merchant_connector_id
                    ))?
                }
            }
            (_, Some(_)) => (),
            (_, None) => Err(errors::ApiErrorResponse::InvalidDataValue {
                field_name: "merchant_connector_id",
            })
            .attach_printable_lazy(|| {
                format!(
                    "{:?} invalid merchant connector id in connector_mandate_details",
                    migrating_merchant_connector_id
                )
            })?,
        }
    }
    Ok(())
}

pub fn validate_platform_fees_for_marketplace(
    amount: api::Amount,
    split_payments: Option<common_types::payments::SplitPaymentsRequest>,
) -> Result<(), errors::ApiErrorResponse> {
    if let Some(common_types::payments::SplitPaymentsRequest::StripeSplitPayment(
        stripe_split_payment,
    )) = split_payments
    {
        match amount {
            api::Amount::Zero => {
                if stripe_split_payment.application_fees.get_amount_as_i64() != 0 {
                    return Err(errors::ApiErrorResponse::InvalidDataValue {
                        field_name: "split_payments.stripe_split_payment.application_fees",
                    });
                }
            }
            api::Amount::Value(amount) => {
                if stripe_split_payment.application_fees.get_amount_as_i64() > amount.into() {
                    return Err(errors::ApiErrorResponse::InvalidDataValue {
                        field_name: "split_payments.stripe_split_payment.application_fees",
                    });
                }
            }
        }
    }
    Ok(())
}<|MERGE_RESOLUTION|>--- conflicted
+++ resolved
@@ -2022,12 +2022,9 @@
     mandate_id: Option<api_models::payments::MandateIds>,
     payment_method_info: Option<domain::PaymentMethod>,
     business_profile: &domain::Profile,
-<<<<<<< HEAD
+    connector: Option<String>,
     should_retry_with_pan: bool, 
     vault_data: Option<&payments::VaultDataEnum>,
-=======
-    connector: Option<String>,
->>>>>>> db51ec43
 ) -> RouterResult<domain::PaymentMethodData> {
     let customer_id = payment_intent
         .customer_id
@@ -2051,9 +2048,6 @@
             )
             .await
             .change_context(errors::ApiErrorResponse::InternalServerError)
-<<<<<<< HEAD
-            .attach_printable("failed to fetch card information from the permanent locker")
-=======
             .attach_printable("failed to fetch card details from locker")?;
 
             let card_network = card_details_from_locker
@@ -2084,7 +2078,6 @@
                     card_details_for_network_transaction_id,
                 ),
             )
->>>>>>> db51ec43
         } else {
             fetch_card_details_from_locker(
                 state,
@@ -2154,13 +2147,9 @@
                         }
                     }
                 } else {
-<<<<<<< HEAD
-                    Ok(domain::PaymentMethodData::Card(fetch_card_details_from_locker(
-=======
                     logger::info!("Either the connector is not in the NT supported list or token requestor reference ID is absent");
                     logger::info!("Falling back to fetch card details from locker");
-                    fetch_card_details_from_locker(
->>>>>>> db51ec43
+                    Ok(domain::PaymentMethodData::Card(fetch_card_details_from_locker(
                         state,
                         customer_id,
                         &payment_intent.merchant_id,
@@ -6065,13 +6054,7 @@
             None,
             key_store,
             storage_scheme,
-<<<<<<< HEAD
-=======
-            None,
-            None,
-            business_profile,
             payment_attempt.connector.clone(),
->>>>>>> db51ec43
         )
         .await
         .map(|card| Some((card, enums::PaymentMethod::Card))),
@@ -6083,13 +6066,7 @@
             None,
             key_store,
             storage_scheme,
-<<<<<<< HEAD
-=======
-            None,
-            None,
-            business_profile,
             payment_attempt.connector.clone(),
->>>>>>> db51ec43
         )
         .await
         .map(|card| Some((card, enums::PaymentMethod::Card))),
