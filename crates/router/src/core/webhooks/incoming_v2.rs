--- conflicted
+++ resolved
@@ -46,9 +46,6 @@
         transformers::ForeignInto,
     },
 };
-
-#[cfg(feature= "recovery")]
-use crate::core::webhooks::recovery_incoming;
 
 #[allow(clippy::too_many_arguments)]
 pub async fn incoming_webhooks_wrapper<W: types::OutgoingWebhookType>(
@@ -354,22 +351,6 @@
                     api::WebhookFlow::Payout => todo!(),
 
                     api::WebhookFlow::Subscription => todo!(),
-<<<<<<< HEAD
-                    #[cfg(feature= "recovery")]
-                    api::WebhookFlow::Recovery => Box::pin(recovery_incoming::recovery_incoming_webhook_flow(
-                        state.clone(),
-                        merchant_account,
-                        profile,
-                        key_store,
-                        webhook_details,
-                        source_verified,
-                        &connector,
-                        &request_details,
-                        event_type,
-                    ))
-                    .await
-                    .attach_printable("Recovery incoming webhook flow for payments failed")?,
-=======
                     #[cfg(feature = "recovery")]
                     api::WebhookFlow::Recovery => {
                         Box::pin(recovery_incoming::recovery_incoming_webhook_flow(
@@ -386,7 +367,6 @@
                         .await
                         .attach_printable("Recovery incoming webhook flow for payments failed")?
                     }
->>>>>>> 6866eaf5
                 }
             }
         }
