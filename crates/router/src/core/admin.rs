use std::str::FromStr;

use api_models::{
    admin::{self as admin_types},
    enums as api_enums, routing as routing_types,
};
use common_utils::{
    date_time,
    ext_traits::{AsyncExt, Encode, OptionExt, ValueExt},
    id_type, pii, type_name,
    types::keymanager::{self as km_types, KeyManagerState, ToEncryptable},
};
use diesel_models::configs;
#[cfg(all(any(feature = "v1", feature = "v2"), feature = "olap"))]
use diesel_models::organization::OrganizationBridge;
use error_stack::{report, FutureExt, ResultExt};
use hyperswitch_domain_models::merchant_connector_account::{
    FromRequestEncryptableMerchantConnectorAccount, UpdateEncryptableMerchantConnectorAccount,
};
use masking::{ExposeInterface, PeekInterface, Secret};
use pm_auth::{connector::plaid::transformers::PlaidAuthType, types as pm_auth_types};
use regex::Regex;
use uuid::Uuid;

#[cfg(any(feature = "v1", feature = "v2"))]
use crate::types::transformers::ForeignFrom;
use crate::{
    consts,
    core::{
        encryption::transfer_encryption_key,
        errors::{self, RouterResponse, RouterResult, StorageErrorExt},
        payment_methods::{cards, transformers},
        payments::helpers,
        pm_auth::helpers::PaymentAuthConnectorDataExt,
        routing, utils as core_utils,
    },
    db::StorageInterface,
    routes::{metrics, SessionState},
    services::{
        self,
        api::{self as service_api, client},
        authentication, pm_auth as payment_initiation_service,
    },
    types::{
        self,
        api::{self, admin},
        domain::{
            self,
            types::{self as domain_types, AsyncLift},
        },
        storage::{self, enums::MerchantStorageScheme},
        transformers::{ForeignInto, ForeignTryFrom, ForeignTryInto},
    },
    utils,
};

const IBAN_MAX_LENGTH: usize = 34;
const BACS_SORT_CODE_LENGTH: usize = 6;
const BACS_MAX_ACCOUNT_NUMBER_LENGTH: usize = 8;

#[inline]
pub fn create_merchant_publishable_key() -> String {
    format!(
        "pk_{}_{}",
        router_env::env::prefix_for_env(),
        Uuid::new_v4().simple()
    )
}

pub async fn insert_merchant_configs(
    db: &dyn StorageInterface,
    merchant_id: &id_type::MerchantId,
) -> RouterResult<()> {
    db.insert_config(configs::ConfigNew {
        key: merchant_id.get_requires_cvv_key(),
        config: "true".to_string(),
    })
    .await
    .change_context(errors::ApiErrorResponse::InternalServerError)
    .attach_printable("Error while setting requires_cvv config")?;

    db.insert_config(configs::ConfigNew {
        key: merchant_id.get_merchant_fingerprint_secret_key(),
        config: utils::generate_id(consts::FINGERPRINT_SECRET_LENGTH, "fs"),
    })
    .await
    .change_context(errors::ApiErrorResponse::InternalServerError)
    .attach_printable("Error while inserting merchant fingerprint secret")?;

    Ok(())
}

#[cfg(feature = "olap")]
fn add_publishable_key_to_decision_service(
    state: &SessionState,
    merchant_account: &domain::MerchantAccount,
) {
    let state = state.clone();
    let publishable_key = merchant_account.publishable_key.clone();
    let merchant_id = merchant_account.get_id().clone();

    authentication::decision::spawn_tracked_job(
        async move {
            authentication::decision::add_publishable_key(
                &state,
                publishable_key.into(),
                merchant_id,
                None,
            )
            .await
        },
        authentication::decision::ADD,
    );
}

#[cfg(feature = "olap")]
pub async fn create_organization(
    state: SessionState,
    req: api::OrganizationCreateRequest,
) -> RouterResponse<api::OrganizationResponse> {
    let db_organization = ForeignFrom::foreign_from(req);
    state
        .store
        .insert_organization(db_organization)
        .await
        .to_duplicate_response(errors::ApiErrorResponse::GenericDuplicateError {
            message: "Organization with the given organization_name already exists".to_string(),
        })
        .attach_printable("Error when creating organization")
        .map(ForeignFrom::foreign_from)
        .map(service_api::ApplicationResponse::Json)
}

#[cfg(feature = "olap")]
pub async fn update_organization(
    state: SessionState,
    org_id: api::OrganizationId,
    req: api::OrganizationUpdateRequest,
) -> RouterResponse<api::OrganizationResponse> {
    let organization_update = diesel_models::organization::OrganizationUpdate::Update {
        organization_name: req.organization_name,
        organization_details: req.organization_details,
        metadata: req.metadata,
    };
    state
        .store
        .update_organization_by_org_id(&org_id.organization_id, organization_update)
        .await
        .to_not_found_response(errors::ApiErrorResponse::GenericNotFoundError {
            message: "organization with the given id does not exist".to_string(),
        })
        .attach_printable(format!(
            "Failed to update organization with organization_id: {:?}",
            org_id.organization_id
        ))
        .map(ForeignFrom::foreign_from)
        .map(service_api::ApplicationResponse::Json)
}

#[cfg(feature = "olap")]
pub async fn get_organization(
    state: SessionState,
    org_id: api::OrganizationId,
) -> RouterResponse<api::OrganizationResponse> {
    #[cfg(all(feature = "v1", feature = "olap"))]
    {
        CreateOrValidateOrganization::new(Some(org_id.organization_id))
            .create_or_validate(state.store.as_ref())
            .await
            .map(ForeignFrom::foreign_from)
            .map(service_api::ApplicationResponse::Json)
    }
    #[cfg(all(feature = "v2", feature = "olap"))]
    {
        CreateOrValidateOrganization::new(org_id.organization_id)
            .create_or_validate(state.store.as_ref())
            .await
            .map(ForeignFrom::foreign_from)
            .map(service_api::ApplicationResponse::Json)
    }
}

#[cfg(feature = "olap")]
pub async fn create_merchant_account(
    state: SessionState,
    req: api::MerchantAccountCreate,
) -> RouterResponse<api::MerchantAccountResponse> {
    #[cfg(feature = "keymanager_create")]
    use common_utils::{keymanager, types::keymanager::EncryptionTransferRequest};

    let db = state.store.as_ref();

    let key = services::generate_aes256_key()
        .change_context(errors::ApiErrorResponse::InternalServerError)
        .attach_printable("Unable to generate aes 256 key")?;

    let master_key = db.get_master_key();

    let key_manager_state: &KeyManagerState = &(&state).into();
    let merchant_id = req.get_merchant_reference_id();
    let identifier = km_types::Identifier::Merchant(merchant_id.clone());
    #[cfg(feature = "keymanager_create")]
    {
        use base64::Engine;

        use crate::consts::BASE64_ENGINE;

        if key_manager_state.enabled {
            keymanager::transfer_key_to_key_manager(
                key_manager_state,
                EncryptionTransferRequest {
                    identifier: identifier.clone(),
                    key: BASE64_ENGINE.encode(key),
                },
            )
            .await
            .change_context(errors::ApiErrorResponse::DuplicateMerchantAccount)
            .attach_printable("Failed to insert key to KeyManager")?;
        }
    }

    let key_store = domain::MerchantKeyStore {
        merchant_id: merchant_id.clone(),
        key: domain_types::crypto_operation(
            key_manager_state,
            type_name!(domain::MerchantKeyStore),
            domain_types::CryptoOperation::Encrypt(key.to_vec().into()),
            identifier.clone(),
            master_key,
        )
        .await
        .and_then(|val| val.try_into_operation())
        .change_context(errors::ApiErrorResponse::InternalServerError)
        .attach_printable("Failed to decrypt data from key store")?,
        created_at: date_time::now(),
    };

    let domain_merchant_account = req
        .create_domain_model_from_request(&state, key_store.clone(), &merchant_id)
        .await?;
    let key_manager_state = &(&state).into();
    db.insert_merchant_key_store(
        key_manager_state,
        key_store.clone(),
        &master_key.to_vec().into(),
    )
    .await
    .to_duplicate_response(errors::ApiErrorResponse::DuplicateMerchantAccount)?;

    let merchant_account = db
        .insert_merchant(key_manager_state, domain_merchant_account, &key_store)
        .await
        .to_duplicate_response(errors::ApiErrorResponse::DuplicateMerchantAccount)?;

    add_publishable_key_to_decision_service(&state, &merchant_account);

    insert_merchant_configs(db, &merchant_id).await?;

    Ok(service_api::ApplicationResponse::Json(
        api::MerchantAccountResponse::foreign_try_from(merchant_account)
            .change_context(errors::ApiErrorResponse::InternalServerError)
            .attach_printable("Failed while generating response")?,
    ))
}

#[cfg(feature = "olap")]
#[async_trait::async_trait]
trait MerchantAccountCreateBridge {
    async fn create_domain_model_from_request(
        self,
        state: &SessionState,
        key: domain::MerchantKeyStore,
        identifier: &id_type::MerchantId,
    ) -> RouterResult<domain::MerchantAccount>;
}

#[cfg(all(feature = "v1", feature = "olap"))]
#[async_trait::async_trait]
impl MerchantAccountCreateBridge for api::MerchantAccountCreate {
    async fn create_domain_model_from_request(
        self,
        state: &SessionState,
        key_store: domain::MerchantKeyStore,
        identifier: &id_type::MerchantId,
    ) -> RouterResult<domain::MerchantAccount> {
        let db = &*state.store;
        let publishable_key = create_merchant_publishable_key();

        let primary_business_details = self.get_primary_details_as_value().change_context(
            errors::ApiErrorResponse::InvalidDataValue {
                field_name: "primary_business_details",
            },
        )?;

        let webhook_details = self.webhook_details.clone().map(ForeignInto::foreign_into);

        let pm_collect_link_config = self.get_pm_link_config_as_value().change_context(
            errors::ApiErrorResponse::InvalidDataValue {
                field_name: "pm_collect_link_config",
            },
        )?;

        let merchant_details = self.get_merchant_details_as_secret().change_context(
            errors::ApiErrorResponse::InvalidDataValue {
                field_name: "merchant_details",
            },
        )?;

        self.parse_routing_algorithm()
            .change_context(errors::ApiErrorResponse::InvalidDataValue {
                field_name: "routing_algorithm",
            })
            .attach_printable("Invalid routing algorithm given")?;

        let metadata = self.get_metadata_as_secret().change_context(
            errors::ApiErrorResponse::InvalidDataValue {
                field_name: "metadata",
            },
        )?;

        // Get the enable payment response hash as a boolean, where the default value is true
        let enable_payment_response_hash = self.get_enable_payment_response_hash();

        let payment_response_hash_key = self.get_payment_response_hash_key();

        let parent_merchant_id = get_parent_merchant(
            state,
            self.sub_merchants_enabled,
            self.parent_merchant_id.as_ref(),
            &key_store,
        )
        .await?;

        let organization = CreateOrValidateOrganization::new(self.organization_id)
            .create_or_validate(db)
            .await?;

        let key = key_store.key.clone().into_inner();
        let key_manager_state = state.into();

        let merchant_account = async {
            Ok::<_, error_stack::Report<common_utils::errors::CryptoError>>(
                domain::MerchantAccountSetter {
                    merchant_id: identifier.clone(),
                    merchant_name: self
                        .merchant_name
                        .async_lift(|inner| async {
                            domain_types::crypto_operation(
                                &key_manager_state,
                                type_name!(domain::MerchantAccount),
                                domain_types::CryptoOperation::EncryptOptional(inner),
                                km_types::Identifier::Merchant(key_store.merchant_id.clone()),
                                key.peek(),
                            )
                            .await
                            .and_then(|val| val.try_into_optionaloperation())
                        })
                        .await?,
                    merchant_details: merchant_details
                        .async_lift(|inner| async {
                            domain_types::crypto_operation(
                                &key_manager_state,
                                type_name!(domain::MerchantAccount),
                                domain_types::CryptoOperation::EncryptOptional(inner),
                                km_types::Identifier::Merchant(key_store.merchant_id.clone()),
                                key.peek(),
                            )
                            .await
                            .and_then(|val| val.try_into_optionaloperation())
                        })
                        .await?,
                    return_url: self.return_url.map(|a| a.to_string()),
                    webhook_details,
                    routing_algorithm: Some(serde_json::json!({
                        "algorithm_id": null,
                        "timestamp": 0
                    })),
                    sub_merchants_enabled: self.sub_merchants_enabled,
                    parent_merchant_id,
                    enable_payment_response_hash,
                    payment_response_hash_key,
                    redirect_to_merchant_with_http_post: self
                        .redirect_to_merchant_with_http_post
                        .unwrap_or_default(),
                    publishable_key,
                    locker_id: self.locker_id,
                    metadata,
                    storage_scheme: MerchantStorageScheme::PostgresOnly,
                    primary_business_details,
                    created_at: date_time::now(),
                    modified_at: date_time::now(),
                    intent_fulfillment_time: None,
                    frm_routing_algorithm: self.frm_routing_algorithm,
                    #[cfg(feature = "payouts")]
                    payout_routing_algorithm: self.payout_routing_algorithm,
                    #[cfg(not(feature = "payouts"))]
                    payout_routing_algorithm: None,
                    organization_id: organization.get_organization_id(),
                    is_recon_enabled: false,
                    default_profile: None,
                    recon_status: diesel_models::enums::ReconStatus::NotRequested,
                    payment_link_config: None,
                    pm_collect_link_config,
                    version: hyperswitch_domain_models::consts::API_VERSION,
                },
            )
        }
        .await
        .change_context(errors::ApiErrorResponse::InternalServerError)?;

        let mut domain_merchant_account = domain::MerchantAccount::from(merchant_account);

        CreateProfile::new(self.primary_business_details.clone())
            .create_profiles(state, &mut domain_merchant_account, &key_store)
            .await?;

        Ok(domain_merchant_account)
    }
}

#[cfg(feature = "olap")]
enum CreateOrValidateOrganization {
    /// Creates a new organization
    #[cfg(feature = "v1")]
    Create,
    /// Validates if this organization exists in the records
    Validate {
        organization_id: id_type::OrganizationId,
    },
}

#[cfg(feature = "olap")]
impl CreateOrValidateOrganization {
    #[cfg(all(feature = "v1", feature = "olap"))]
    /// Create an action to either create or validate the given organization_id
    /// If organization_id is passed, then validate if this organization exists
    /// If not passed, create a new organization
    fn new(organization_id: Option<id_type::OrganizationId>) -> Self {
        if let Some(organization_id) = organization_id {
            Self::Validate { organization_id }
        } else {
            Self::Create
        }
    }

    #[cfg(all(feature = "v2", feature = "olap"))]
    /// Create an action to validate the provided organization_id
    fn new(organization_id: id_type::OrganizationId) -> Self {
        Self::Validate { organization_id }
    }

    #[cfg(feature = "olap")]
    /// Apply the action, whether to create the organization or validate the given organization_id
    async fn create_or_validate(
        &self,
        db: &dyn StorageInterface,
    ) -> RouterResult<diesel_models::organization::Organization> {
        match self {
            #[cfg(feature = "v1")]
            Self::Create => {
                let new_organization = api_models::organization::OrganizationNew::new(None);
                let db_organization = ForeignFrom::foreign_from(new_organization);
                db.insert_organization(db_organization)
                    .await
                    .to_duplicate_response(errors::ApiErrorResponse::InternalServerError)
                    .attach_printable("Error when creating organization")
            }
            Self::Validate { organization_id } => db
                .find_organization_by_org_id(organization_id)
                .await
                .to_not_found_response(errors::ApiErrorResponse::GenericNotFoundError {
                    message: "organization with the given id does not exist".to_string(),
                }),
        }
    }
}

#[cfg(all(feature = "v1", feature = "olap"))]
enum CreateProfile {
    /// Create profiles from primary business details
    /// If there is only one profile created, then set this profile as default
    CreateFromPrimaryBusinessDetails {
        primary_business_details: Vec<admin_types::PrimaryBusinessDetails>,
    },
    /// Create a default profile, set this as default profile
    CreateDefaultProfile,
}

#[cfg(all(feature = "v1", feature = "olap"))]
impl CreateProfile {
    /// Create a new profile action from the given information
    /// If primary business details exist, then create profiles from them
    /// If primary business details are empty, then create default profile
    fn new(primary_business_details: Option<Vec<admin_types::PrimaryBusinessDetails>>) -> Self {
        match primary_business_details {
            Some(primary_business_details) if !primary_business_details.is_empty() => {
                Self::CreateFromPrimaryBusinessDetails {
                    primary_business_details,
                }
            }
            _ => Self::CreateDefaultProfile,
        }
    }

    async fn create_profiles(
        &self,
        state: &SessionState,
        merchant_account: &mut domain::MerchantAccount,
        key_store: &domain::MerchantKeyStore,
    ) -> RouterResult<()> {
        match self {
            Self::CreateFromPrimaryBusinessDetails {
                primary_business_details,
            } => {
                let business_profiles = Self::create_profiles_for_each_business_details(
                    state,
                    merchant_account.clone(),
                    primary_business_details,
                    key_store,
                )
                .await?;

                // Update the default business profile in merchant account
                if business_profiles.len() == 1 {
                    merchant_account.default_profile = business_profiles
                        .first()
                        .map(|business_profile| business_profile.get_id().to_owned())
                }
            }
            Self::CreateDefaultProfile => {
                let business_profile = self
                    .create_default_business_profile(state, merchant_account.clone(), key_store)
                    .await?;

                merchant_account.default_profile = Some(business_profile.get_id().to_owned());
            }
        }

        Ok(())
    }

    /// Create default profile
    async fn create_default_business_profile(
        &self,
        state: &SessionState,
        merchant_account: domain::MerchantAccount,
        key_store: &domain::MerchantKeyStore,
    ) -> RouterResult<domain::Profile> {
        let business_profile = create_and_insert_business_profile(
            state,
            api_models::admin::ProfileCreate::default(),
            merchant_account.clone(),
            key_store,
        )
        .await?;

        Ok(business_profile)
    }

    /// Create profile for each primary_business_details,
    /// If there is no default profile in merchant account and only one primary_business_detail
    /// is available, then create a default profile.
    async fn create_profiles_for_each_business_details(
        state: &SessionState,
        merchant_account: domain::MerchantAccount,
        primary_business_details: &Vec<admin_types::PrimaryBusinessDetails>,
        key_store: &domain::MerchantKeyStore,
    ) -> RouterResult<Vec<domain::Profile>> {
        let mut business_profiles_vector = Vec::with_capacity(primary_business_details.len());

        // This must ideally be run in a transaction,
        // if there is an error in inserting some profile, because of unique constraints
        // the whole query must be rolled back
        for business_profile in primary_business_details {
            let profile_name =
                format!("{}_{}", business_profile.country, business_profile.business);

            let profile_create_request = api_models::admin::ProfileCreate {
                profile_name: Some(profile_name),
                ..Default::default()
            };

            create_and_insert_business_profile(
                state,
                profile_create_request,
                merchant_account.clone(),
                key_store,
            )
            .await
            .map_err(|profile_insert_error| {
                crate::logger::warn!("Profile already exists {profile_insert_error:?}");
            })
            .map(|business_profile| business_profiles_vector.push(business_profile))
            .ok();
        }

        Ok(business_profiles_vector)
    }
}

#[cfg(all(feature = "v2", feature = "olap"))]
#[async_trait::async_trait]
impl MerchantAccountCreateBridge for api::MerchantAccountCreate {
    async fn create_domain_model_from_request(
        self,
        state: &SessionState,
        key_store: domain::MerchantKeyStore,
        identifier: &id_type::MerchantId,
    ) -> RouterResult<domain::MerchantAccount> {
        let publishable_key = create_merchant_publishable_key();
        let db = &*state.store;

        let metadata = self.get_metadata_as_secret().change_context(
            errors::ApiErrorResponse::InvalidDataValue {
                field_name: "metadata",
            },
        )?;

        let merchant_details = self.get_merchant_details_as_secret().change_context(
            errors::ApiErrorResponse::InvalidDataValue {
                field_name: "merchant_details",
            },
        )?;

        let organization = CreateOrValidateOrganization::new(self.organization_id.clone())
            .create_or_validate(db)
            .await?;

        let key = key_store.key.into_inner();
        let id = identifier.to_owned();
        let key_manager_state = state.into();
        let identifier = km_types::Identifier::Merchant(id.clone());

        async {
            Ok::<_, error_stack::Report<common_utils::errors::CryptoError>>(
                domain::MerchantAccount::from(domain::MerchantAccountSetter {
                    id,
                    merchant_name: Some(
                        domain_types::crypto_operation(
                            &key_manager_state,
                            type_name!(domain::MerchantAccount),
                            domain_types::CryptoOperation::Encrypt(
                                self.merchant_name
                                    .map(|merchant_name| merchant_name.into_inner()),
                            ),
                            identifier.clone(),
                            key.peek(),
                        )
                        .await
                        .and_then(|val| val.try_into_operation())?,
                    ),
                    merchant_details: merchant_details
                        .async_lift(|inner| async {
                            domain_types::crypto_operation(
                                &key_manager_state,
                                type_name!(domain::MerchantAccount),
                                domain_types::CryptoOperation::EncryptOptional(inner),
                                identifier.clone(),
                                key.peek(),
                            )
                            .await
                            .and_then(|val| val.try_into_optionaloperation())
                        })
                        .await?,
                    publishable_key,
                    metadata,
                    storage_scheme: MerchantStorageScheme::PostgresOnly,
                    created_at: date_time::now(),
                    modified_at: date_time::now(),
                    organization_id: organization.get_organization_id(),
                    recon_status: diesel_models::enums::ReconStatus::NotRequested,
                }),
            )
        }
        .await
        .change_context(errors::ApiErrorResponse::InternalServerError)
        .attach_printable("failed to encrypt merchant details")
    }
}

#[cfg(all(feature = "olap", feature = "v2"))]
pub async fn list_merchant_account(
    state: SessionState,
    organization_id: api_models::organization::OrganizationId,
) -> RouterResponse<Vec<api::MerchantAccountResponse>> {
    let merchant_accounts = state
        .store
        .list_merchant_accounts_by_organization_id(
            &(&state).into(),
            &organization_id.organization_id,
        )
        .await
        .to_not_found_response(errors::ApiErrorResponse::MerchantAccountNotFound)?;

    let merchant_accounts = merchant_accounts
        .into_iter()
        .map(|merchant_account| {
            api::MerchantAccountResponse::foreign_try_from(merchant_account).change_context(
                errors::ApiErrorResponse::InvalidDataValue {
                    field_name: "merchant_account",
                },
            )
        })
        .collect::<Result<Vec<_>, _>>()?;

    Ok(services::ApplicationResponse::Json(merchant_accounts))
}

#[cfg(all(feature = "olap", feature = "v1"))]
pub async fn list_merchant_account(
    state: SessionState,
    req: api_models::admin::MerchantAccountListRequest,
) -> RouterResponse<Vec<api::MerchantAccountResponse>> {
    let merchant_accounts = state
        .store
        .list_merchant_accounts_by_organization_id(&(&state).into(), &req.organization_id)
        .await
        .to_not_found_response(errors::ApiErrorResponse::MerchantAccountNotFound)?;

    let merchant_accounts = merchant_accounts
        .into_iter()
        .map(|merchant_account| {
            api::MerchantAccountResponse::foreign_try_from(merchant_account).change_context(
                errors::ApiErrorResponse::InvalidDataValue {
                    field_name: "merchant_account",
                },
            )
        })
        .collect::<Result<Vec<_>, _>>()?;

    Ok(services::ApplicationResponse::Json(merchant_accounts))
}

pub async fn get_merchant_account(
    state: SessionState,
    req: api::MerchantId,
    _profile_id: Option<id_type::ProfileId>,
) -> RouterResponse<api::MerchantAccountResponse> {
    let db = state.store.as_ref();
    let key_manager_state = &(&state).into();
    let key_store = db
        .get_merchant_key_store_by_merchant_id(
            key_manager_state,
            &req.merchant_id,
            &db.get_master_key().to_vec().into(),
        )
        .await
        .to_not_found_response(errors::ApiErrorResponse::MerchantAccountNotFound)?;

    let merchant_account = db
        .find_merchant_account_by_merchant_id(key_manager_state, &req.merchant_id, &key_store)
        .await
        .to_not_found_response(errors::ApiErrorResponse::MerchantAccountNotFound)?;

    Ok(service_api::ApplicationResponse::Json(
        api::MerchantAccountResponse::foreign_try_from(merchant_account)
            .change_context(errors::ApiErrorResponse::InternalServerError)
            .attach_printable("Failed to construct response")?,
    ))
}

#[cfg(feature = "v1")]
/// For backwards compatibility, whenever new business labels are passed in
/// primary_business_details, create a profile
pub async fn create_profile_from_business_labels(
    state: &SessionState,
    db: &dyn StorageInterface,
    key_store: &domain::MerchantKeyStore,
    merchant_id: &id_type::MerchantId,
    new_business_details: Vec<admin_types::PrimaryBusinessDetails>,
) -> RouterResult<()> {
    let key_manager_state = &state.into();
    let merchant_account = db
        .find_merchant_account_by_merchant_id(key_manager_state, merchant_id, key_store)
        .await
        .to_not_found_response(errors::ApiErrorResponse::MerchantAccountNotFound)?;

    let old_business_details = merchant_account
        .primary_business_details
        .clone()
        .parse_value::<Vec<admin_types::PrimaryBusinessDetails>>("PrimaryBusinessDetails")
        .change_context(errors::ApiErrorResponse::InvalidDataValue {
            field_name: "routing_algorithm",
        })
        .attach_printable("Invalid routing algorithm given")?;

    // find the diff between two vectors
    let business_profiles_to_create = new_business_details
        .into_iter()
        .filter(|business_details| !old_business_details.contains(business_details))
        .collect::<Vec<_>>();

    for business_profile in business_profiles_to_create {
        let profile_name = format!("{}_{}", business_profile.country, business_profile.business);

        let profile_create_request = admin_types::ProfileCreate {
            profile_name: Some(profile_name),
            ..Default::default()
        };

        let profile_create_result = create_and_insert_business_profile(
            state,
            profile_create_request,
            merchant_account.clone(),
            key_store,
        )
        .await
        .map_err(|profile_insert_error| {
            // If there is any duplicate error, we need not take any action
            crate::logger::warn!("Profile already exists {profile_insert_error:?}");
        });

        // If a profile is created, then unset the default profile
        if profile_create_result.is_ok() && merchant_account.default_profile.is_some() {
            let unset_default_profile = domain::MerchantAccountUpdate::UnsetDefaultProfile;
            db.update_merchant(
                key_manager_state,
                merchant_account.clone(),
                unset_default_profile,
                key_store,
            )
            .await
            .to_not_found_response(errors::ApiErrorResponse::MerchantAccountNotFound)?;
        }
    }

    Ok(())
}

#[cfg(any(feature = "v1", feature = "v2", feature = "olap"))]
#[async_trait::async_trait]
trait MerchantAccountUpdateBridge {
    async fn get_update_merchant_object(
        self,
        state: &SessionState,
        merchant_id: &id_type::MerchantId,
        key_store: &domain::MerchantKeyStore,
    ) -> RouterResult<storage::MerchantAccountUpdate>;
}

#[cfg(feature = "v1")]
#[async_trait::async_trait]
impl MerchantAccountUpdateBridge for api::MerchantAccountUpdate {
    async fn get_update_merchant_object(
        self,
        state: &SessionState,
        merchant_id: &id_type::MerchantId,
        key_store: &domain::MerchantKeyStore,
    ) -> RouterResult<storage::MerchantAccountUpdate> {
        let key_manager_state = &state.into();
        let key = key_store.key.get_inner().peek();

        let db = state.store.as_ref();

        let primary_business_details = self.get_primary_details_as_value().change_context(
            errors::ApiErrorResponse::InvalidDataValue {
                field_name: "primary_business_details",
            },
        )?;

        let pm_collect_link_config = self.get_pm_link_config_as_value().change_context(
            errors::ApiErrorResponse::InvalidDataValue {
                field_name: "pm_collect_link_config",
            },
        )?;

        let merchant_details = self.get_merchant_details_as_secret().change_context(
            errors::ApiErrorResponse::InvalidDataValue {
                field_name: "merchant_details",
            },
        )?;

        self.parse_routing_algorithm().change_context(
            errors::ApiErrorResponse::InvalidDataValue {
                field_name: "routing_algorithm",
            },
        )?;

        let webhook_details = self.webhook_details.map(ForeignInto::foreign_into);

        let parent_merchant_id = get_parent_merchant(
            state,
            self.sub_merchants_enabled,
            self.parent_merchant_id.as_ref(),
            key_store,
        )
        .await?;

        // This supports changing the business profile by passing in the profile_id
        let business_profile_id_update = if let Some(ref profile_id) = self.default_profile {
            // Validate whether profile_id passed in request is valid and is linked to the merchant
            core_utils::validate_and_get_business_profile(
                state.store.as_ref(),
                key_manager_state,
                key_store,
                Some(profile_id),
                merchant_id,
            )
            .await?
            .map(|business_profile| Some(business_profile.get_id().to_owned()))
        } else {
            None
        };

        #[cfg(any(feature = "v1", feature = "v2"))]
        // In order to support backwards compatibility, if a business_labels are passed in the update
        // call, then create new profiles with the profile_name as business_label
        self.primary_business_details
            .clone()
            .async_map(|primary_business_details| async {
                let _ = create_profile_from_business_labels(
                    state,
                    db,
                    key_store,
                    merchant_id,
                    primary_business_details,
                )
                .await;
            })
            .await;

        let identifier = km_types::Identifier::Merchant(key_store.merchant_id.clone());
        Ok(storage::MerchantAccountUpdate::Update {
            merchant_name: self
                .merchant_name
                .map(Secret::new)
                .async_lift(|inner| async {
                    domain_types::crypto_operation(
                        key_manager_state,
                        type_name!(storage::MerchantAccount),
                        domain_types::CryptoOperation::EncryptOptional(inner),
                        identifier.clone(),
                        key,
                    )
                    .await
                    .and_then(|val| val.try_into_optionaloperation())
                })
                .await
                .change_context(errors::ApiErrorResponse::InternalServerError)
                .attach_printable("Unable to encrypt merchant name")?,
            merchant_details: merchant_details
                .async_lift(|inner| async {
                    domain_types::crypto_operation(
                        key_manager_state,
                        type_name!(storage::MerchantAccount),
                        domain_types::CryptoOperation::EncryptOptional(inner),
                        identifier.clone(),
                        key,
                    )
                    .await
                    .and_then(|val| val.try_into_optionaloperation())
                })
                .await
                .change_context(errors::ApiErrorResponse::InternalServerError)
                .attach_printable("Unable to encrypt merchant details")?,
            return_url: self.return_url.map(|a| a.to_string()),
            webhook_details,
            sub_merchants_enabled: self.sub_merchants_enabled,
            parent_merchant_id,
            enable_payment_response_hash: self.enable_payment_response_hash,
            payment_response_hash_key: self.payment_response_hash_key,
            redirect_to_merchant_with_http_post: self.redirect_to_merchant_with_http_post,
            locker_id: self.locker_id,
            metadata: self.metadata,
            publishable_key: None,
            primary_business_details,
            frm_routing_algorithm: self.frm_routing_algorithm,
            intent_fulfillment_time: None,
            #[cfg(feature = "payouts")]
            payout_routing_algorithm: self.payout_routing_algorithm,
            #[cfg(not(feature = "payouts"))]
            payout_routing_algorithm: None,
            default_profile: business_profile_id_update,
            payment_link_config: None,
            pm_collect_link_config,
            routing_algorithm: self.routing_algorithm,
        })
    }
}

#[cfg(feature = "v2")]
#[async_trait::async_trait]
impl MerchantAccountUpdateBridge for api::MerchantAccountUpdate {
    async fn get_update_merchant_object(
        self,
        state: &SessionState,
        _merchant_id: &id_type::MerchantId,
        key_store: &domain::MerchantKeyStore,
    ) -> RouterResult<storage::MerchantAccountUpdate> {
        let key_manager_state = &state.into();
        let key = key_store.key.get_inner().peek();

        let merchant_details = self.get_merchant_details_as_secret().change_context(
            errors::ApiErrorResponse::InvalidDataValue {
                field_name: "merchant_details",
            },
        )?;

        let metadata = self.get_metadata_as_secret().change_context(
            errors::ApiErrorResponse::InvalidDataValue {
                field_name: "metadata",
            },
        )?;

        let identifier = km_types::Identifier::Merchant(key_store.merchant_id.clone());
        Ok(storage::MerchantAccountUpdate::Update {
            merchant_name: self
                .merchant_name
                .map(Secret::new)
                .async_lift(|inner| async {
                    domain_types::crypto_operation(
                        key_manager_state,
                        type_name!(storage::MerchantAccount),
                        domain_types::CryptoOperation::EncryptOptional(inner),
                        identifier.clone(),
                        key,
                    )
                    .await
                    .and_then(|val| val.try_into_optionaloperation())
                })
                .await
                .change_context(errors::ApiErrorResponse::InternalServerError)
                .attach_printable("Unable to encrypt merchant name")?,
            merchant_details: merchant_details
                .async_lift(|inner| async {
                    domain_types::crypto_operation(
                        key_manager_state,
                        type_name!(storage::MerchantAccount),
                        domain_types::CryptoOperation::EncryptOptional(inner),
                        identifier.clone(),
                        key,
                    )
                    .await
                    .and_then(|val| val.try_into_optionaloperation())
                })
                .await
                .change_context(errors::ApiErrorResponse::InternalServerError)
                .attach_printable("Unable to encrypt merchant details")?,
            metadata,
            publishable_key: None,
        })
    }
}

pub async fn merchant_account_update(
    state: SessionState,
    merchant_id: &id_type::MerchantId,
    _profile_id: Option<id_type::ProfileId>,
    req: api::MerchantAccountUpdate,
) -> RouterResponse<api::MerchantAccountResponse> {
    let db = state.store.as_ref();
    let key_manager_state = &(&state).into();
    let key_store = db
        .get_merchant_key_store_by_merchant_id(
            key_manager_state,
            merchant_id,
            &db.get_master_key().to_vec().into(),
        )
        .await
        .to_not_found_response(errors::ApiErrorResponse::MerchantAccountNotFound)?;

    let merchant_account_storage_object = req
        .get_update_merchant_object(&state, merchant_id, &key_store)
        .await
        .attach_printable("Failed to create merchant account update object")?;

    let response = db
        .update_specific_fields_in_merchant(
            key_manager_state,
            merchant_id,
            merchant_account_storage_object,
            &key_store,
        )
        .await
        .to_not_found_response(errors::ApiErrorResponse::MerchantAccountNotFound)?;

    Ok(service_api::ApplicationResponse::Json(
        api::MerchantAccountResponse::foreign_try_from(response)
            .change_context(errors::ApiErrorResponse::InternalServerError)
            .attach_printable("Failed while generating response")?,
    ))
}

pub async fn merchant_account_delete(
    state: SessionState,
    merchant_id: id_type::MerchantId,
) -> RouterResponse<api::MerchantAccountDeleteResponse> {
    let mut is_deleted = false;
    let db = state.store.as_ref();
    let key_manager_state = &(&state).into();
    let merchant_key_store = db
        .get_merchant_key_store_by_merchant_id(
            key_manager_state,
            &merchant_id,
            &state.store.get_master_key().to_vec().into(),
        )
        .await
        .to_not_found_response(errors::ApiErrorResponse::MerchantAccountNotFound)?;

    let merchant_account = db
        .find_merchant_account_by_merchant_id(key_manager_state, &merchant_id, &merchant_key_store)
        .await
        .to_not_found_response(errors::ApiErrorResponse::MerchantAccountNotFound)?;

    let is_merchant_account_deleted = db
        .delete_merchant_account_by_merchant_id(&merchant_id)
        .await
        .to_not_found_response(errors::ApiErrorResponse::MerchantAccountNotFound)?;
    if is_merchant_account_deleted {
        let is_merchant_key_store_deleted = db
            .delete_merchant_key_store_by_merchant_id(&merchant_id)
            .await
            .to_not_found_response(errors::ApiErrorResponse::MerchantAccountNotFound)?;
        is_deleted = is_merchant_account_deleted && is_merchant_key_store_deleted;
    }

    let state = state.clone();
    authentication::decision::spawn_tracked_job(
        async move {
            authentication::decision::revoke_api_key(
                &state,
                merchant_account.publishable_key.into(),
            )
            .await
        },
        authentication::decision::REVOKE,
    );

    match db
        .delete_config_by_key(merchant_id.get_requires_cvv_key().as_str())
        .await
    {
        Ok(_) => Ok::<_, errors::ApiErrorResponse>(()),
        Err(err) => {
            if err.current_context().is_db_not_found() {
                crate::logger::error!("requires_cvv config not found in db: {err:?}");
                Ok(())
            } else {
                Err(err
                    .change_context(errors::ApiErrorResponse::InternalServerError)
                    .attach_printable("Failed while deleting requires_cvv config"))?
            }
        }
    }
    .ok();

    let response = api::MerchantAccountDeleteResponse {
        merchant_id,
        deleted: is_deleted,
    };
    Ok(service_api::ApplicationResponse::Json(response))
}

#[cfg(feature = "v1")]
async fn get_parent_merchant(
    state: &SessionState,
    sub_merchants_enabled: Option<bool>,
    parent_merchant: Option<&id_type::MerchantId>,
    key_store: &domain::MerchantKeyStore,
) -> RouterResult<Option<id_type::MerchantId>> {
    Ok(match sub_merchants_enabled {
        Some(true) => {
            Some(
                parent_merchant.ok_or_else(|| {
                    report!(errors::ValidationError::MissingRequiredField {
                        field_name: "parent_merchant_id".to_string()
                    })
                    .change_context(errors::ApiErrorResponse::PreconditionFailed {
                        message: "If `sub_merchants_enabled` is `true`, then `parent_merchant_id` is mandatory".to_string(),
                    })
                })
                .map(|id| validate_merchant_id(state, id,key_store).change_context(
                    errors::ApiErrorResponse::InvalidDataValue { field_name: "parent_merchant_id" }
                ))?
                .await?
                .get_id().to_owned()
            )
        }
        _ => None,
    })
}

#[cfg(feature = "v1")]
async fn validate_merchant_id(
    state: &SessionState,
    merchant_id: &id_type::MerchantId,
    key_store: &domain::MerchantKeyStore,
) -> RouterResult<domain::MerchantAccount> {
    let db = &*state.store;
    db.find_merchant_account_by_merchant_id(&state.into(), merchant_id, key_store)
        .await
        .to_not_found_response(errors::ApiErrorResponse::MerchantAccountNotFound)
}

struct ConnectorAuthTypeAndMetadataValidation<'a> {
    connector_name: &'a api_models::enums::Connector,
    auth_type: &'a types::ConnectorAuthType,
    connector_meta_data: &'a Option<pii::SecretSerdeValue>,
}

impl ConnectorAuthTypeAndMetadataValidation<'_> {
    pub fn validate_auth_and_metadata_type(
        &self,
    ) -> Result<(), error_stack::Report<errors::ApiErrorResponse>> {
        let connector_auth_type_validation = ConnectorAuthTypeValidation {
            auth_type: self.auth_type,
        };
        connector_auth_type_validation.validate_connector_auth_type()?;
        self.validate_auth_and_metadata_type_with_connector()
            .map_err(|err| match *err.current_context() {
                errors::ConnectorError::InvalidConnectorName => {
                    err.change_context(errors::ApiErrorResponse::InvalidRequestData {
                        message: "The connector name is invalid".to_string(),
                    })
                }
                errors::ConnectorError::InvalidConnectorConfig { config: field_name } => err
                    .change_context(errors::ApiErrorResponse::InvalidRequestData {
                        message: format!("The {} is invalid", field_name),
                    }),
                errors::ConnectorError::FailedToObtainAuthType => {
                    err.change_context(errors::ApiErrorResponse::InvalidRequestData {
                        message: "The auth type is invalid for the connector".to_string(),
                    })
                }
                _ => err.change_context(errors::ApiErrorResponse::InvalidRequestData {
                    message: "The request body is invalid".to_string(),
                }),
            })
    }

    fn validate_auth_and_metadata_type_with_connector(
        &self,
    ) -> Result<(), error_stack::Report<errors::ConnectorError>> {
        use crate::connector::*;

        match self.connector_name {
            api_enums::Connector::Adyenplatform => {
                adyenplatform::transformers::AdyenplatformAuthType::try_from(self.auth_type)?;
                Ok(())
            }
            // api_enums::Connector::Payone => {payone::transformers::PayoneAuthType::try_from(val)?;Ok(())} Added as a template code for future usage
            #[cfg(feature = "dummy_connector")]
            api_enums::Connector::DummyConnector1
            | api_enums::Connector::DummyConnector2
            | api_enums::Connector::DummyConnector3
            | api_enums::Connector::DummyConnector4
            | api_enums::Connector::DummyConnector5
            | api_enums::Connector::DummyConnector6
            | api_enums::Connector::DummyConnector7 => {
                dummyconnector::transformers::DummyConnectorAuthType::try_from(self.auth_type)?;
                Ok(())
            }
            api_enums::Connector::Aci => {
                aci::transformers::AciAuthType::try_from(self.auth_type)?;
                Ok(())
            }
            api_enums::Connector::Adyen => {
                adyen::transformers::AdyenAuthType::try_from(self.auth_type)?;
                adyen::transformers::AdyenConnectorMetadataObject::try_from(
                    self.connector_meta_data,
                )?;
                Ok(())
            }
            api_enums::Connector::Airwallex => {
                airwallex::transformers::AirwallexAuthType::try_from(self.auth_type)?;
                Ok(())
            }
            api_enums::Connector::Authorizedotnet => {
                authorizedotnet::transformers::AuthorizedotnetAuthType::try_from(self.auth_type)?;
                Ok(())
            }
            api_enums::Connector::Bankofamerica => {
                bankofamerica::transformers::BankOfAmericaAuthType::try_from(self.auth_type)?;
                Ok(())
            }
            api_enums::Connector::Billwerk => {
                billwerk::transformers::BillwerkAuthType::try_from(self.auth_type)?;
                Ok(())
            }
            api_enums::Connector::Bitpay => {
                bitpay::transformers::BitpayAuthType::try_from(self.auth_type)?;
                Ok(())
            }
            api_enums::Connector::Bambora => {
                bambora::transformers::BamboraAuthType::try_from(self.auth_type)?;
                Ok(())
            }
            api_enums::Connector::Bamboraapac => {
                bamboraapac::transformers::BamboraapacAuthType::try_from(self.auth_type)?;
                Ok(())
            }
            api_enums::Connector::Boku => {
                boku::transformers::BokuAuthType::try_from(self.auth_type)?;
                Ok(())
            }
            api_enums::Connector::Bluesnap => {
                bluesnap::transformers::BluesnapAuthType::try_from(self.auth_type)?;
                Ok(())
            }
            api_enums::Connector::Braintree => {
                braintree::transformers::BraintreeAuthType::try_from(self.auth_type)?;
                braintree::transformers::BraintreeMeta::try_from(self.connector_meta_data)?;
                Ok(())
            }
            api_enums::Connector::Cashtocode => {
                cashtocode::transformers::CashtocodeAuthType::try_from(self.auth_type)?;
                Ok(())
            }
            api_enums::Connector::Checkout => {
                checkout::transformers::CheckoutAuthType::try_from(self.auth_type)?;
                Ok(())
            }
            api_enums::Connector::Coinbase => {
                coinbase::transformers::CoinbaseAuthType::try_from(self.auth_type)?;
                coinbase::transformers::CoinbaseConnectorMeta::try_from(self.connector_meta_data)?;
                Ok(())
            }
            api_enums::Connector::Cryptopay => {
                cryptopay::transformers::CryptopayAuthType::try_from(self.auth_type)?;
                Ok(())
            }
            api_enums::Connector::Cybersource => {
                cybersource::transformers::CybersourceAuthType::try_from(self.auth_type)?;
                cybersource::transformers::CybersourceConnectorMetadataObject::try_from(
                    self.connector_meta_data,
                )?;
                Ok(())
            }
            api_enums::Connector::Datatrans => {
                datatrans::transformers::DatatransAuthType::try_from(self.auth_type)?;
                Ok(())
            }
            api_enums::Connector::Deutschebank => {
                deutschebank::transformers::DeutschebankAuthType::try_from(self.auth_type)?;
                Ok(())
            }
            api_enums::Connector::Digitalvirgo => {
                digitalvirgo::transformers::DigitalvirgoAuthType::try_from(self.auth_type)?;
                Ok(())
            }
            api_enums::Connector::Dlocal => {
                dlocal::transformers::DlocalAuthType::try_from(self.auth_type)?;
                Ok(())
            }
            api_enums::Connector::Ebanx => {
                ebanx::transformers::EbanxAuthType::try_from(self.auth_type)?;
                Ok(())
            }
            api_enums::Connector::Elavon => {
                elavon::transformers::ElavonAuthType::try_from(self.auth_type)?;
                Ok(())
            }
            api_enums::Connector::Fiserv => {
                fiserv::transformers::FiservAuthType::try_from(self.auth_type)?;
                fiserv::transformers::FiservSessionObject::try_from(self.connector_meta_data)?;
                Ok(())
            }
            api_enums::Connector::Fiservemea => {
                fiservemea::transformers::FiservemeaAuthType::try_from(self.auth_type)?;
                Ok(())
            }
            api_enums::Connector::Fiuu => {
                fiuu::transformers::FiuuAuthType::try_from(self.auth_type)?;
                Ok(())
            }
            api_enums::Connector::Forte => {
                forte::transformers::ForteAuthType::try_from(self.auth_type)?;
                Ok(())
            }
            api_enums::Connector::Globalpay => {
                globalpay::transformers::GlobalpayAuthType::try_from(self.auth_type)?;
                Ok(())
            }
            api_enums::Connector::Globepay => {
                globepay::transformers::GlobepayAuthType::try_from(self.auth_type)?;
                Ok(())
            }
            api_enums::Connector::Gocardless => {
                gocardless::transformers::GocardlessAuthType::try_from(self.auth_type)?;
                Ok(())
            }
            api_enums::Connector::Gpayments => {
                gpayments::transformers::GpaymentsAuthType::try_from(self.auth_type)?;
                gpayments::transformers::GpaymentsMetaData::try_from(self.connector_meta_data)?;
                Ok(())
            }
            api_enums::Connector::Helcim => {
                helcim::transformers::HelcimAuthType::try_from(self.auth_type)?;
                Ok(())
            }
            api_enums::Connector::Iatapay => {
                iatapay::transformers::IatapayAuthType::try_from(self.auth_type)?;
                Ok(())
            }
            // api_enums::Connector::Inespay => {
            //     inespay::transformers::InespayAuthType::try_from(self.auth_type)?;
            //     Ok(())
            // }
            api_enums::Connector::Itaubank => {
                itaubank::transformers::ItaubankAuthType::try_from(self.auth_type)?;
                Ok(())
            }
            api_enums::Connector::Klarna => {
                klarna::transformers::KlarnaAuthType::try_from(self.auth_type)?;
                klarna::transformers::KlarnaConnectorMetadataObject::try_from(
                    self.connector_meta_data,
                )?;
                Ok(())
            }
            api_enums::Connector::Mifinity => {
                mifinity::transformers::MifinityAuthType::try_from(self.auth_type)?;
                mifinity::transformers::MifinityConnectorMetadataObject::try_from(
                    self.connector_meta_data,
                )?;
                Ok(())
            }
            api_enums::Connector::Mollie => {
                mollie::transformers::MollieAuthType::try_from(self.auth_type)?;
                Ok(())
            }
            api_enums::Connector::Multisafepay => {
                multisafepay::transformers::MultisafepayAuthType::try_from(self.auth_type)?;
                Ok(())
            }
            api_enums::Connector::Netcetera => {
                netcetera::transformers::NetceteraAuthType::try_from(self.auth_type)?;
                netcetera::transformers::NetceteraMetaData::try_from(self.connector_meta_data)?;
                Ok(())
            }
            api_enums::Connector::Nexinets => {
                nexinets::transformers::NexinetsAuthType::try_from(self.auth_type)?;
                Ok(())
            }
            api_enums::Connector::Nexixpay => {
                nexixpay::transformers::NexixpayAuthType::try_from(self.auth_type)?;
                Ok(())
            }
            api_enums::Connector::Nmi => {
                nmi::transformers::NmiAuthType::try_from(self.auth_type)?;
                Ok(())
            }
            api_enums::Connector::Noon => {
                noon::transformers::NoonAuthType::try_from(self.auth_type)?;
                Ok(())
            }
            api_enums::Connector::Novalnet => {
                novalnet::transformers::NovalnetAuthType::try_from(self.auth_type)?;
                Ok(())
            }
            api_enums::Connector::Nuvei => {
                nuvei::transformers::NuveiAuthType::try_from(self.auth_type)?;
                Ok(())
            }
            api_enums::Connector::Opennode => {
                opennode::transformers::OpennodeAuthType::try_from(self.auth_type)?;
                Ok(())
            }
            api_enums::Connector::Paybox => {
                paybox::transformers::PayboxAuthType::try_from(self.auth_type)?;
                Ok(())
            }
            api_enums::Connector::Payme => {
                payme::transformers::PaymeAuthType::try_from(self.auth_type)?;
                Ok(())
            }
            api_enums::Connector::Paypal => {
                paypal::transformers::PaypalAuthType::try_from(self.auth_type)?;
                Ok(())
            }
            api_enums::Connector::Payone => {
                payone::transformers::PayoneAuthType::try_from(self.auth_type)?;
                Ok(())
            }
            api_enums::Connector::Payu => {
                payu::transformers::PayuAuthType::try_from(self.auth_type)?;
                Ok(())
            }
            api_enums::Connector::Placetopay => {
                placetopay::transformers::PlacetopayAuthType::try_from(self.auth_type)?;
                Ok(())
            }
            api_enums::Connector::Powertranz => {
                powertranz::transformers::PowertranzAuthType::try_from(self.auth_type)?;
                Ok(())
            }
            api_enums::Connector::Prophetpay => {
                prophetpay::transformers::ProphetpayAuthType::try_from(self.auth_type)?;
                Ok(())
            }
            api_enums::Connector::Rapyd => {
                rapyd::transformers::RapydAuthType::try_from(self.auth_type)?;
                Ok(())
            }
            api_enums::Connector::Razorpay => {
                razorpay::transformers::RazorpayAuthType::try_from(self.auth_type)?;
                Ok(())
            }
            api_enums::Connector::Shift4 => {
                shift4::transformers::Shift4AuthType::try_from(self.auth_type)?;
                Ok(())
            }
            api_enums::Connector::Square => {
                square::transformers::SquareAuthType::try_from(self.auth_type)?;
                Ok(())
            }
            api_enums::Connector::Stax => {
                stax::transformers::StaxAuthType::try_from(self.auth_type)?;
                Ok(())
            }
            api_enums::Connector::Taxjar => {
                taxjar::transformers::TaxjarAuthType::try_from(self.auth_type)?;
                Ok(())
            }
            api_enums::Connector::Stripe => {
                stripe::transformers::StripeAuthType::try_from(self.auth_type)?;
                Ok(())
            }
            api_enums::Connector::Trustpay => {
                trustpay::transformers::TrustpayAuthType::try_from(self.auth_type)?;
                Ok(())
            }
            api_enums::Connector::Tsys => {
                tsys::transformers::TsysAuthType::try_from(self.auth_type)?;
                Ok(())
            }
            api_enums::Connector::Volt => {
                volt::transformers::VoltAuthType::try_from(self.auth_type)?;
                Ok(())
            }
            api_enums::Connector::Wellsfargo => {
                wellsfargo::transformers::WellsfargoAuthType::try_from(self.auth_type)?;
                Ok(())
            }
            api_enums::Connector::Wise => {
                wise::transformers::WiseAuthType::try_from(self.auth_type)?;
                Ok(())
            }
            api_enums::Connector::Worldline => {
                worldline::transformers::WorldlineAuthType::try_from(self.auth_type)?;
                Ok(())
            }
            api_enums::Connector::Worldpay => {
                worldpay::transformers::WorldpayAuthType::try_from(self.auth_type)?;
                Ok(())
            }
            api_enums::Connector::Zen => {
                zen::transformers::ZenAuthType::try_from(self.auth_type)?;
                Ok(())
            }
            api_enums::Connector::Zsl => {
                zsl::transformers::ZslAuthType::try_from(self.auth_type)?;
                Ok(())
            }
            api_enums::Connector::Signifyd => {
                signifyd::transformers::SignifydAuthType::try_from(self.auth_type)?;
                Ok(())
            }
            api_enums::Connector::Riskified => {
                riskified::transformers::RiskifiedAuthType::try_from(self.auth_type)?;
                Ok(())
            }
            api_enums::Connector::Plaid => {
                PlaidAuthType::foreign_try_from(self.auth_type)?;
                Ok(())
            }
            api_enums::Connector::Threedsecureio => {
                threedsecureio::transformers::ThreedsecureioAuthType::try_from(self.auth_type)?;
                Ok(())
            }
        }
    }
}

struct ConnectorAuthTypeValidation<'a> {
    auth_type: &'a types::ConnectorAuthType,
}

impl ConnectorAuthTypeValidation<'_> {
    fn validate_connector_auth_type(
        &self,
    ) -> Result<(), error_stack::Report<errors::ApiErrorResponse>> {
        let validate_non_empty_field = |field_value: &str, field_name: &str| {
            if field_value.trim().is_empty() {
                Err(errors::ApiErrorResponse::InvalidDataFormat {
                    field_name: format!("connector_account_details.{}", field_name),
                    expected_format: "a non empty String".to_string(),
                }
                .into())
            } else {
                Ok(())
            }
        };
        match self.auth_type {
            hyperswitch_domain_models::router_data::ConnectorAuthType::TemporaryAuth => Ok(()),
            hyperswitch_domain_models::router_data::ConnectorAuthType::HeaderKey { api_key } => {
                validate_non_empty_field(api_key.peek(), "api_key")
            }
            hyperswitch_domain_models::router_data::ConnectorAuthType::BodyKey {
                api_key,
                key1,
            } => {
                validate_non_empty_field(api_key.peek(), "api_key")?;
                validate_non_empty_field(key1.peek(), "key1")
            }
            hyperswitch_domain_models::router_data::ConnectorAuthType::SignatureKey {
                api_key,
                key1,
                api_secret,
            } => {
                validate_non_empty_field(api_key.peek(), "api_key")?;
                validate_non_empty_field(key1.peek(), "key1")?;
                validate_non_empty_field(api_secret.peek(), "api_secret")
            }
            hyperswitch_domain_models::router_data::ConnectorAuthType::MultiAuthKey {
                api_key,
                key1,
                api_secret,
                key2,
            } => {
                validate_non_empty_field(api_key.peek(), "api_key")?;
                validate_non_empty_field(key1.peek(), "key1")?;
                validate_non_empty_field(api_secret.peek(), "api_secret")?;
                validate_non_empty_field(key2.peek(), "key2")
            }
            hyperswitch_domain_models::router_data::ConnectorAuthType::CurrencyAuthKey {
                auth_key_map,
            } => {
                if auth_key_map.is_empty() {
                    Err(errors::ApiErrorResponse::InvalidDataFormat {
                        field_name: "connector_account_details.auth_key_map".to_string(),
                        expected_format: "a non empty map".to_string(),
                    }
                    .into())
                } else {
                    Ok(())
                }
            }
            hyperswitch_domain_models::router_data::ConnectorAuthType::CertificateAuth {
                certificate,
                private_key,
            } => {
                client::create_identity_from_certificate_and_key(
                    certificate.to_owned(),
                    private_key.to_owned(),
                )
                .change_context(errors::ApiErrorResponse::InvalidDataFormat {
                    field_name:
                        "connector_account_details.certificate or connector_account_details.private_key"
                            .to_string(),
                    expected_format:
                        "a valid base64 encoded string of PEM encoded Certificate and Private Key"
                            .to_string(),
                })?;
                Ok(())
            }
            hyperswitch_domain_models::router_data::ConnectorAuthType::NoKey => Ok(()),
        }
    }
}

struct ConnectorStatusAndDisabledValidation<'a> {
    status: &'a Option<api_enums::ConnectorStatus>,
    disabled: &'a Option<bool>,
    auth: &'a types::ConnectorAuthType,
    current_status: &'a api_enums::ConnectorStatus,
}

impl ConnectorStatusAndDisabledValidation<'_> {
    fn validate_status_and_disabled(
        &self,
    ) -> RouterResult<(api_enums::ConnectorStatus, Option<bool>)> {
        let connector_status = match (self.status, self.auth) {
            (
                Some(common_enums::ConnectorStatus::Active),
                types::ConnectorAuthType::TemporaryAuth,
            ) => {
                return Err(errors::ApiErrorResponse::InvalidRequestData {
                    message: "Connector status cannot be active when using TemporaryAuth"
                        .to_string(),
                }
                .into());
            }
            (Some(status), _) => status,
            (None, types::ConnectorAuthType::TemporaryAuth) => {
                &common_enums::ConnectorStatus::Inactive
            }
            (None, _) => self.current_status,
        };

        let disabled = match (self.disabled, connector_status) {
            (Some(false), common_enums::ConnectorStatus::Inactive) => {
                return Err(errors::ApiErrorResponse::InvalidRequestData {
                    message: "Connector cannot be enabled when connector_status is inactive or when using TemporaryAuth"
                        .to_string(),
                }
                .into());
            }
            (Some(disabled), _) => Some(*disabled),
            (None, common_enums::ConnectorStatus::Inactive) => Some(true),
            (None, _) => None,
        };

        Ok((*connector_status, disabled))
    }
}

struct PaymentMethodsEnabled<'a> {
    payment_methods_enabled: &'a Option<Vec<api_models::admin::PaymentMethodsEnabled>>,
}

impl PaymentMethodsEnabled<'_> {
    fn get_payment_methods_enabled(&self) -> RouterResult<Option<Vec<pii::SecretSerdeValue>>> {
        let mut vec = Vec::new();
        let payment_methods_enabled = match self.payment_methods_enabled.clone() {
            Some(val) => {
                for pm in val.into_iter() {
                    let pm_value = pm
                        .encode_to_value()
                        .change_context(errors::ApiErrorResponse::InternalServerError)
                        .attach_printable(
                            "Failed while encoding to serde_json::Value, PaymentMethod",
                        )?;
                    vec.push(Secret::new(pm_value))
                }
                Some(vec)
            }
            None => None,
        };
        Ok(payment_methods_enabled)
    }
}

struct ConnectorMetadata<'a> {
    connector_metadata: &'a Option<pii::SecretSerdeValue>,
}

impl ConnectorMetadata<'_> {
    fn validate_apple_pay_certificates_in_mca_metadata(&self) -> RouterResult<()> {
        self.connector_metadata
            .clone()
            .map(api_models::payments::ConnectorMetadata::from_value)
            .transpose()
            .change_context(errors::ApiErrorResponse::InvalidDataFormat {
                field_name: "metadata".to_string(),
                expected_format: "connector metadata".to_string(),
            })?
            .and_then(|metadata| metadata.get_apple_pay_certificates())
            .map(|(certificate, certificate_key)| {
                client::create_identity_from_certificate_and_key(certificate, certificate_key)
            })
            .transpose()
            .change_context(errors::ApiErrorResponse::InvalidDataValue {
                field_name: "certificate/certificate key",
            })?;
        Ok(())
    }
}

struct PMAuthConfigValidation<'a> {
    connector_type: &'a api_enums::ConnectorType,
    pm_auth_config: &'a Option<pii::SecretSerdeValue>,
    db: &'a dyn StorageInterface,
    merchant_id: &'a id_type::MerchantId,
    profile_id: &'a id_type::ProfileId,
    key_store: &'a domain::MerchantKeyStore,
    key_manager_state: &'a KeyManagerState,
}

impl<'a> PMAuthConfigValidation<'a> {
    async fn validate_pm_auth(&self, val: &pii::SecretSerdeValue) -> RouterResponse<()> {
        let config = serde_json::from_value::<api_models::pm_auth::PaymentMethodAuthConfig>(
            val.clone().expose(),
        )
        .change_context(errors::ApiErrorResponse::InvalidRequestData {
            message: "invalid data received for payment method auth config".to_string(),
        })
        .attach_printable("Failed to deserialize Payment Method Auth config")?;

        let all_mcas = self
            .db
            .find_merchant_connector_account_by_merchant_id_and_disabled_list(
                self.key_manager_state,
                self.merchant_id,
                true,
                self.key_store,
            )
            .await
            .change_context(errors::ApiErrorResponse::MerchantConnectorAccountNotFound {
                id: self.merchant_id.get_string_repr().to_owned(),
            })?;

        for conn_choice in config.enabled_payment_methods {
            let pm_auth_mca = all_mcas
                .clone()
                .into_iter()
                .find(|mca| mca.get_id() == conn_choice.mca_id)
                .ok_or(errors::ApiErrorResponse::GenericNotFoundError {
                    message: "payment method auth connector account not found".to_string(),
                })?;

            if &pm_auth_mca.profile_id != self.profile_id {
                return Err(errors::ApiErrorResponse::GenericNotFoundError {
                    message: "payment method auth profile_id differs from connector profile_id"
                        .to_string(),
                }
                .into());
            }
        }

        Ok(services::ApplicationResponse::StatusOk)
    }

    async fn validate_pm_auth_config(&self) -> RouterResult<()> {
        if self.connector_type != &api_enums::ConnectorType::PaymentMethodAuth {
            if let Some(val) = self.pm_auth_config.clone() {
                self.validate_pm_auth(&val).await?;
            }
        }
        Ok(())
    }
}

struct ConnectorTypeAndConnectorName<'a> {
    connector_type: &'a api_enums::ConnectorType,
    connector_name: &'a api_enums::Connector,
}

impl ConnectorTypeAndConnectorName<'_> {
    fn get_routable_connector(&self) -> RouterResult<Option<api_enums::RoutableConnectors>> {
        let mut routable_connector =
            api_enums::RoutableConnectors::from_str(&self.connector_name.to_string()).ok();

        let pm_auth_connector =
            api_enums::convert_pm_auth_connector(self.connector_name.to_string().as_str());
        let authentication_connector =
            api_enums::convert_authentication_connector(self.connector_name.to_string().as_str());
        let tax_connector =
            api_enums::convert_tax_connector(self.connector_name.to_string().as_str());

        if pm_auth_connector.is_some() {
            if self.connector_type != &api_enums::ConnectorType::PaymentMethodAuth
                && self.connector_type != &api_enums::ConnectorType::PaymentProcessor
            {
                return Err(errors::ApiErrorResponse::InvalidRequestData {
                    message: "Invalid connector type given".to_string(),
                }
                .into());
            }
        } else if authentication_connector.is_some() {
            if self.connector_type != &api_enums::ConnectorType::AuthenticationProcessor {
                return Err(errors::ApiErrorResponse::InvalidRequestData {
                    message: "Invalid connector type given".to_string(),
                }
                .into());
            }
        } else if tax_connector.is_some() {
            if self.connector_type != &api_enums::ConnectorType::TaxProcessor {
                return Err(errors::ApiErrorResponse::InvalidRequestData {
                    message: "Invalid connector type given".to_string(),
                }
                .into());
            }
        } else {
            let routable_connector_option = self
                .connector_name
                .to_string()
                .parse::<api_enums::RoutableConnectors>()
                .change_context(errors::ApiErrorResponse::InvalidRequestData {
                    message: "Invalid connector name given".to_string(),
                })?;
            routable_connector = Some(routable_connector_option);
        };
        Ok(routable_connector)
    }
}
#[cfg(feature = "v1")]
struct MerchantDefaultConfigUpdate<'a> {
    routable_connector: &'a Option<api_enums::RoutableConnectors>,
    merchant_connector_id: &'a id_type::MerchantConnectorAccountId,
    store: &'a dyn StorageInterface,
    merchant_id: &'a id_type::MerchantId,
    profile_id: &'a id_type::ProfileId,
    transaction_type: &'a api_enums::TransactionType,
}
#[cfg(feature = "v1")]
impl<'a> MerchantDefaultConfigUpdate<'a> {
    async fn retrieve_and_update_default_fallback_routing_algorithm_if_routable_connector_exists(
        &self,
    ) -> RouterResult<()> {
        let mut default_routing_config = routing::helpers::get_merchant_default_config(
            self.store,
            self.merchant_id.get_string_repr(),
            self.transaction_type,
        )
        .await?;

        let mut default_routing_config_for_profile = routing::helpers::get_merchant_default_config(
            self.store,
            self.profile_id.get_string_repr(),
            self.transaction_type,
        )
        .await?;

        if let Some(routable_connector_val) = self.routable_connector {
            let choice = routing_types::RoutableConnectorChoice {
                choice_kind: routing_types::RoutableChoiceKind::FullStruct,
                connector: *routable_connector_val,
                merchant_connector_id: Some(self.merchant_connector_id.clone()),
            };
            if !default_routing_config.contains(&choice) {
                default_routing_config.push(choice.clone());
                routing::helpers::update_merchant_default_config(
                    self.store,
                    self.merchant_id.get_string_repr(),
                    default_routing_config.clone(),
                    self.transaction_type,
                )
                .await?;
            }
            if !default_routing_config_for_profile.contains(&choice.clone()) {
                default_routing_config_for_profile.push(choice);
                routing::helpers::update_merchant_default_config(
                    self.store,
                    self.profile_id.get_string_repr(),
                    default_routing_config_for_profile.clone(),
                    self.transaction_type,
                )
                .await?;
            }
        }
        Ok(())
    }

    async fn retrieve_and_delete_from_default_fallback_routing_algorithm_if_routable_connector_exists(
        &self,
    ) -> RouterResult<()> {
        let mut default_routing_config = routing::helpers::get_merchant_default_config(
            self.store,
            self.merchant_id.get_string_repr(),
            self.transaction_type,
        )
        .await?;

        let mut default_routing_config_for_profile = routing::helpers::get_merchant_default_config(
            self.store,
            self.profile_id.get_string_repr(),
            self.transaction_type,
        )
        .await?;

        if let Some(routable_connector_val) = self.routable_connector {
            let choice = routing_types::RoutableConnectorChoice {
                choice_kind: routing_types::RoutableChoiceKind::FullStruct,
                connector: *routable_connector_val,
                merchant_connector_id: Some(self.merchant_connector_id.clone()),
            };
            if default_routing_config.contains(&choice) {
                default_routing_config.retain(|mca| {
                    mca.merchant_connector_id
                        .as_ref()
                        .map_or(true, |merchant_connector_id| {
                            merchant_connector_id != self.merchant_connector_id
                        })
                });
                routing::helpers::update_merchant_default_config(
                    self.store,
                    self.merchant_id.get_string_repr(),
                    default_routing_config.clone(),
                    self.transaction_type,
                )
                .await?;
            }
            if default_routing_config_for_profile.contains(&choice.clone()) {
                default_routing_config_for_profile.retain(|mca| {
                    mca.merchant_connector_id
                        .as_ref()
                        .map_or(true, |merchant_connector_id| {
                            merchant_connector_id != self.merchant_connector_id
                        })
                });
                routing::helpers::update_merchant_default_config(
                    self.store,
                    self.profile_id.get_string_repr(),
                    default_routing_config_for_profile.clone(),
                    self.transaction_type,
                )
                .await?;
            }
        }
        Ok(())
    }
}
#[cfg(feature = "v2")]
struct DefaultFallbackRoutingConfigUpdate<'a> {
    routable_connector: &'a Option<api_enums::RoutableConnectors>,
    merchant_connector_id: &'a id_type::MerchantConnectorAccountId,
    store: &'a dyn StorageInterface,
    business_profile: domain::Profile,
    key_store: hyperswitch_domain_models::merchant_key_store::MerchantKeyStore,
    key_manager_state: &'a KeyManagerState,
}
#[cfg(feature = "v2")]
impl<'a> DefaultFallbackRoutingConfigUpdate<'a> {
    async fn retrieve_and_update_default_fallback_routing_algorithm_if_routable_connector_exists(
        &self,
    ) -> RouterResult<()> {
        let profile_wrapper = ProfileWrapper::new(self.business_profile.clone());
        let default_routing_config_for_profile =
            &mut profile_wrapper.get_default_fallback_list_of_connector_under_profile()?;
        if let Some(routable_connector_val) = self.routable_connector {
            let choice = routing_types::RoutableConnectorChoice {
                choice_kind: routing_types::RoutableChoiceKind::FullStruct,
                connector: *routable_connector_val,
                merchant_connector_id: Some(self.merchant_connector_id.clone()),
            };
            if !default_routing_config_for_profile.contains(&choice.clone()) {
                default_routing_config_for_profile.push(choice);

                profile_wrapper
                    .update_default_fallback_routing_of_connectors_under_profile(
                        self.store,
                        default_routing_config_for_profile,
                        self.key_manager_state,
                        &self.key_store,
                    )
                    .await?
            }
        }
        Ok(())
    }

    async fn retrieve_and_delete_from_default_fallback_routing_algorithm_if_routable_connector_exists(
        &self,
    ) -> RouterResult<()> {
        let profile_wrapper = ProfileWrapper::new(self.business_profile.clone());
        let default_routing_config_for_profile =
            &mut profile_wrapper.get_default_fallback_list_of_connector_under_profile()?;
        if let Some(routable_connector_val) = self.routable_connector {
            let choice = routing_types::RoutableConnectorChoice {
                choice_kind: routing_types::RoutableChoiceKind::FullStruct,
                connector: *routable_connector_val,
                merchant_connector_id: Some(self.merchant_connector_id.clone()),
            };
            if default_routing_config_for_profile.contains(&choice.clone()) {
                default_routing_config_for_profile.retain(|mca| {
                    mca.merchant_connector_id
                        .as_ref()
                        .map_or(true, |merchant_connector_id| {
                            merchant_connector_id != self.merchant_connector_id
                        })
                });

                profile_wrapper
                    .update_default_fallback_routing_of_connectors_under_profile(
                        self.store,
                        default_routing_config_for_profile,
                        self.key_manager_state,
                        &self.key_store,
                    )
                    .await?
            }
        }
        Ok(())
    }
}
#[cfg(any(feature = "v1", feature = "v2", feature = "olap"))]
#[async_trait::async_trait]
trait MerchantConnectorAccountUpdateBridge {
    async fn get_merchant_connector_account_from_id(
        self,
        db: &dyn StorageInterface,
        merchant_id: &id_type::MerchantId,
        merchant_connector_id: &id_type::MerchantConnectorAccountId,
        key_store: &domain::MerchantKeyStore,
        key_manager_state: &KeyManagerState,
    ) -> RouterResult<domain::MerchantConnectorAccount>;

    async fn create_domain_model_from_request(
        self,
        state: &SessionState,
        key_store: domain::MerchantKeyStore,
        mca: &domain::MerchantConnectorAccount,
        key_manager_state: &KeyManagerState,
        merchant_account: &domain::MerchantAccount,
    ) -> RouterResult<domain::MerchantConnectorAccountUpdate>;
}

#[cfg(all(feature = "v2", feature = "olap"))]
#[async_trait::async_trait]
impl MerchantConnectorAccountUpdateBridge for api_models::admin::MerchantConnectorUpdate {
    async fn get_merchant_connector_account_from_id(
        self,
        db: &dyn StorageInterface,
        _merchant_id: &id_type::MerchantId,
        merchant_connector_id: &id_type::MerchantConnectorAccountId,
        key_store: &domain::MerchantKeyStore,
        key_manager_state: &KeyManagerState,
    ) -> RouterResult<domain::MerchantConnectorAccount> {
        db.find_merchant_connector_account_by_id(
            key_manager_state,
            merchant_connector_id,
            key_store,
        )
        .await
        .to_not_found_response(errors::ApiErrorResponse::MerchantAccountNotFound)
    }

    async fn create_domain_model_from_request(
        self,
        state: &SessionState,
        key_store: domain::MerchantKeyStore,
        mca: &domain::MerchantConnectorAccount,
        key_manager_state: &KeyManagerState,
        merchant_account: &domain::MerchantAccount,
    ) -> RouterResult<domain::MerchantConnectorAccountUpdate> {
        let payment_methods_enabled = PaymentMethodsEnabled {
            payment_methods_enabled: &self.payment_methods_enabled,
        };
        let payment_methods_enabled = payment_methods_enabled.get_payment_methods_enabled()?;

        let frm_configs = self.get_frm_config_as_secret();

        let auth = types::ConnectorAuthType::from_secret_value(
            self.connector_account_details
                .clone()
                .unwrap_or(mca.connector_account_details.clone().into_inner()),
        )
        .change_context(errors::ApiErrorResponse::InvalidDataFormat {
            field_name: "connector_account_details".to_string(),
            expected_format: "auth_type and api_key".to_string(),
        })?;

        let metadata = self.metadata.clone().or(mca.metadata.clone());

        let connector_name = mca.connector_name.as_ref();
        let connector_enum = api_models::enums::Connector::from_str(connector_name)
            .change_context(errors::ApiErrorResponse::InvalidDataValue {
                field_name: "connector",
            })
            .attach_printable_lazy(|| {
                format!("unable to parse connector name {connector_name:?}")
            })?;
        let connector_auth_type_and_metadata_validation = ConnectorAuthTypeAndMetadataValidation {
            connector_name: &connector_enum,
            auth_type: &auth,
            connector_meta_data: &metadata,
        };
        connector_auth_type_and_metadata_validation.validate_auth_and_metadata_type()?;
        let connector_status_and_disabled_validation = ConnectorStatusAndDisabledValidation {
            status: &self.status,
            disabled: &self.disabled,
            auth: &auth,
            current_status: &mca.status,
        };
        let (connector_status, disabled) =
            connector_status_and_disabled_validation.validate_status_and_disabled()?;

        let pm_auth_config_validation = PMAuthConfigValidation {
            connector_type: &self.connector_type,
            pm_auth_config: &self.pm_auth_config,
            db: state.store.as_ref(),
            merchant_id: merchant_account.get_id(),
            profile_id: &mca.profile_id.clone(),
            key_store: &key_store,
            key_manager_state,
        };

        pm_auth_config_validation.validate_pm_auth_config().await?;

        let merchant_recipient_data = if let Some(data) = &self.additional_merchant_data {
            Some(
                process_open_banking_connectors(
                    state,
                    merchant_account.get_id(),
                    &auth,
                    &self.connector_type,
                    &connector_enum,
                    types::AdditionalMerchantData::foreign_from(data.clone()),
                )
                .await?,
            )
        } else {
            None
        }
        .map(|data| {
            serde_json::to_value(types::AdditionalMerchantData::OpenBankingRecipientData(
                data,
            ))
        })
        .transpose()
        .change_context(errors::ApiErrorResponse::InternalServerError)
        .attach_printable("Failed to serialize MerchantRecipientData")?;

        let encrypted_data = domain_types::crypto_operation(
            key_manager_state,
            type_name!(domain::MerchantConnectorAccount),
            domain_types::CryptoOperation::BatchEncrypt(
                UpdateEncryptableMerchantConnectorAccount::to_encryptable(
                    UpdateEncryptableMerchantConnectorAccount {
                        connector_account_details: self.connector_account_details,
                        connector_wallets_details:
                            helpers::get_connector_wallets_details_with_apple_pay_certificates(
                                &self.metadata,
                                &self.connector_wallets_details,
                            )
                            .await?,
                        additional_merchant_data: merchant_recipient_data.map(Secret::new),
                    },
                ),
            ),
            km_types::Identifier::Merchant(key_store.merchant_id.clone()),
            key_store.key.peek(),
        )
        .await
        .and_then(|val| val.try_into_batchoperation())
        .change_context(errors::ApiErrorResponse::InternalServerError)
        .attach_printable("Failed while decrypting connector account details".to_string())?;

        let encrypted_data =
            UpdateEncryptableMerchantConnectorAccount::from_encryptable(encrypted_data)
                .change_context(errors::ApiErrorResponse::InternalServerError)
                .attach_printable("Failed while decrypting connector account details")?;

        Ok(storage::MerchantConnectorAccountUpdate::Update {
            connector_type: Some(self.connector_type),
            connector_label: self.connector_label.clone(),
            connector_account_details: Box::new(encrypted_data.connector_account_details),
            disabled,
            payment_methods_enabled,
            metadata: self.metadata,
            frm_configs,
            connector_webhook_details: match &self.connector_webhook_details {
                Some(connector_webhook_details) => connector_webhook_details
                    .encode_to_value()
                    .change_context(errors::ApiErrorResponse::InternalServerError)
                    .map(Some)?
                    .map(Secret::new),
                None => None,
            },
            applepay_verified_domains: None,
            pm_auth_config: Box::new(self.pm_auth_config),
            status: Some(connector_status),
            additional_merchant_data: Box::new(encrypted_data.additional_merchant_data),
            connector_wallets_details: Box::new(encrypted_data.connector_wallets_details),
        })
    }
}

#[cfg(all(feature = "v1", feature = "olap"))]
#[async_trait::async_trait]
impl MerchantConnectorAccountUpdateBridge for api_models::admin::MerchantConnectorUpdate {
    async fn get_merchant_connector_account_from_id(
        self,
        db: &dyn StorageInterface,
        merchant_id: &id_type::MerchantId,
        merchant_connector_id: &id_type::MerchantConnectorAccountId,
        key_store: &domain::MerchantKeyStore,
        key_manager_state: &KeyManagerState,
    ) -> RouterResult<domain::MerchantConnectorAccount> {
        db.find_by_merchant_connector_account_merchant_id_merchant_connector_id(
            key_manager_state,
            merchant_id,
            merchant_connector_id,
            key_store,
        )
        .await
        .to_not_found_response(
            errors::ApiErrorResponse::MerchantConnectorAccountNotFound {
                id: merchant_connector_id.get_string_repr().to_string(),
            },
        )
    }

    async fn create_domain_model_from_request(
        self,
        state: &SessionState,
        key_store: domain::MerchantKeyStore,
        mca: &domain::MerchantConnectorAccount,
        key_manager_state: &KeyManagerState,
        merchant_account: &domain::MerchantAccount,
    ) -> RouterResult<domain::MerchantConnectorAccountUpdate> {
        let payment_methods_enabled = self.payment_methods_enabled.map(|pm_enabled| {
            pm_enabled
                .iter()
                .flat_map(Encode::encode_to_value)
                .map(Secret::new)
                .collect::<Vec<pii::SecretSerdeValue>>()
        });

        let frm_configs = get_frm_config_as_secret(self.frm_configs);

        let auth: types::ConnectorAuthType = self
            .connector_account_details
            .clone()
            .unwrap_or(mca.connector_account_details.clone().into_inner())
            .parse_value("ConnectorAuthType")
            .change_context(errors::ApiErrorResponse::InvalidDataFormat {
                field_name: "connector_account_details".to_string(),
                expected_format: "auth_type and api_key".to_string(),
            })?;
        let metadata = self.metadata.clone().or(mca.metadata.clone());

        let connector_name = mca.connector_name.as_ref();
        let connector_enum = api_models::enums::Connector::from_str(connector_name)
            .change_context(errors::ApiErrorResponse::InvalidDataValue {
                field_name: "connector",
            })
            .attach_printable_lazy(|| {
                format!("unable to parse connector name {connector_name:?}")
            })?;
        let connector_auth_type_and_metadata_validation = ConnectorAuthTypeAndMetadataValidation {
            connector_name: &connector_enum,
            auth_type: &auth,
            connector_meta_data: &metadata,
        };
        connector_auth_type_and_metadata_validation.validate_auth_and_metadata_type()?;
        let connector_status_and_disabled_validation = ConnectorStatusAndDisabledValidation {
            status: &self.status,
            disabled: &self.disabled,
            auth: &auth,
            current_status: &mca.status,
        };
        let (connector_status, disabled) =
            connector_status_and_disabled_validation.validate_status_and_disabled()?;

        if self.connector_type != api_enums::ConnectorType::PaymentMethodAuth {
            if let Some(val) = self.pm_auth_config.clone() {
                validate_pm_auth(
                    val,
                    state,
                    merchant_account.get_id(),
                    &key_store,
                    merchant_account.clone(),
                    &mca.profile_id,
                )
                .await?;
            }
        }

        let merchant_recipient_data = if let Some(data) = &self.additional_merchant_data {
            Some(
                process_open_banking_connectors(
                    state,
                    merchant_account.get_id(),
                    &auth,
                    &self.connector_type,
                    &connector_enum,
                    types::AdditionalMerchantData::foreign_from(data.clone()),
                )
                .await?,
            )
        } else {
            None
        }
        .map(|data| {
            serde_json::to_value(types::AdditionalMerchantData::OpenBankingRecipientData(
                data,
            ))
        })
        .transpose()
        .change_context(errors::ApiErrorResponse::InternalServerError)
        .attach_printable("Failed to serialize MerchantRecipientData")?;

        let encrypted_data = domain_types::crypto_operation(
            key_manager_state,
            type_name!(domain::MerchantConnectorAccount),
            domain_types::CryptoOperation::BatchEncrypt(
                UpdateEncryptableMerchantConnectorAccount::to_encryptable(
                    UpdateEncryptableMerchantConnectorAccount {
                        connector_account_details: self.connector_account_details,
                        connector_wallets_details:
                            helpers::get_connector_wallets_details_with_apple_pay_certificates(
                                &self.metadata,
                                &self.connector_wallets_details,
                            )
                            .await?,
                        additional_merchant_data: merchant_recipient_data.map(Secret::new),
                    },
                ),
            ),
            km_types::Identifier::Merchant(key_store.merchant_id.clone()),
            key_store.key.peek(),
        )
        .await
        .and_then(|val| val.try_into_batchoperation())
        .change_context(errors::ApiErrorResponse::InternalServerError)
        .attach_printable("Failed while decrypting connector account details".to_string())?;

        let encrypted_data =
            UpdateEncryptableMerchantConnectorAccount::from_encryptable(encrypted_data)
                .change_context(errors::ApiErrorResponse::InternalServerError)
                .attach_printable("Failed while decrypting connector account details")?;

        Ok(storage::MerchantConnectorAccountUpdate::Update {
            connector_type: Some(self.connector_type),
            connector_name: None,
            merchant_connector_id: None,
            connector_label: self.connector_label.clone(),
            connector_account_details: Box::new(encrypted_data.connector_account_details),
            test_mode: self.test_mode,
            disabled,
            payment_methods_enabled,
            metadata: self.metadata,
            frm_configs,
            connector_webhook_details: match &self.connector_webhook_details {
                Some(connector_webhook_details) => Box::new(
                    connector_webhook_details
                        .encode_to_value()
                        .change_context(errors::ApiErrorResponse::InternalServerError)
                        .map(Some)?
                        .map(Secret::new),
                ),
                None => Box::new(None),
            },
            applepay_verified_domains: None,
            pm_auth_config: Box::new(self.pm_auth_config),
            status: Some(connector_status),
            additional_merchant_data: Box::new(encrypted_data.additional_merchant_data),
            connector_wallets_details: Box::new(encrypted_data.connector_wallets_details),
        })
    }
}

#[cfg(any(feature = "v1", feature = "v2", feature = "olap"))]
#[async_trait::async_trait]
trait MerchantConnectorAccountCreateBridge {
    async fn create_domain_model_from_request(
        self,
        state: &SessionState,
        key_store: domain::MerchantKeyStore,
        business_profile: &domain::Profile,
        key_manager_state: &KeyManagerState,
    ) -> RouterResult<domain::MerchantConnectorAccount>;

    async fn validate_and_get_business_profile(
        self,
        merchant_account: &domain::MerchantAccount,
        db: &dyn StorageInterface,
        key_manager_state: &KeyManagerState,
        key_store: &domain::MerchantKeyStore,
    ) -> RouterResult<domain::Profile>;
}

#[cfg(all(feature = "v2", feature = "olap",))]
#[async_trait::async_trait]
impl MerchantConnectorAccountCreateBridge for api::MerchantConnectorCreate {
    async fn create_domain_model_from_request(
        self,
        state: &SessionState,
        key_store: domain::MerchantKeyStore,
        business_profile: &domain::Profile,
        key_manager_state: &KeyManagerState,
    ) -> RouterResult<domain::MerchantConnectorAccount> {
        // If connector label is not passed in the request, generate one
        let connector_label = self.get_connector_label(business_profile.profile_name.clone());
        let payment_methods_enabled = PaymentMethodsEnabled {
            payment_methods_enabled: &self.payment_methods_enabled,
        };
        let payment_methods_enabled = payment_methods_enabled.get_payment_methods_enabled()?;
        let frm_configs = self.get_frm_config_as_secret();
        // Validate Merchant api details and return error if not in correct format
        let auth = types::ConnectorAuthType::from_option_secret_value(
            self.connector_account_details.clone(),
        )
        .change_context(errors::ApiErrorResponse::InvalidDataFormat {
            field_name: "connector_account_details".to_string(),
            expected_format: "auth_type and api_key".to_string(),
        })?;

        let connector_auth_type_and_metadata_validation = ConnectorAuthTypeAndMetadataValidation {
            connector_name: &self.connector_name,
            auth_type: &auth,
            connector_meta_data: &self.metadata,
        };
        connector_auth_type_and_metadata_validation.validate_auth_and_metadata_type()?;
        let connector_status_and_disabled_validation = ConnectorStatusAndDisabledValidation {
            status: &self.status,
            disabled: &self.disabled,
            auth: &auth,
            current_status: &api_enums::ConnectorStatus::Active,
        };
        let (connector_status, disabled) =
            connector_status_and_disabled_validation.validate_status_and_disabled()?;
        let identifier = km_types::Identifier::Merchant(business_profile.merchant_id.clone());
        let merchant_recipient_data = if let Some(data) = &self.additional_merchant_data {
            Some(
                process_open_banking_connectors(
                    state,
                    &business_profile.merchant_id,
                    &auth,
                    &self.connector_type,
                    &self.connector_name,
                    types::AdditionalMerchantData::foreign_from(data.clone()),
                )
                .await?,
            )
        } else {
            None
        }
        .map(|data| {
            serde_json::to_value(types::AdditionalMerchantData::OpenBankingRecipientData(
                data,
            ))
        })
        .transpose()
        .change_context(errors::ApiErrorResponse::InternalServerError)
        .attach_printable("Failed to serialize MerchantRecipientData")?;

        let encrypted_data = domain_types::crypto_operation(
            key_manager_state,
            type_name!(domain::MerchantConnectorAccount),
            domain_types::CryptoOperation::BatchEncrypt(
                FromRequestEncryptableMerchantConnectorAccount::to_encryptable(
                    FromRequestEncryptableMerchantConnectorAccount {
                        connector_account_details: self.connector_account_details.ok_or(
                            errors::ApiErrorResponse::MissingRequiredField {
                                field_name: "connector_account_details",
                            },
                        )?,
                        connector_wallets_details:
                            helpers::get_connector_wallets_details_with_apple_pay_certificates(
                                &self.metadata,
                                &self.connector_wallets_details,
                            )
                            .await?,
                        additional_merchant_data: merchant_recipient_data.map(Secret::new),
                    },
                ),
            ),
            identifier.clone(),
            key_store.key.peek(),
        )
        .await
        .and_then(|val| val.try_into_batchoperation())
        .change_context(errors::ApiErrorResponse::InternalServerError)
        .attach_printable("Failed while decrypting connector account details".to_string())?;

        let encrypted_data =
            FromRequestEncryptableMerchantConnectorAccount::from_encryptable(encrypted_data)
                .change_context(errors::ApiErrorResponse::InternalServerError)
                .attach_printable("Failed while decrypting connector account details")?;

        Ok(domain::MerchantConnectorAccount {
            merchant_id: business_profile.merchant_id.clone(),
            connector_type: self.connector_type,
            connector_name: self.connector_name.to_string(),
            connector_account_details: encrypted_data.connector_account_details,
            payment_methods_enabled,
            disabled,
            metadata: self.metadata.clone(),
            frm_configs,
            connector_label: Some(connector_label.clone()),
            created_at: date_time::now(),
            modified_at: date_time::now(),
            id: common_utils::generate_merchant_connector_account_id_of_default_length(),
            connector_webhook_details: match self.connector_webhook_details {
                Some(connector_webhook_details) => {
                    connector_webhook_details.encode_to_value(
                    )
                    .change_context(errors::ApiErrorResponse::InternalServerError)
                    .attach_printable(format!("Failed to serialize api_models::admin::MerchantConnectorWebhookDetails for Merchant: {:?}", business_profile.merchant_id))
                    .map(Some)?
                    .map(Secret::new)
                }
                None => None,
            },
            profile_id: business_profile.get_id().to_owned(),
            applepay_verified_domains: None,
            pm_auth_config: self.pm_auth_config.clone(),
            status: connector_status,
            connector_wallets_details: encrypted_data.connector_wallets_details,
            additional_merchant_data: encrypted_data.additional_merchant_data,
            version: hyperswitch_domain_models::consts::API_VERSION,
        })
    }

    async fn validate_and_get_business_profile(
        self,
        merchant_account: &domain::MerchantAccount,
        db: &dyn StorageInterface,
        key_manager_state: &KeyManagerState,
        key_store: &domain::MerchantKeyStore,
    ) -> RouterResult<domain::Profile> {
        let profile_id = self.profile_id;
        // Check whether this profile belongs to the merchant

        let business_profile = core_utils::validate_and_get_business_profile(
            db,
            key_manager_state,
            key_store,
            Some(&profile_id),
            merchant_account.get_id(),
        )
        .await?
        .get_required_value("Profile")
        .change_context(errors::ApiErrorResponse::ProfileNotFound {
            id: profile_id.get_string_repr().to_owned(),
        })?;

        Ok(business_profile)
    }
}

#[cfg(all(feature = "v1", feature = "olap"))]
#[async_trait::async_trait]
impl MerchantConnectorAccountCreateBridge for api::MerchantConnectorCreate {
    async fn create_domain_model_from_request(
        self,
        state: &SessionState,
        key_store: domain::MerchantKeyStore,
        business_profile: &domain::Profile,
        key_manager_state: &KeyManagerState,
    ) -> RouterResult<domain::MerchantConnectorAccount> {
        // If connector label is not passed in the request, generate one
        let connector_label = self
            .connector_label
            .clone()
            .or(core_utils::get_connector_label(
                self.business_country,
                self.business_label.as_ref(),
                self.business_sub_label.as_ref(),
                &self.connector_name.to_string(),
            ))
            .unwrap_or(format!(
                "{}_{}",
                self.connector_name, business_profile.profile_name
            ));
        let payment_methods_enabled = PaymentMethodsEnabled {
            payment_methods_enabled: &self.payment_methods_enabled,
        };
        let payment_methods_enabled = payment_methods_enabled.get_payment_methods_enabled()?;
        let frm_configs = self.get_frm_config_as_secret();
        // Validate Merchant api details and return error if not in correct format
        let auth = types::ConnectorAuthType::from_option_secret_value(
            self.connector_account_details.clone(),
        )
        .change_context(errors::ApiErrorResponse::InvalidDataFormat {
            field_name: "connector_account_details".to_string(),
            expected_format: "auth_type and api_key".to_string(),
        })?;

        let connector_auth_type_and_metadata_validation = ConnectorAuthTypeAndMetadataValidation {
            connector_name: &self.connector_name,
            auth_type: &auth,
            connector_meta_data: &self.metadata,
        };
        connector_auth_type_and_metadata_validation.validate_auth_and_metadata_type()?;
        let connector_status_and_disabled_validation = ConnectorStatusAndDisabledValidation {
            status: &self.status,
            disabled: &self.disabled,
            auth: &auth,
            current_status: &api_enums::ConnectorStatus::Active,
        };
        let (connector_status, disabled) =
            connector_status_and_disabled_validation.validate_status_and_disabled()?;
        let identifier = km_types::Identifier::Merchant(business_profile.merchant_id.clone());
        let merchant_recipient_data = if let Some(data) = &self.additional_merchant_data {
            Some(
                process_open_banking_connectors(
                    state,
                    &business_profile.merchant_id,
                    &auth,
                    &self.connector_type,
                    &self.connector_name,
                    types::AdditionalMerchantData::foreign_from(data.clone()),
                )
                .await?,
            )
        } else {
            None
        }
        .map(|data| {
            serde_json::to_value(types::AdditionalMerchantData::OpenBankingRecipientData(
                data,
            ))
        })
        .transpose()
        .change_context(errors::ApiErrorResponse::InternalServerError)
        .attach_printable("Failed to serialize MerchantRecipientData")?;

        let encrypted_data = domain_types::crypto_operation(
            key_manager_state,
            type_name!(domain::MerchantConnectorAccount),
            domain_types::CryptoOperation::BatchEncrypt(
                FromRequestEncryptableMerchantConnectorAccount::to_encryptable(
                    FromRequestEncryptableMerchantConnectorAccount {
                        connector_account_details: self.connector_account_details.ok_or(
                            errors::ApiErrorResponse::MissingRequiredField {
                                field_name: "connector_account_details",
                            },
                        )?,
                        connector_wallets_details:
                            helpers::get_connector_wallets_details_with_apple_pay_certificates(
                                &self.metadata,
                                &self.connector_wallets_details,
                            )
                            .await?,
                        additional_merchant_data: merchant_recipient_data.map(Secret::new),
                    },
                ),
            ),
            identifier.clone(),
            key_store.key.peek(),
        )
        .await
        .and_then(|val| val.try_into_batchoperation())
        .change_context(errors::ApiErrorResponse::InternalServerError)
        .attach_printable("Failed while decrypting connector account details".to_string())?;

        let encrypted_data =
            FromRequestEncryptableMerchantConnectorAccount::from_encryptable(encrypted_data)
                .change_context(errors::ApiErrorResponse::InternalServerError)
                .attach_printable("Failed while decrypting connector account details")?;

        Ok(domain::MerchantConnectorAccount {
            merchant_id: business_profile.merchant_id.clone(),
            connector_type: self.connector_type,
            connector_name: self.connector_name.to_string(),
            merchant_connector_id: common_utils::generate_merchant_connector_account_id_of_default_length(),
            connector_account_details: encrypted_data.connector_account_details,
            payment_methods_enabled,
            disabled,
            metadata: self.metadata.clone(),
            frm_configs,
            connector_label: Some(connector_label.clone()),
            created_at: date_time::now(),
            modified_at: date_time::now(),
            connector_webhook_details: match self.connector_webhook_details {
                Some(connector_webhook_details) => {
                    connector_webhook_details.encode_to_value(
                    )
                    .change_context(errors::ApiErrorResponse::InternalServerError)
                    .attach_printable(format!("Failed to serialize api_models::admin::MerchantConnectorWebhookDetails for Merchant: {:?}", business_profile.merchant_id))
                    .map(Some)?
                    .map(Secret::new)
                }
                None => None,
            },
            profile_id: business_profile.get_id().to_owned(),
            applepay_verified_domains: None,
            pm_auth_config: self.pm_auth_config.clone(),
            status: connector_status,
            connector_wallets_details: encrypted_data.connector_wallets_details,
            test_mode: self.test_mode,
            business_country: self.business_country,
            business_label: self.business_label.clone(),
            business_sub_label: self.business_sub_label.clone(),
            additional_merchant_data: encrypted_data.additional_merchant_data,
            version: hyperswitch_domain_models::consts::API_VERSION,
        })
    }

    /// If profile_id is not passed, use default profile if available, or
    /// If business_details (business_country and business_label) are passed, get the business_profile
    /// or return a `MissingRequiredField` error
    async fn validate_and_get_business_profile(
        self,
        merchant_account: &domain::MerchantAccount,
        db: &dyn StorageInterface,
        key_manager_state: &KeyManagerState,
        key_store: &domain::MerchantKeyStore,
    ) -> RouterResult<domain::Profile> {
        match self.profile_id.or(merchant_account.default_profile.clone()) {
            Some(profile_id) => {
                // Check whether this business profile belongs to the merchant

                let business_profile = core_utils::validate_and_get_business_profile(
                    db,
                    key_manager_state,
                    key_store,
                    Some(&profile_id),
                    merchant_account.get_id(),
                )
                .await?
                .get_required_value("Profile")
                .change_context(errors::ApiErrorResponse::ProfileNotFound {
                    id: profile_id.get_string_repr().to_owned(),
                })?;

                Ok(business_profile)
            }
            None => match self.business_country.zip(self.business_label) {
                Some((business_country, business_label)) => {
                    let profile_name = format!("{business_country}_{business_label}");
                    let business_profile = db
                        .find_business_profile_by_profile_name_merchant_id(
                            key_manager_state,
                            key_store,
                            &profile_name,
                            merchant_account.get_id(),
                        )
                        .await
                        .to_not_found_response(errors::ApiErrorResponse::ProfileNotFound {
                            id: profile_name,
                        })?;

                    Ok(business_profile)
                }
                _ => Err(report!(errors::ApiErrorResponse::MissingRequiredField {
                    field_name: "profile_id or business_country, business_label"
                })),
            },
        }
    }
}

pub async fn create_connector(
    state: SessionState,
    req: api::MerchantConnectorCreate,
    merchant_account: domain::MerchantAccount,
    auth_profile_id: Option<id_type::ProfileId>,
    key_store: domain::MerchantKeyStore,
) -> RouterResponse<api_models::admin::MerchantConnectorResponse> {
    let store = state.store.as_ref();
    let key_manager_state = &(&state).into();
    #[cfg(feature = "dummy_connector")]
    req.connector_name
        .validate_dummy_connector_enabled(state.conf.dummy_connector.enabled)
        .change_context(errors::ApiErrorResponse::InvalidRequestData {
            message: "Invalid connector name".to_string(),
        })?;
    let connector_metadata = ConnectorMetadata {
        connector_metadata: &req.metadata,
    };

    let merchant_id = merchant_account.get_id();

    connector_metadata.validate_apple_pay_certificates_in_mca_metadata()?;

    #[cfg(feature = "v1")]
    helpers::validate_business_details(
        req.business_country,
        req.business_label.as_ref(),
        &merchant_account,
    )?;

    let business_profile = req
        .clone()
        .validate_and_get_business_profile(&merchant_account, store, key_manager_state, &key_store)
        .await?;

    core_utils::validate_profile_id_from_auth_layer(auth_profile_id, &business_profile)?;

    let pm_auth_config_validation = PMAuthConfigValidation {
        connector_type: &req.connector_type,
        pm_auth_config: &req.pm_auth_config,
        db: store,
        merchant_id,
        profile_id: business_profile.get_id(),
        key_store: &key_store,
        key_manager_state,
    };
    pm_auth_config_validation.validate_pm_auth_config().await?;

    let connector_type_and_connector_enum = ConnectorTypeAndConnectorName {
        connector_type: &req.connector_type,
        connector_name: &req.connector_name,
    };
    let routable_connector = connector_type_and_connector_enum.get_routable_connector()?;

    // The purpose of this merchant account update is just to update the
    // merchant account `modified_at` field for KGraph cache invalidation
    state
        .store
        .update_specific_fields_in_merchant(
            key_manager_state,
            merchant_id,
            storage::MerchantAccountUpdate::ModifiedAtUpdate,
            &key_store,
        )
        .await
        .change_context(errors::ApiErrorResponse::InternalServerError)
        .attach_printable("error updating the merchant account when creating payment connector")?;

    let merchant_connector_account = req
        .clone()
        .create_domain_model_from_request(
            &state,
            key_store.clone(),
            &business_profile,
            key_manager_state,
        )
        .await?;

    let mca = state
        .store
        .insert_merchant_connector_account(
            key_manager_state,
            merchant_connector_account.clone(),
            &key_store,
        )
        .await
        .to_duplicate_response(
            errors::ApiErrorResponse::DuplicateMerchantConnectorAccount {
                profile_id: business_profile.get_id().get_string_repr().to_owned(),
                connector_label: merchant_connector_account
                    .connector_label
                    .unwrap_or_default(),
            },
        )?;

    #[cfg(feature = "v1")]
    //update merchant default config
    let merchant_default_config_update = MerchantDefaultConfigUpdate {
        routable_connector: &routable_connector,
        merchant_connector_id: &mca.get_id(),
        store,
        merchant_id,
        profile_id: business_profile.get_id(),
        transaction_type: &req.get_transaction_type(),
    };

    #[cfg(feature = "v2")]
    //update merchant default config
    let merchant_default_config_update = DefaultFallbackRoutingConfigUpdate {
        routable_connector: &routable_connector,
        merchant_connector_id: &mca.get_id(),
        store,
        business_profile,
        key_store,
        key_manager_state,
    };

    merchant_default_config_update
        .retrieve_and_update_default_fallback_routing_algorithm_if_routable_connector_exists()
        .await?;

    metrics::MCA_CREATE.add(
        1,
        router_env::metric_attributes!(
            ("connector", req.connector_name.to_string()),
            ("merchant", merchant_id.clone()),
        ),
    );

    let mca_response = mca.foreign_try_into()?;
    Ok(service_api::ApplicationResponse::Json(mca_response))
}

#[cfg(feature = "v1")]
async fn validate_pm_auth(
    val: pii::SecretSerdeValue,
    state: &SessionState,
    merchant_id: &id_type::MerchantId,
    key_store: &domain::MerchantKeyStore,
    merchant_account: domain::MerchantAccount,
    profile_id: &id_type::ProfileId,
) -> RouterResponse<()> {
    let config =
        serde_json::from_value::<api_models::pm_auth::PaymentMethodAuthConfig>(val.expose())
            .change_context(errors::ApiErrorResponse::InvalidRequestData {
                message: "invalid data received for payment method auth config".to_string(),
            })
            .attach_printable("Failed to deserialize Payment Method Auth config")?;

    let all_mcas = &*state
        .store
        .find_merchant_connector_account_by_merchant_id_and_disabled_list(
            &state.into(),
            merchant_id,
            true,
            key_store,
        )
        .await
        .change_context(errors::ApiErrorResponse::MerchantConnectorAccountNotFound {
            id: merchant_account.get_id().get_string_repr().to_owned(),
        })?;

    for conn_choice in config.enabled_payment_methods {
        let pm_auth_mca = all_mcas
            .iter()
            .find(|mca| mca.get_id() == conn_choice.mca_id)
            .ok_or(errors::ApiErrorResponse::GenericNotFoundError {
                message: "payment method auth connector account not found".to_string(),
            })?;

        if &pm_auth_mca.profile_id != profile_id {
            return Err(errors::ApiErrorResponse::GenericNotFoundError {
                message: "payment method auth profile_id differs from connector profile_id"
                    .to_string(),
            }
            .into());
        }
    }

    Ok(services::ApplicationResponse::StatusOk)
}

#[cfg(feature = "v1")]
pub async fn retrieve_connector(
    state: SessionState,
    merchant_id: id_type::MerchantId,
    profile_id: Option<id_type::ProfileId>,
    merchant_connector_id: id_type::MerchantConnectorAccountId,
) -> RouterResponse<api_models::admin::MerchantConnectorResponse> {
    let store = state.store.as_ref();
    let key_manager_state = &(&state).into();
    let key_store = store
        .get_merchant_key_store_by_merchant_id(
            key_manager_state,
            &merchant_id,
            &store.get_master_key().to_vec().into(),
        )
        .await
        .to_not_found_response(errors::ApiErrorResponse::MerchantAccountNotFound)?;

    let _merchant_account = store
        .find_merchant_account_by_merchant_id(key_manager_state, &merchant_id, &key_store)
        .await
        .to_not_found_response(errors::ApiErrorResponse::MerchantAccountNotFound)?;

    let mca = store
        .find_by_merchant_connector_account_merchant_id_merchant_connector_id(
            key_manager_state,
            &merchant_id,
            &merchant_connector_id,
            &key_store,
        )
        .await
        .to_not_found_response(errors::ApiErrorResponse::MerchantConnectorAccountNotFound {
            id: merchant_connector_id.get_string_repr().to_string(),
        })?;
    core_utils::validate_profile_id_from_auth_layer(profile_id, &mca)?;

    Ok(service_api::ApplicationResponse::Json(
        mca.foreign_try_into()?,
    ))
}

#[cfg(feature = "v2")]
pub async fn retrieve_connector(
    state: SessionState,
    merchant_account: domain::MerchantAccount,
    key_store: domain::MerchantKeyStore,
    id: id_type::MerchantConnectorAccountId,
) -> RouterResponse<api_models::admin::MerchantConnectorResponse> {
    let store = state.store.as_ref();
    let key_manager_state = &(&state).into();

    let merchant_id = merchant_account.get_id();

    let mca = store
        .find_merchant_connector_account_by_id(key_manager_state, &id, &key_store)
        .await
        .to_not_found_response(errors::ApiErrorResponse::MerchantConnectorAccountNotFound {
            id: id.clone().get_string_repr().to_string(),
        })?;

    // Validate if the merchant_id sent in the request is valid
    if mca.merchant_id != *merchant_id {
        return Err(errors::ApiErrorResponse::InvalidRequestData {
            message: format!(
                "Invalid merchant_id {} provided for merchant_connector_account {:?}",
                merchant_id.get_string_repr(),
                id
            ),
        }
        .into());
    }

    Ok(service_api::ApplicationResponse::Json(
        mca.foreign_try_into()?,
    ))
}

#[cfg(all(feature = "olap", feature = "v2"))]
pub async fn list_connectors_for_a_profile(
    state: SessionState,
    key_store: domain::MerchantKeyStore,
    profile_id: id_type::ProfileId,
) -> RouterResponse<Vec<api_models::admin::MerchantConnectorListResponse>> {
    let store = state.store.as_ref();
    let key_manager_state = &(&state).into();

    let merchant_connector_accounts = store
        .list_connector_account_by_profile_id(key_manager_state, &profile_id, &key_store)
        .await
        .to_not_found_response(errors::ApiErrorResponse::InternalServerError)?;
    let mut response = vec![];

    for mca in merchant_connector_accounts.into_iter() {
        response.push(mca.foreign_try_into()?);
    }

    Ok(service_api::ApplicationResponse::Json(response))
}

pub async fn list_payment_connectors(
    state: SessionState,
    merchant_id: id_type::MerchantId,
    profile_id_list: Option<Vec<id_type::ProfileId>>,
) -> RouterResponse<Vec<api_models::admin::MerchantConnectorListResponse>> {
    let store = state.store.as_ref();
    let key_manager_state = &(&state).into();
    let key_store = store
        .get_merchant_key_store_by_merchant_id(
            key_manager_state,
            &merchant_id,
            &store.get_master_key().to_vec().into(),
        )
        .await
        .to_not_found_response(errors::ApiErrorResponse::MerchantAccountNotFound)?;

    // Validate merchant account
    store
        .find_merchant_account_by_merchant_id(key_manager_state, &merchant_id, &key_store)
        .await
        .to_not_found_response(errors::ApiErrorResponse::MerchantAccountNotFound)?;

    let merchant_connector_accounts = store
        .find_merchant_connector_account_by_merchant_id_and_disabled_list(
            key_manager_state,
            &merchant_id,
            true,
            &key_store,
        )
        .await
        .to_not_found_response(errors::ApiErrorResponse::InternalServerError)?;
    let merchant_connector_accounts = core_utils::filter_objects_based_on_profile_id_list(
        profile_id_list,
        merchant_connector_accounts,
    );
    let mut response = vec![];

    // The can be eliminated once [#79711](https://github.com/rust-lang/rust/issues/79711) is stabilized
    for mca in merchant_connector_accounts.into_iter() {
        response.push(mca.foreign_try_into()?);
    }

    Ok(service_api::ApplicationResponse::Json(response))
}

pub async fn update_connector(
    state: SessionState,
    merchant_id: &id_type::MerchantId,
    profile_id: Option<id_type::ProfileId>,
    merchant_connector_id: &id_type::MerchantConnectorAccountId,
    req: api_models::admin::MerchantConnectorUpdate,
) -> RouterResponse<api_models::admin::MerchantConnectorResponse> {
    let db = state.store.as_ref();
    let key_manager_state = &(&state).into();
    let key_store = db
        .get_merchant_key_store_by_merchant_id(
            key_manager_state,
            merchant_id,
            &db.get_master_key().to_vec().into(),
        )
        .await
        .to_not_found_response(errors::ApiErrorResponse::MerchantAccountNotFound)?;

    let merchant_account = db
        .find_merchant_account_by_merchant_id(key_manager_state, merchant_id, &key_store)
        .await
        .to_not_found_response(errors::ApiErrorResponse::MerchantAccountNotFound)?;

    let mca = req
        .clone()
        .get_merchant_connector_account_from_id(
            db,
            merchant_id,
            merchant_connector_id,
            &key_store,
            key_manager_state,
        )
        .await?;
    core_utils::validate_profile_id_from_auth_layer(profile_id, &mca)?;

    let payment_connector = req
        .clone()
        .create_domain_model_from_request(
            &state,
            key_store.clone(),
            &mca,
            key_manager_state,
            &merchant_account,
        )
        .await?;

    // Profile id should always be present
    let profile_id = mca.profile_id.clone();

    let request_connector_label = req.connector_label;

    let updated_mca = db
        .update_merchant_connector_account(
            key_manager_state,
            mca,
            payment_connector.into(),
            &key_store,
        )
        .await
        .change_context(
            errors::ApiErrorResponse::DuplicateMerchantConnectorAccount {
                profile_id: profile_id.get_string_repr().to_owned(),
                connector_label: request_connector_label.unwrap_or_default(),
            },
        )
        .attach_printable_lazy(|| {
            format!(
                "Failed while updating MerchantConnectorAccount: id: {:?}",
                merchant_connector_id
            )
        })?;

    let response = updated_mca.foreign_try_into()?;

    Ok(service_api::ApplicationResponse::Json(response))
}

#[cfg(feature = "v1")]
pub async fn delete_connector(
    state: SessionState,
    merchant_id: id_type::MerchantId,
    merchant_connector_id: id_type::MerchantConnectorAccountId,
) -> RouterResponse<api::MerchantConnectorDeleteResponse> {
    let db = state.store.as_ref();
    let key_manager_state = &(&state).into();
    let key_store = db
        .get_merchant_key_store_by_merchant_id(
            key_manager_state,
            &merchant_id,
            &db.get_master_key().to_vec().into(),
        )
        .await
        .to_not_found_response(errors::ApiErrorResponse::MerchantAccountNotFound)?;

    let _merchant_account = db
        .find_merchant_account_by_merchant_id(key_manager_state, &merchant_id, &key_store)
        .await
        .to_not_found_response(errors::ApiErrorResponse::MerchantAccountNotFound)?;

    let mca = db
        .find_by_merchant_connector_account_merchant_id_merchant_connector_id(
            key_manager_state,
            &merchant_id,
            &merchant_connector_id,
            &key_store,
        )
        .await
        .to_not_found_response(errors::ApiErrorResponse::MerchantConnectorAccountNotFound {
            id: merchant_connector_id.get_string_repr().to_string(),
        })?;

    let is_deleted = db
        .delete_merchant_connector_account_by_merchant_id_merchant_connector_id(
            &merchant_id,
            &merchant_connector_id,
        )
        .await
        .to_not_found_response(errors::ApiErrorResponse::MerchantConnectorAccountNotFound {
            id: merchant_connector_id.get_string_repr().to_string(),
        })?;

    // delete the mca from the config as well
    let merchant_default_config_delete = MerchantDefaultConfigUpdate {
        routable_connector: &Some(
            common_enums::RoutableConnectors::from_str(&mca.connector_name).map_err(|_| {
                errors::ApiErrorResponse::InvalidDataValue {
                    field_name: "connector_name",
                }
            })?,
        ),
        merchant_connector_id: &mca.get_id(),
        store: db,
        merchant_id: &merchant_id,
        profile_id: &mca.profile_id,
        transaction_type: &mca.connector_type.into(),
    };

    merchant_default_config_delete
        .retrieve_and_delete_from_default_fallback_routing_algorithm_if_routable_connector_exists()
        .await?;

    let response = api::MerchantConnectorDeleteResponse {
        merchant_id,
        merchant_connector_id,
        deleted: is_deleted,
    };
    Ok(service_api::ApplicationResponse::Json(response))
}

#[cfg(feature = "v2")]
pub async fn delete_connector(
    state: SessionState,
    merchant_account: domain::MerchantAccount,
    key_store: domain::MerchantKeyStore,
    id: id_type::MerchantConnectorAccountId,
) -> RouterResponse<api::MerchantConnectorDeleteResponse> {
    let db = state.store.as_ref();
    let key_manager_state = &(&state).into();

    let merchant_id = merchant_account.get_id();

    let mca = db
        .find_merchant_connector_account_by_id(key_manager_state, &id, &key_store)
        .await
        .to_not_found_response(errors::ApiErrorResponse::MerchantConnectorAccountNotFound {
            id: id.clone().get_string_repr().to_string(),
        })?;

    // Validate if the merchant_id sent in the request is valid
    if mca.merchant_id != *merchant_id {
        return Err(errors::ApiErrorResponse::InvalidRequestData {
            message: format!(
                "Invalid merchant_id {} provided for merchant_connector_account {:?}",
                merchant_id.get_string_repr(),
                id
            ),
        }
        .into());
    }

    let is_deleted = db
        .delete_merchant_connector_account_by_id(&id)
        .await
        .to_not_found_response(errors::ApiErrorResponse::MerchantConnectorAccountNotFound {
            id: id.clone().get_string_repr().to_string(),
        })?;

    let business_profile = db
        .find_business_profile_by_profile_id(key_manager_state, &key_store, &mca.profile_id)
        .await
        .to_not_found_response(errors::ApiErrorResponse::ProfileNotFound {
            id: mca.profile_id.get_string_repr().to_owned(),
        })?;

    let merchant_default_config_delete = DefaultFallbackRoutingConfigUpdate {
        routable_connector: &Some(
            common_enums::RoutableConnectors::from_str(&mca.connector_name).map_err(|_| {
                errors::ApiErrorResponse::InvalidDataValue {
                    field_name: "connector_name",
                }
            })?,
        ),
        merchant_connector_id: &mca.get_id(),
        store: db,
        business_profile,
        key_store,
        key_manager_state,
    };

    merchant_default_config_delete
        .retrieve_and_delete_from_default_fallback_routing_algorithm_if_routable_connector_exists()
        .await?;

    let response = api::MerchantConnectorDeleteResponse {
        merchant_id: merchant_id.clone(),
        id,
        deleted: is_deleted,
    };
    Ok(service_api::ApplicationResponse::Json(response))
}

pub async fn kv_for_merchant(
    state: SessionState,
    merchant_id: id_type::MerchantId,
    enable: bool,
) -> RouterResponse<api_models::admin::ToggleKVResponse> {
    let db = state.store.as_ref();
    let key_manager_state = &(&state).into();
    let key_store = db
        .get_merchant_key_store_by_merchant_id(
            key_manager_state,
            &merchant_id,
            &db.get_master_key().to_vec().into(),
        )
        .await
        .to_not_found_response(errors::ApiErrorResponse::MerchantAccountNotFound)?;

    // check if the merchant account exists
    let merchant_account = db
        .find_merchant_account_by_merchant_id(key_manager_state, &merchant_id, &key_store)
        .await
        .to_not_found_response(errors::ApiErrorResponse::MerchantAccountNotFound)?;

    let updated_merchant_account = match (enable, merchant_account.storage_scheme) {
        (true, MerchantStorageScheme::RedisKv) | (false, MerchantStorageScheme::PostgresOnly) => {
            Ok(merchant_account)
        }
        (true, MerchantStorageScheme::PostgresOnly) => {
            if state.conf.as_ref().is_kv_soft_kill_mode() {
                Err(errors::ApiErrorResponse::InvalidRequestData {
                    message: "Kv cannot be enabled when application is in soft_kill_mode"
                        .to_owned(),
                })?
            }

            db.update_merchant(
                key_manager_state,
                merchant_account,
                storage::MerchantAccountUpdate::StorageSchemeUpdate {
                    storage_scheme: MerchantStorageScheme::RedisKv,
                },
                &key_store,
            )
            .await
        }
        (false, MerchantStorageScheme::RedisKv) => {
            db.update_merchant(
                key_manager_state,
                merchant_account,
                storage::MerchantAccountUpdate::StorageSchemeUpdate {
                    storage_scheme: MerchantStorageScheme::PostgresOnly,
                },
                &key_store,
            )
            .await
        }
    }
    .map_err(|error| {
        error
            .change_context(errors::ApiErrorResponse::InternalServerError)
            .attach_printable("failed to switch merchant_storage_scheme")
    })?;
    let kv_status = matches!(
        updated_merchant_account.storage_scheme,
        MerchantStorageScheme::RedisKv
    );

    Ok(service_api::ApplicationResponse::Json(
        api_models::admin::ToggleKVResponse {
            merchant_id: updated_merchant_account.get_id().to_owned(),
            kv_enabled: kv_status,
        },
    ))
}

pub async fn toggle_kv_for_all_merchants(
    state: SessionState,
    enable: bool,
) -> RouterResponse<api_models::admin::ToggleAllKVResponse> {
    let db = state.store.as_ref();
    let storage_scheme = if enable {
        MerchantStorageScheme::RedisKv
    } else {
        MerchantStorageScheme::PostgresOnly
    };

    let total_update = db
        .update_all_merchant_account(storage::MerchantAccountUpdate::StorageSchemeUpdate {
            storage_scheme,
        })
        .await
        .map_err(|error| {
            error
                .change_context(errors::ApiErrorResponse::InternalServerError)
                .attach_printable("Failed to switch merchant_storage_scheme for all merchants")
        })?;

    Ok(service_api::ApplicationResponse::Json(
        api_models::admin::ToggleAllKVResponse {
            total_updated: total_update,
            kv_enabled: enable,
        },
    ))
}

pub async fn check_merchant_account_kv_status(
    state: SessionState,
    merchant_id: id_type::MerchantId,
) -> RouterResponse<api_models::admin::ToggleKVResponse> {
    let db = state.store.as_ref();
    let key_manager_state = &(&state).into();
    let key_store = db
        .get_merchant_key_store_by_merchant_id(
            key_manager_state,
            &merchant_id,
            &db.get_master_key().to_vec().into(),
        )
        .await
        .to_not_found_response(errors::ApiErrorResponse::MerchantAccountNotFound)?;

    // check if the merchant account exists
    let merchant_account = db
        .find_merchant_account_by_merchant_id(key_manager_state, &merchant_id, &key_store)
        .await
        .to_not_found_response(errors::ApiErrorResponse::MerchantAccountNotFound)?;

    let kv_status = matches!(
        merchant_account.storage_scheme,
        MerchantStorageScheme::RedisKv
    );

    Ok(service_api::ApplicationResponse::Json(
        api_models::admin::ToggleKVResponse {
            merchant_id: merchant_account.get_id().to_owned(),
            kv_enabled: kv_status,
        },
    ))
}

pub fn get_frm_config_as_secret(
    frm_configs: Option<Vec<api_models::admin::FrmConfigs>>,
) -> Option<Vec<Secret<serde_json::Value>>> {
    match frm_configs.as_ref() {
        Some(frm_value) => {
            let configs_for_frm_value: Vec<Secret<serde_json::Value>> = frm_value
                .iter()
                .map(|config| {
                    config
                        .encode_to_value()
                        .change_context(errors::ApiErrorResponse::ConfigNotFound)
                        .map(Secret::new)
                })
                .collect::<Result<Vec<_>, _>>()
                .ok()?;
            Some(configs_for_frm_value)
        }
        None => None,
    }
}

#[cfg(feature = "v1")]
pub async fn create_and_insert_business_profile(
    state: &SessionState,
    request: api::ProfileCreate,
    merchant_account: domain::MerchantAccount,
    key_store: &domain::MerchantKeyStore,
) -> RouterResult<domain::Profile> {
    let business_profile_new =
        admin::create_profile_from_merchant_account(state, merchant_account, request, key_store)
            .await?;

    let profile_name = business_profile_new.profile_name.clone();

    state
        .store
        .insert_business_profile(&state.into(), key_store, business_profile_new)
        .await
        .to_duplicate_response(errors::ApiErrorResponse::GenericDuplicateError {
            message: format!(
                "Business Profile with the profile_name {profile_name} already exists"
            ),
        })
        .attach_printable("Failed to insert Business profile because of duplication error")
}

#[cfg(feature = "olap")]
#[async_trait::async_trait]
trait ProfileCreateBridge {
    #[cfg(feature = "v1")]
    async fn create_domain_model_from_request(
        self,
        state: &SessionState,
        merchant_account: &domain::MerchantAccount,
        key: &domain::MerchantKeyStore,
    ) -> RouterResult<domain::Profile>;

    #[cfg(feature = "v2")]
    async fn create_domain_model_from_request(
        self,
        state: &SessionState,
        key: &domain::MerchantKeyStore,
        merchant_id: &id_type::MerchantId,
    ) -> RouterResult<domain::Profile>;
}

#[cfg(feature = "olap")]
#[async_trait::async_trait]
impl ProfileCreateBridge for api::ProfileCreate {
    #[cfg(feature = "v1")]
    async fn create_domain_model_from_request(
        self,
        state: &SessionState,
        merchant_account: &domain::MerchantAccount,
        key_store: &domain::MerchantKeyStore,
    ) -> RouterResult<domain::Profile> {
        use common_utils::ext_traits::AsyncExt;

        if let Some(session_expiry) = &self.session_expiry {
            helpers::validate_session_expiry(session_expiry.to_owned())?;
        }

        if let Some(intent_fulfillment_expiry) = self.intent_fulfillment_time {
            helpers::validate_intent_fulfillment_expiry(intent_fulfillment_expiry)?;
        }

        if let Some(ref routing_algorithm) = self.routing_algorithm {
            let _: api_models::routing::RoutingAlgorithm = routing_algorithm
                .clone()
                .parse_value("RoutingAlgorithm")
                .change_context(errors::ApiErrorResponse::InvalidDataValue {
                    field_name: "routing_algorithm",
                })
                .attach_printable("Invalid routing algorithm given")?;
        }

        // Generate a unique profile id
        let profile_id = common_utils::generate_profile_id_of_default_length();
        let profile_name = self.profile_name.unwrap_or("default".to_string());

        let current_time = date_time::now();

        let webhook_details = self.webhook_details.map(ForeignInto::foreign_into);

        let payment_response_hash_key = self
            .payment_response_hash_key
            .or(merchant_account.payment_response_hash_key.clone())
            .unwrap_or(common_utils::crypto::generate_cryptographically_secure_random_string(64));

        let payment_link_config = self.payment_link_config.map(ForeignInto::foreign_into);
        let key_manager_state = state.into();
        let outgoing_webhook_custom_http_headers = self
            .outgoing_webhook_custom_http_headers
            .async_map(|headers| {
                cards::create_encrypted_data(&key_manager_state, key_store, headers)
            })
            .await
            .transpose()
            .change_context(errors::ApiErrorResponse::InternalServerError)
            .attach_printable("Unable to encrypt outgoing webhook custom HTTP headers")?;

        let payout_link_config = self
            .payout_link_config
            .map(|payout_conf| match payout_conf.config.validate() {
                Ok(_) => Ok(payout_conf.foreign_into()),
                Err(e) => Err(error_stack::report!(
                    errors::ApiErrorResponse::InvalidRequestData {
                        message: e.to_string()
                    }
                )),
            })
            .transpose()?;

        let authentication_product_ids = self
            .authentication_product_ids
            .map(serde_json::to_value)
            .transpose()
            .change_context(errors::ApiErrorResponse::InternalServerError)
            .attach_printable("failed to parse product authentication id's to value")?;

        Ok(domain::Profile::from(domain::ProfileSetter {
            profile_id,
            merchant_id: merchant_account.get_id().clone(),
            profile_name,
            created_at: current_time,
            modified_at: current_time,
            return_url: self
                .return_url
                .map(|return_url| return_url.to_string())
                .or(merchant_account.return_url.clone()),
            enable_payment_response_hash: self
                .enable_payment_response_hash
                .unwrap_or(merchant_account.enable_payment_response_hash),
            payment_response_hash_key: Some(payment_response_hash_key),
            redirect_to_merchant_with_http_post: self
                .redirect_to_merchant_with_http_post
                .unwrap_or(merchant_account.redirect_to_merchant_with_http_post),
            webhook_details: webhook_details.or(merchant_account.webhook_details.clone()),
            metadata: self.metadata,
            routing_algorithm: None,
            intent_fulfillment_time: self
                .intent_fulfillment_time
                .map(i64::from)
                .or(merchant_account.intent_fulfillment_time)
                .or(Some(common_utils::consts::DEFAULT_INTENT_FULFILLMENT_TIME)),
            frm_routing_algorithm: self
                .frm_routing_algorithm
                .or(merchant_account.frm_routing_algorithm.clone()),
            #[cfg(feature = "payouts")]
            payout_routing_algorithm: self
                .payout_routing_algorithm
                .or(merchant_account.payout_routing_algorithm.clone()),
            #[cfg(not(feature = "payouts"))]
            payout_routing_algorithm: None,
            is_recon_enabled: merchant_account.is_recon_enabled,
            applepay_verified_domains: self.applepay_verified_domains,
            payment_link_config,
            session_expiry: self
                .session_expiry
                .map(i64::from)
                .or(Some(common_utils::consts::DEFAULT_SESSION_EXPIRY)),
            authentication_connector_details: self
                .authentication_connector_details
                .map(ForeignInto::foreign_into),
            payout_link_config,
            is_connector_agnostic_mit_enabled: self.is_connector_agnostic_mit_enabled,
            is_extended_card_info_enabled: None,
            extended_card_info_config: None,
            use_billing_as_payment_method_billing: self
                .use_billing_as_payment_method_billing
                .or(Some(true)),
            collect_shipping_details_from_wallet_connector: self
                .collect_shipping_details_from_wallet_connector
                .or(Some(false)),
            collect_billing_details_from_wallet_connector: self
                .collect_billing_details_from_wallet_connector
                .or(Some(false)),
            outgoing_webhook_custom_http_headers: outgoing_webhook_custom_http_headers
                .map(Into::into),
            tax_connector_id: self.tax_connector_id,
            is_tax_connector_enabled: self.is_tax_connector_enabled,
            always_collect_billing_details_from_wallet_connector: self
                .always_collect_billing_details_from_wallet_connector,
            always_collect_shipping_details_from_wallet_connector: self
                .always_collect_shipping_details_from_wallet_connector,
            dynamic_routing_algorithm: None,
            is_network_tokenization_enabled: self.is_network_tokenization_enabled,
            is_auto_retries_enabled: self.is_auto_retries_enabled.unwrap_or_default(),
            max_auto_retries_enabled: self.max_auto_retries_enabled.map(i16::from),
            is_click_to_pay_enabled: self.is_click_to_pay_enabled,
<<<<<<< HEAD
            always_request_overcapture: self.always_request_overcapture,
=======
            authentication_product_ids,
>>>>>>> da464276
        }))
    }

    #[cfg(feature = "v2")]
    async fn create_domain_model_from_request(
        self,
        state: &SessionState,
        key_store: &domain::MerchantKeyStore,
        merchant_id: &id_type::MerchantId,
    ) -> RouterResult<domain::Profile> {
        if let Some(session_expiry) = &self.session_expiry {
            helpers::validate_session_expiry(session_expiry.to_owned())?;
        }

        // Generate a unique profile id
        // TODO: the profile_id should be generated from the profile_name
        let profile_id = common_utils::generate_profile_id_of_default_length();
        let profile_name = self.profile_name;

        let current_time = date_time::now();

        let webhook_details = self.webhook_details.map(ForeignInto::foreign_into);

        let payment_response_hash_key = self
            .payment_response_hash_key
            .unwrap_or(common_utils::crypto::generate_cryptographically_secure_random_string(64));

        let payment_link_config = self.payment_link_config.map(ForeignInto::foreign_into);
        let key_manager_state = state.into();
        let outgoing_webhook_custom_http_headers = self
            .outgoing_webhook_custom_http_headers
            .async_map(|headers| {
                cards::create_encrypted_data(&key_manager_state, key_store, headers)
            })
            .await
            .transpose()
            .change_context(errors::ApiErrorResponse::InternalServerError)
            .attach_printable("Unable to encrypt outgoing webhook custom HTTP headers")?;

        let payout_link_config = self
            .payout_link_config
            .map(|payout_conf| match payout_conf.config.validate() {
                Ok(_) => Ok(payout_conf.foreign_into()),
                Err(e) => Err(error_stack::report!(
                    errors::ApiErrorResponse::InvalidRequestData {
                        message: e.to_string()
                    }
                )),
            })
            .transpose()?;

        let authentication_product_ids = self
            .authentication_product_ids
            .map(serde_json::to_value)
            .transpose()
            .change_context(errors::ApiErrorResponse::InternalServerError)
            .attach_printable("failed to parse product authentication id's to value")?;

        Ok(domain::Profile::from(domain::ProfileSetter {
            id: profile_id,
            merchant_id: merchant_id.clone(),
            profile_name,
            created_at: current_time,
            modified_at: current_time,
            return_url: self.return_url,
            enable_payment_response_hash: self.enable_payment_response_hash.unwrap_or(true),
            payment_response_hash_key: Some(payment_response_hash_key),
            redirect_to_merchant_with_http_post: self
                .redirect_to_merchant_with_http_post
                .unwrap_or(true),
            webhook_details,
            metadata: self.metadata,
            is_recon_enabled: false,
            applepay_verified_domains: self.applepay_verified_domains,
            payment_link_config,
            session_expiry: self
                .session_expiry
                .map(i64::from)
                .or(Some(common_utils::consts::DEFAULT_SESSION_EXPIRY)),
            authentication_connector_details: self
                .authentication_connector_details
                .map(ForeignInto::foreign_into),
            payout_link_config,
            is_connector_agnostic_mit_enabled: self.is_connector_agnostic_mit_enabled,
            is_extended_card_info_enabled: None,
            extended_card_info_config: None,
            use_billing_as_payment_method_billing: self
                .use_billing_as_payment_method_billing
                .or(Some(true)),
            collect_shipping_details_from_wallet_connector: self
                .collect_shipping_details_from_wallet_connector_if_required
                .or(Some(false)),
            collect_billing_details_from_wallet_connector: self
                .collect_billing_details_from_wallet_connector_if_required
                .or(Some(false)),
            outgoing_webhook_custom_http_headers: outgoing_webhook_custom_http_headers
                .map(Into::into),
            always_collect_billing_details_from_wallet_connector: self
                .always_collect_billing_details_from_wallet_connector,
            always_collect_shipping_details_from_wallet_connector: self
                .always_collect_shipping_details_from_wallet_connector,
            routing_algorithm_id: None,
            frm_routing_algorithm_id: None,
            payout_routing_algorithm_id: None,
            order_fulfillment_time: self
                .order_fulfillment_time
                .map(|order_fulfillment_time| order_fulfillment_time.into_inner())
                .or(Some(common_utils::consts::DEFAULT_ORDER_FULFILLMENT_TIME)),
            order_fulfillment_time_origin: self.order_fulfillment_time_origin,
            default_fallback_routing: None,
            should_collect_cvv_during_payment: false,
            tax_connector_id: self.tax_connector_id,
            is_tax_connector_enabled: self.is_tax_connector_enabled,
            is_network_tokenization_enabled: self.is_network_tokenization_enabled,
            is_click_to_pay_enabled: self.is_click_to_pay_enabled,
<<<<<<< HEAD
            always_request_overcapture: self.always_request_overcapture,
=======
            authentication_product_ids,
>>>>>>> da464276
        }))
    }
}

#[cfg(feature = "olap")]
pub async fn create_profile(
    state: SessionState,
    request: api::ProfileCreate,
    merchant_account: domain::MerchantAccount,
    key_store: domain::MerchantKeyStore,
) -> RouterResponse<api_models::admin::ProfileResponse> {
    let db = state.store.as_ref();
    let key_manager_state = &(&state).into();

    #[cfg(feature = "v1")]
    let business_profile = request
        .create_domain_model_from_request(&state, &merchant_account, &key_store)
        .await?;

    #[cfg(feature = "v2")]
    let business_profile = request
        .create_domain_model_from_request(&state, &key_store, merchant_account.get_id())
        .await?;

    let profile_id = business_profile.get_id().to_owned();

    let business_profile = db
        .insert_business_profile(key_manager_state, &key_store, business_profile)
        .await
        .to_duplicate_response(errors::ApiErrorResponse::GenericDuplicateError {
            message: format!(
                "Business Profile with the profile_id {} already exists",
                profile_id.get_string_repr()
            ),
        })
        .attach_printable("Failed to insert Business profile because of duplication error")?;

    #[cfg(feature = "v1")]
    if merchant_account.default_profile.is_some() {
        let unset_default_profile = domain::MerchantAccountUpdate::UnsetDefaultProfile;
        db.update_merchant(
            key_manager_state,
            merchant_account,
            unset_default_profile,
            &key_store,
        )
        .await
        .to_not_found_response(errors::ApiErrorResponse::MerchantAccountNotFound)?;
    }

    Ok(service_api::ApplicationResponse::Json(
        api_models::admin::ProfileResponse::foreign_try_from(business_profile)
            .change_context(errors::ApiErrorResponse::InternalServerError)
            .attach_printable("Failed to parse business profile details")?,
    ))
}

#[cfg(feature = "olap")]
pub async fn list_profile(
    state: SessionState,
    merchant_id: id_type::MerchantId,
    profile_id_list: Option<Vec<id_type::ProfileId>>,
) -> RouterResponse<Vec<api_models::admin::ProfileResponse>> {
    let db = state.store.as_ref();
    let key_store = db
        .get_merchant_key_store_by_merchant_id(
            &(&state).into(),
            &merchant_id,
            &db.get_master_key().to_vec().into(),
        )
        .await
        .to_not_found_response(errors::ApiErrorResponse::MerchantAccountNotFound)?;
    let profiles = db
        .list_profile_by_merchant_id(&(&state).into(), &key_store, &merchant_id)
        .await
        .to_not_found_response(errors::ApiErrorResponse::InternalServerError)?
        .clone();
    let profiles = core_utils::filter_objects_based_on_profile_id_list(profile_id_list, profiles);
    let mut business_profiles = Vec::new();
    for profile in profiles {
        let business_profile = api_models::admin::ProfileResponse::foreign_try_from(profile)
            .change_context(errors::ApiErrorResponse::InternalServerError)
            .attach_printable("Failed to parse business profile details")?;
        business_profiles.push(business_profile);
    }

    Ok(service_api::ApplicationResponse::Json(business_profiles))
}

pub async fn retrieve_profile(
    state: SessionState,
    profile_id: id_type::ProfileId,
    key_store: domain::MerchantKeyStore,
) -> RouterResponse<api_models::admin::ProfileResponse> {
    let db = state.store.as_ref();

    let business_profile = db
        .find_business_profile_by_profile_id(&(&state).into(), &key_store, &profile_id)
        .await
        .to_not_found_response(errors::ApiErrorResponse::ProfileNotFound {
            id: profile_id.get_string_repr().to_owned(),
        })?;

    Ok(service_api::ApplicationResponse::Json(
        api_models::admin::ProfileResponse::foreign_try_from(business_profile)
            .change_context(errors::ApiErrorResponse::InternalServerError)
            .attach_printable("Failed to parse business profile details")?,
    ))
}

pub async fn delete_profile(
    state: SessionState,
    profile_id: id_type::ProfileId,
    merchant_id: &id_type::MerchantId,
) -> RouterResponse<bool> {
    let db = state.store.as_ref();
    let delete_result = db
        .delete_profile_by_profile_id_merchant_id(&profile_id, merchant_id)
        .await
        .to_not_found_response(errors::ApiErrorResponse::ProfileNotFound {
            id: profile_id.get_string_repr().to_owned(),
        })?;

    Ok(service_api::ApplicationResponse::Json(delete_result))
}

#[cfg(feature = "olap")]
#[async_trait::async_trait]
trait ProfileUpdateBridge {
    async fn get_update_profile_object(
        self,
        state: &SessionState,
        key_store: &domain::MerchantKeyStore,
    ) -> RouterResult<domain::ProfileUpdate>;
}

#[cfg(all(feature = "olap", feature = "v1"))]
#[async_trait::async_trait]
impl ProfileUpdateBridge for api::ProfileUpdate {
    async fn get_update_profile_object(
        self,
        state: &SessionState,
        key_store: &domain::MerchantKeyStore,
    ) -> RouterResult<domain::ProfileUpdate> {
        if let Some(session_expiry) = &self.session_expiry {
            helpers::validate_session_expiry(session_expiry.to_owned())?;
        }

        if let Some(intent_fulfillment_expiry) = self.intent_fulfillment_time {
            helpers::validate_intent_fulfillment_expiry(intent_fulfillment_expiry)?;
        }

        let webhook_details = self.webhook_details.map(ForeignInto::foreign_into);

        if let Some(ref routing_algorithm) = self.routing_algorithm {
            let _: api_models::routing::RoutingAlgorithm = routing_algorithm
                .clone()
                .parse_value("RoutingAlgorithm")
                .change_context(errors::ApiErrorResponse::InvalidDataValue {
                    field_name: "routing_algorithm",
                })
                .attach_printable("Invalid routing algorithm given")?;
        }

        let payment_link_config = self
            .payment_link_config
            .map(|payment_link_conf| match payment_link_conf.validate() {
                Ok(_) => Ok(payment_link_conf.foreign_into()),
                Err(e) => Err(report!(errors::ApiErrorResponse::InvalidRequestData {
                    message: e.to_string()
                })),
            })
            .transpose()?;

        let extended_card_info_config = self
            .extended_card_info_config
            .as_ref()
            .map(|config| {
                config.encode_to_value().change_context(
                    errors::ApiErrorResponse::InvalidDataValue {
                        field_name: "extended_card_info_config",
                    },
                )
            })
            .transpose()?
            .map(Secret::new);
        let key_manager_state = state.into();
        let outgoing_webhook_custom_http_headers = self
            .outgoing_webhook_custom_http_headers
            .async_map(|headers| {
                cards::create_encrypted_data(&key_manager_state, key_store, headers)
            })
            .await
            .transpose()
            .change_context(errors::ApiErrorResponse::InternalServerError)
            .attach_printable("Unable to encrypt outgoing webhook custom HTTP headers")?;

        let payout_link_config = self
            .payout_link_config
            .map(|payout_conf| match payout_conf.config.validate() {
                Ok(_) => Ok(payout_conf.foreign_into()),
                Err(e) => Err(report!(errors::ApiErrorResponse::InvalidRequestData {
                    message: e.to_string()
                })),
            })
            .transpose()?;

        let authentication_product_ids = self
            .authentication_product_ids
            .map(serde_json::to_value)
            .transpose()
            .change_context(errors::ApiErrorResponse::InternalServerError)
            .attach_printable("failed to parse product authentication id's to value")?;

        Ok(domain::ProfileUpdate::Update(Box::new(
            domain::ProfileGeneralUpdate {
                profile_name: self.profile_name,
                return_url: self.return_url.map(|return_url| return_url.to_string()),
                enable_payment_response_hash: self.enable_payment_response_hash,
                payment_response_hash_key: self.payment_response_hash_key,
                redirect_to_merchant_with_http_post: self.redirect_to_merchant_with_http_post,
                webhook_details,
                metadata: self.metadata,
                routing_algorithm: self.routing_algorithm,
                intent_fulfillment_time: self.intent_fulfillment_time.map(i64::from),
                frm_routing_algorithm: self.frm_routing_algorithm,
                #[cfg(feature = "payouts")]
                payout_routing_algorithm: self.payout_routing_algorithm,
                #[cfg(not(feature = "payouts"))]
                payout_routing_algorithm: None,
                applepay_verified_domains: self.applepay_verified_domains,
                payment_link_config,
                session_expiry: self.session_expiry.map(i64::from),
                authentication_connector_details: self
                    .authentication_connector_details
                    .map(ForeignInto::foreign_into),
                payout_link_config,
                extended_card_info_config,
                use_billing_as_payment_method_billing: self.use_billing_as_payment_method_billing,
                collect_shipping_details_from_wallet_connector: self
                    .collect_shipping_details_from_wallet_connector,
                collect_billing_details_from_wallet_connector: self
                    .collect_billing_details_from_wallet_connector,
                is_connector_agnostic_mit_enabled: self.is_connector_agnostic_mit_enabled,
                outgoing_webhook_custom_http_headers: outgoing_webhook_custom_http_headers
                    .map(Into::into),
                always_collect_billing_details_from_wallet_connector: self
                    .always_collect_billing_details_from_wallet_connector,
                always_collect_shipping_details_from_wallet_connector: self
                    .always_collect_shipping_details_from_wallet_connector,
                tax_connector_id: self.tax_connector_id,
                is_tax_connector_enabled: self.is_tax_connector_enabled,
                dynamic_routing_algorithm: self.dynamic_routing_algorithm,
                is_network_tokenization_enabled: self.is_network_tokenization_enabled,
                is_auto_retries_enabled: self.is_auto_retries_enabled,
                max_auto_retries_enabled: self.max_auto_retries_enabled.map(i16::from),
                is_click_to_pay_enabled: self.is_click_to_pay_enabled,
<<<<<<< HEAD
                always_request_overcapture: self.always_request_overcapture,
=======
                authentication_product_ids,
>>>>>>> da464276
            },
        )))
    }
}

#[cfg(all(feature = "olap", feature = "v2"))]
#[async_trait::async_trait]
impl ProfileUpdateBridge for api::ProfileUpdate {
    async fn get_update_profile_object(
        self,
        state: &SessionState,
        key_store: &domain::MerchantKeyStore,
    ) -> RouterResult<domain::ProfileUpdate> {
        if let Some(session_expiry) = &self.session_expiry {
            helpers::validate_session_expiry(session_expiry.to_owned())?;
        }

        let webhook_details = self.webhook_details.map(ForeignInto::foreign_into);

        let payment_link_config = self
            .payment_link_config
            .map(|payment_link_conf| match payment_link_conf.validate() {
                Ok(_) => Ok(payment_link_conf.foreign_into()),
                Err(e) => Err(report!(errors::ApiErrorResponse::InvalidRequestData {
                    message: e.to_string()
                })),
            })
            .transpose()?;

        let extended_card_info_config = self
            .extended_card_info_config
            .as_ref()
            .map(|config| {
                config.encode_to_value().change_context(
                    errors::ApiErrorResponse::InvalidDataValue {
                        field_name: "extended_card_info_config",
                    },
                )
            })
            .transpose()?
            .map(Secret::new);
        let key_manager_state = state.into();
        let outgoing_webhook_custom_http_headers = self
            .outgoing_webhook_custom_http_headers
            .async_map(|headers| {
                cards::create_encrypted_data(&key_manager_state, key_store, headers)
            })
            .await
            .transpose()
            .change_context(errors::ApiErrorResponse::InternalServerError)
            .attach_printable("Unable to encrypt outgoing webhook custom HTTP headers")?;

        let payout_link_config = self
            .payout_link_config
            .map(|payout_conf| match payout_conf.config.validate() {
                Ok(_) => Ok(payout_conf.foreign_into()),
                Err(e) => Err(report!(errors::ApiErrorResponse::InvalidRequestData {
                    message: e.to_string()
                })),
            })
            .transpose()?;

        let authentication_product_ids = self
            .authentication_product_ids
            .map(serde_json::to_value)
            .transpose()
            .change_context(errors::ApiErrorResponse::InternalServerError)
            .attach_printable("failed to parse product authentication id's to value")?;

        Ok(domain::ProfileUpdate::Update(Box::new(
            domain::ProfileGeneralUpdate {
                profile_name: self.profile_name,
                return_url: self.return_url,
                enable_payment_response_hash: self.enable_payment_response_hash,
                payment_response_hash_key: self.payment_response_hash_key,
                redirect_to_merchant_with_http_post: self.redirect_to_merchant_with_http_post,
                webhook_details,
                metadata: self.metadata,
                applepay_verified_domains: self.applepay_verified_domains,
                payment_link_config,
                session_expiry: self.session_expiry.map(i64::from),
                authentication_connector_details: self
                    .authentication_connector_details
                    .map(ForeignInto::foreign_into),
                payout_link_config,
                extended_card_info_config,
                use_billing_as_payment_method_billing: self.use_billing_as_payment_method_billing,
                collect_shipping_details_from_wallet_connector: self
                    .collect_shipping_details_from_wallet_connector_if_required,
                collect_billing_details_from_wallet_connector: self
                    .collect_billing_details_from_wallet_connector_if_required,
                is_connector_agnostic_mit_enabled: self.is_connector_agnostic_mit_enabled,
                outgoing_webhook_custom_http_headers: outgoing_webhook_custom_http_headers
                    .map(Into::into),
                order_fulfillment_time: self
                    .order_fulfillment_time
                    .map(|order_fulfillment_time| order_fulfillment_time.into_inner()),
                order_fulfillment_time_origin: self.order_fulfillment_time_origin,
                always_collect_billing_details_from_wallet_connector: self
                    .always_collect_billing_details_from_wallet_connector,
                always_collect_shipping_details_from_wallet_connector: self
                    .always_collect_shipping_details_from_wallet_connector,
                is_network_tokenization_enabled: self.is_network_tokenization_enabled,
                is_click_to_pay_enabled: self.is_click_to_pay_enabled,
<<<<<<< HEAD
                always_request_overcapture: self.always_request_overcapture,
=======
                authentication_product_ids,
>>>>>>> da464276
            },
        )))
    }
}

#[cfg(feature = "olap")]
pub async fn update_profile(
    state: SessionState,
    profile_id: &id_type::ProfileId,
    key_store: domain::MerchantKeyStore,
    request: api::ProfileUpdate,
) -> RouterResponse<api::ProfileResponse> {
    let db = state.store.as_ref();
    let key_manager_state = &(&state).into();

    let business_profile = db
        .find_business_profile_by_profile_id(key_manager_state, &key_store, profile_id)
        .await
        .to_not_found_response(errors::ApiErrorResponse::ProfileNotFound {
            id: profile_id.get_string_repr().to_owned(),
        })?;

    let profile_update = request
        .get_update_profile_object(&state, &key_store)
        .await?;

    let updated_business_profile = db
        .update_profile_by_profile_id(
            key_manager_state,
            &key_store,
            business_profile,
            profile_update,
        )
        .await
        .to_not_found_response(errors::ApiErrorResponse::ProfileNotFound {
            id: profile_id.get_string_repr().to_owned(),
        })?;

    Ok(service_api::ApplicationResponse::Json(
        api_models::admin::ProfileResponse::foreign_try_from(updated_business_profile)
            .change_context(errors::ApiErrorResponse::InternalServerError)
            .attach_printable("Failed to parse business profile details")?,
    ))
}

#[cfg(feature = "v2")]
#[derive(Clone, Debug)]
pub struct ProfileWrapper {
    pub profile: domain::Profile,
}

#[cfg(feature = "v2")]
impl ProfileWrapper {
    pub fn new(profile: domain::Profile) -> Self {
        Self { profile }
    }
    fn get_routing_config_cache_key(self) -> storage_impl::redis::cache::CacheKind<'static> {
        let merchant_id = self.profile.merchant_id.clone();

        let profile_id = self.profile.get_id().to_owned();

        storage_impl::redis::cache::CacheKind::Routing(
            format!(
                "routing_config_{}_{}",
                merchant_id.get_string_repr(),
                profile_id.get_string_repr()
            )
            .into(),
        )
    }

    pub async fn update_profile_and_invalidate_routing_config_for_active_algorithm_id_update(
        self,
        db: &dyn StorageInterface,
        key_manager_state: &KeyManagerState,
        merchant_key_store: &domain::MerchantKeyStore,
        algorithm_id: id_type::RoutingId,
        transaction_type: &storage::enums::TransactionType,
    ) -> RouterResult<()> {
        let routing_cache_key = self.clone().get_routing_config_cache_key();

        let (routing_algorithm_id, payout_routing_algorithm_id) = match transaction_type {
            storage::enums::TransactionType::Payment => (Some(algorithm_id), None),
            #[cfg(feature = "payouts")]
            storage::enums::TransactionType::Payout => (None, Some(algorithm_id)),
        };

        let profile_update = domain::ProfileUpdate::RoutingAlgorithmUpdate {
            routing_algorithm_id,
            payout_routing_algorithm_id,
        };

        let profile = self.profile;

        db.update_profile_by_profile_id(
            key_manager_state,
            merchant_key_store,
            profile,
            profile_update,
        )
        .await
        .change_context(errors::ApiErrorResponse::InternalServerError)
        .attach_printable("Failed to update routing algorithm ref in business profile")?;

        storage_impl::redis::cache::publish_into_redact_channel(
            db.get_cache_store().as_ref(),
            [routing_cache_key],
        )
        .await
        .change_context(errors::ApiErrorResponse::InternalServerError)
        .attach_printable("Failed to invalidate routing cache")?;
        Ok(())
    }

    pub fn get_routing_algorithm_id<'a>(
        &'a self,
        transaction_data: &'a routing::TransactionData<'_>,
    ) -> Option<id_type::RoutingId> {
        match transaction_data {
            routing::TransactionData::Payment(_) => self.profile.routing_algorithm_id.clone(),
            #[cfg(feature = "payouts")]
            routing::TransactionData::Payout(_) => self.profile.payout_routing_algorithm_id.clone(),
        }
    }
    pub fn get_default_fallback_list_of_connector_under_profile(
        &self,
    ) -> RouterResult<Vec<routing_types::RoutableConnectorChoice>> {
        let fallback_connectors =
            if let Some(default_fallback_routing) = self.profile.default_fallback_routing.clone() {
                default_fallback_routing
                    .expose()
                    .parse_value::<Vec<routing_types::RoutableConnectorChoice>>(
                        "Vec<RoutableConnectorChoice>",
                    )
                    .change_context(errors::ApiErrorResponse::InternalServerError)
                    .attach_printable("Business Profile default config has invalid structure")?
            } else {
                Vec::new()
            };
        Ok(fallback_connectors)
    }
    pub fn get_default_routing_configs_from_profile(
        &self,
    ) -> RouterResult<routing_types::ProfileDefaultRoutingConfig> {
        let profile_id = self.profile.get_id().to_owned();
        let connectors = self.get_default_fallback_list_of_connector_under_profile()?;

        Ok(routing_types::ProfileDefaultRoutingConfig {
            profile_id,
            connectors,
        })
    }

    pub async fn update_default_fallback_routing_of_connectors_under_profile(
        self,
        db: &dyn StorageInterface,
        updated_config: &Vec<routing_types::RoutableConnectorChoice>,
        key_manager_state: &KeyManagerState,
        merchant_key_store: &domain::MerchantKeyStore,
    ) -> RouterResult<()> {
        let default_fallback_routing = Secret::from(
            updated_config
                .encode_to_value()
                .change_context(errors::ApiErrorResponse::InternalServerError)
                .attach_printable("Failed to convert routing ref to value")?,
        );
        let profile_update = domain::ProfileUpdate::DefaultRoutingFallbackUpdate {
            default_fallback_routing: Some(default_fallback_routing),
        };

        db.update_profile_by_profile_id(
            key_manager_state,
            merchant_key_store,
            self.profile,
            profile_update,
        )
        .await
        .change_context(errors::ApiErrorResponse::InternalServerError)
        .attach_printable("Failed to update routing algorithm ref in business profile")?;
        Ok(())
    }
}

pub async fn extended_card_info_toggle(
    state: SessionState,
    merchant_id: &id_type::MerchantId,
    profile_id: &id_type::ProfileId,
    ext_card_info_choice: admin_types::ExtendedCardInfoChoice,
) -> RouterResponse<admin_types::ExtendedCardInfoChoice> {
    let db = state.store.as_ref();
    let key_manager_state = &(&state).into();

    let key_store = db
        .get_merchant_key_store_by_merchant_id(
            key_manager_state,
            merchant_id,
            &state.store.get_master_key().to_vec().into(),
        )
        .await
        .to_not_found_response(errors::ApiErrorResponse::MerchantAccountNotFound)
        .attach_printable("Error while fetching the key store by merchant_id")?;

    let business_profile = db
        .find_business_profile_by_profile_id(key_manager_state, &key_store, profile_id)
        .await
        .to_not_found_response(errors::ApiErrorResponse::ProfileNotFound {
            id: profile_id.get_string_repr().to_owned(),
        })?;

    if business_profile.is_extended_card_info_enabled.is_none()
        || business_profile
            .is_extended_card_info_enabled
            .is_some_and(|existing_config| existing_config != ext_card_info_choice.enabled)
    {
        let profile_update = domain::ProfileUpdate::ExtendedCardInfoUpdate {
            is_extended_card_info_enabled: ext_card_info_choice.enabled,
        };

        db.update_profile_by_profile_id(
            key_manager_state,
            &key_store,
            business_profile,
            profile_update,
        )
        .await
        .to_not_found_response(errors::ApiErrorResponse::ProfileNotFound {
            id: profile_id.get_string_repr().to_owned(),
        })?;
    }

    Ok(service_api::ApplicationResponse::Json(ext_card_info_choice))
}

pub async fn connector_agnostic_mit_toggle(
    state: SessionState,
    merchant_id: &id_type::MerchantId,
    profile_id: &id_type::ProfileId,
    connector_agnostic_mit_choice: admin_types::ConnectorAgnosticMitChoice,
) -> RouterResponse<admin_types::ConnectorAgnosticMitChoice> {
    let db = state.store.as_ref();
    let key_manager_state = &(&state).into();

    let key_store = db
        .get_merchant_key_store_by_merchant_id(
            key_manager_state,
            merchant_id,
            &state.store.get_master_key().to_vec().into(),
        )
        .await
        .to_not_found_response(errors::ApiErrorResponse::MerchantAccountNotFound)
        .attach_printable("Error while fetching the key store by merchant_id")?;

    let business_profile = db
        .find_business_profile_by_profile_id(key_manager_state, &key_store, profile_id)
        .await
        .to_not_found_response(errors::ApiErrorResponse::ProfileNotFound {
            id: profile_id.get_string_repr().to_owned(),
        })?;

    if business_profile.merchant_id != *merchant_id {
        Err(errors::ApiErrorResponse::AccessForbidden {
            resource: profile_id.get_string_repr().to_owned(),
        })?
    }

    if business_profile.is_connector_agnostic_mit_enabled
        != Some(connector_agnostic_mit_choice.enabled)
    {
        let profile_update = domain::ProfileUpdate::ConnectorAgnosticMitUpdate {
            is_connector_agnostic_mit_enabled: connector_agnostic_mit_choice.enabled,
        };

        db.update_profile_by_profile_id(
            key_manager_state,
            &key_store,
            business_profile,
            profile_update,
        )
        .await
        .to_not_found_response(errors::ApiErrorResponse::ProfileNotFound {
            id: profile_id.get_string_repr().to_owned(),
        })?;
    }

    Ok(service_api::ApplicationResponse::Json(
        connector_agnostic_mit_choice,
    ))
}

pub async fn transfer_key_store_to_key_manager(
    state: SessionState,
    req: admin_types::MerchantKeyTransferRequest,
) -> RouterResponse<admin_types::TransferKeyResponse> {
    let resp = transfer_encryption_key(&state, req).await?;

    Ok(service_api::ApplicationResponse::Json(
        admin_types::TransferKeyResponse {
            total_transferred: resp,
        },
    ))
}

async fn process_open_banking_connectors(
    state: &SessionState,
    merchant_id: &id_type::MerchantId,
    auth: &types::ConnectorAuthType,
    connector_type: &api_enums::ConnectorType,
    connector: &api_enums::Connector,
    additional_merchant_data: types::AdditionalMerchantData,
) -> RouterResult<types::MerchantRecipientData> {
    let new_merchant_data = match additional_merchant_data {
        types::AdditionalMerchantData::OpenBankingRecipientData(merchant_data) => {
            if connector_type != &api_enums::ConnectorType::PaymentProcessor {
                return Err(errors::ApiErrorResponse::InvalidConnectorConfiguration {
                    config:
                        "OpenBanking connector for Payment Initiation should be a payment processor"
                            .to_string(),
                }
                .into());
            }
            match &merchant_data {
                types::MerchantRecipientData::AccountData(acc_data) => {
                    validate_bank_account_data(acc_data)?;

                    let connector_name = api_enums::Connector::to_string(connector);

                    let recipient_creation_not_supported = state
                        .conf
                        .locker_based_open_banking_connectors
                        .connector_list
                        .contains(connector_name.as_str());

                    let recipient_id = if recipient_creation_not_supported {
                        locker_recipient_create_call(state, merchant_id, acc_data).await
                    } else {
                        connector_recipient_create_call(
                            state,
                            merchant_id,
                            connector_name,
                            auth,
                            acc_data,
                        )
                        .await
                    }
                    .attach_printable("failed to get recipient_id")?;

                    let conn_recipient_id = if recipient_creation_not_supported {
                        Some(types::RecipientIdType::LockerId(Secret::new(recipient_id)))
                    } else {
                        Some(types::RecipientIdType::ConnectorId(Secret::new(
                            recipient_id,
                        )))
                    };

                    let account_data = match &acc_data {
                        types::MerchantAccountData::Iban { iban, name, .. } => {
                            types::MerchantAccountData::Iban {
                                iban: iban.clone(),
                                name: name.clone(),
                                connector_recipient_id: conn_recipient_id.clone(),
                            }
                        }
                        types::MerchantAccountData::Bacs {
                            account_number,
                            sort_code,
                            name,
                            ..
                        } => types::MerchantAccountData::Bacs {
                            account_number: account_number.clone(),
                            sort_code: sort_code.clone(),
                            name: name.clone(),
                            connector_recipient_id: conn_recipient_id.clone(),
                        },
                    };

                    types::MerchantRecipientData::AccountData(account_data)
                }
                _ => merchant_data.clone(),
            }
        }
    };

    Ok(new_merchant_data)
}

fn validate_bank_account_data(data: &types::MerchantAccountData) -> RouterResult<()> {
    match data {
        types::MerchantAccountData::Iban { iban, .. } => {
            // IBAN check algorithm
            if iban.peek().len() > IBAN_MAX_LENGTH {
                return Err(errors::ApiErrorResponse::InvalidRequestData {
                    message: "IBAN length must be up to 34 characters".to_string(),
                }
                .into());
            }
            let pattern = Regex::new(r"^[A-Z0-9]*$")
                .change_context(errors::ApiErrorResponse::InternalServerError)
                .attach_printable("failed to create regex pattern")?;

            let mut iban = iban.peek().to_string();

            if !pattern.is_match(iban.as_str()) {
                return Err(errors::ApiErrorResponse::InvalidRequestData {
                    message: "IBAN data must be alphanumeric".to_string(),
                }
                .into());
            }

            // MOD check
            let first_4 = iban.chars().take(4).collect::<String>();
            iban.push_str(first_4.as_str());
            let len = iban.len();

            let rearranged_iban = iban
                .chars()
                .rev()
                .take(len - 4)
                .collect::<String>()
                .chars()
                .rev()
                .collect::<String>();

            let mut result = String::new();

            rearranged_iban.chars().for_each(|c| {
                if c.is_ascii_uppercase() {
                    let digit = (u32::from(c) - u32::from('A')) + 10;
                    result.push_str(&format!("{:02}", digit));
                } else {
                    result.push(c);
                }
            });

            let num = result
                .parse::<u128>()
                .change_context(errors::ApiErrorResponse::InternalServerError)
                .attach_printable("failed to validate IBAN")?;

            if num % 97 != 1 {
                return Err(errors::ApiErrorResponse::InvalidRequestData {
                    message: "Invalid IBAN".to_string(),
                }
                .into());
            }

            Ok(())
        }
        types::MerchantAccountData::Bacs {
            account_number,
            sort_code,
            ..
        } => {
            if account_number.peek().len() > BACS_MAX_ACCOUNT_NUMBER_LENGTH
                || sort_code.peek().len() != BACS_SORT_CODE_LENGTH
            {
                return Err(errors::ApiErrorResponse::InvalidRequestData {
                    message: "Invalid BACS numbers".to_string(),
                }
                .into());
            }

            Ok(())
        }
    }
}

async fn connector_recipient_create_call(
    state: &SessionState,
    merchant_id: &id_type::MerchantId,
    connector_name: String,
    auth: &types::ConnectorAuthType,
    data: &types::MerchantAccountData,
) -> RouterResult<String> {
    let connector = pm_auth_types::api::PaymentAuthConnectorData::get_connector_by_name(
        connector_name.as_str(),
    )?;

    let auth = pm_auth_types::ConnectorAuthType::foreign_try_from(auth.clone())
        .change_context(errors::ApiErrorResponse::InternalServerError)
        .attach_printable("Failed while converting ConnectorAuthType")?;

    let connector_integration: pm_auth_types::api::BoxedConnectorIntegration<
        '_,
        pm_auth_types::api::auth_service::RecipientCreate,
        pm_auth_types::RecipientCreateRequest,
        pm_auth_types::RecipientCreateResponse,
    > = connector.connector.get_connector_integration();

    let req = match data {
        types::MerchantAccountData::Iban { iban, name, .. } => {
            pm_auth_types::RecipientCreateRequest {
                name: name.clone(),
                account_data: pm_auth_types::RecipientAccountData::Iban(iban.clone()),
                address: None,
            }
        }
        types::MerchantAccountData::Bacs {
            account_number,
            sort_code,
            name,
            ..
        } => pm_auth_types::RecipientCreateRequest {
            name: name.clone(),
            account_data: pm_auth_types::RecipientAccountData::Bacs {
                sort_code: sort_code.clone(),
                account_number: account_number.clone(),
            },
            address: None,
        },
    };

    let router_data = pm_auth_types::RecipientCreateRouterData {
        flow: std::marker::PhantomData,
        merchant_id: Some(merchant_id.to_owned()),
        connector: Some(connector_name),
        request: req,
        response: Err(pm_auth_types::ErrorResponse {
            status_code: http::StatusCode::INTERNAL_SERVER_ERROR.as_u16(),
            code: consts::NO_ERROR_CODE.to_string(),
            message: consts::UNSUPPORTED_ERROR_MESSAGE.to_string(),
            reason: None,
        }),
        connector_http_status_code: None,
        connector_auth_type: auth,
    };

    let resp = payment_initiation_service::execute_connector_processing_step(
        state,
        connector_integration,
        &router_data,
        &connector.connector_name,
    )
    .await
    .change_context(errors::ApiErrorResponse::InternalServerError)
    .attach_printable("Failed while calling recipient create connector api")?;

    let recipient_create_resp =
        resp.response
            .map_err(|err| errors::ApiErrorResponse::ExternalConnectorError {
                code: err.code,
                message: err.message,
                connector: connector.connector_name.to_string(),
                status_code: err.status_code,
                reason: err.reason,
            })?;

    let recipient_id = recipient_create_resp.recipient_id;

    Ok(recipient_id)
}

async fn locker_recipient_create_call(
    state: &SessionState,
    merchant_id: &id_type::MerchantId,
    data: &types::MerchantAccountData,
) -> RouterResult<String> {
    let enc_data = serde_json::to_string(data)
        .change_context(errors::ApiErrorResponse::InternalServerError)
        .attach_printable("Failed to convert to MerchantAccountData json to String")?;

    let merchant_id_string = merchant_id.get_string_repr().to_owned();

    let cust_id = id_type::CustomerId::try_from(std::borrow::Cow::from(merchant_id_string))
        .change_context(errors::ApiErrorResponse::InternalServerError)
        .attach_printable("Failed to convert to CustomerId")?;

    let payload = transformers::StoreLockerReq::LockerGeneric(transformers::StoreGenericReq {
        merchant_id: merchant_id.to_owned(),
        merchant_customer_id: cust_id.clone(),
        enc_data,
        ttl: state.conf.locker.ttl_for_storage_in_secs,
    });

    let store_resp = cards::add_card_to_hs_locker(
        state,
        &payload,
        &cust_id,
        api_enums::LockerChoice::HyperswitchCardVault,
    )
    .await
    .change_context(errors::ApiErrorResponse::InternalServerError)
    .attach_printable("Failed to encrypt merchant bank account data")?;

    Ok(store_resp.card_reference)
}<|MERGE_RESOLUTION|>--- conflicted
+++ resolved
@@ -3699,11 +3699,8 @@
             is_auto_retries_enabled: self.is_auto_retries_enabled.unwrap_or_default(),
             max_auto_retries_enabled: self.max_auto_retries_enabled.map(i16::from),
             is_click_to_pay_enabled: self.is_click_to_pay_enabled,
-<<<<<<< HEAD
+            authentication_product_ids,
             always_request_overcapture: self.always_request_overcapture,
-=======
-            authentication_product_ids,
->>>>>>> da464276
         }))
     }
 
@@ -3819,11 +3816,8 @@
             is_tax_connector_enabled: self.is_tax_connector_enabled,
             is_network_tokenization_enabled: self.is_network_tokenization_enabled,
             is_click_to_pay_enabled: self.is_click_to_pay_enabled,
-<<<<<<< HEAD
+            authentication_product_ids,
             always_request_overcapture: self.always_request_overcapture,
-=======
-            authentication_product_ids,
->>>>>>> da464276
         }))
     }
 }
@@ -4081,11 +4075,8 @@
                 is_auto_retries_enabled: self.is_auto_retries_enabled,
                 max_auto_retries_enabled: self.max_auto_retries_enabled.map(i16::from),
                 is_click_to_pay_enabled: self.is_click_to_pay_enabled,
-<<<<<<< HEAD
+                authentication_product_ids,
                 always_request_overcapture: self.always_request_overcapture,
-=======
-                authentication_product_ids,
->>>>>>> da464276
             },
         )))
     }
@@ -4190,11 +4181,8 @@
                     .always_collect_shipping_details_from_wallet_connector,
                 is_network_tokenization_enabled: self.is_network_tokenization_enabled,
                 is_click_to_pay_enabled: self.is_click_to_pay_enabled,
-<<<<<<< HEAD
+                authentication_product_ids,
                 always_request_overcapture: self.always_request_overcapture,
-=======
-                authentication_product_ids,
->>>>>>> da464276
             },
         )))
     }
