#![allow(dead_code, unused_variables)]

use http::StatusCode;
use scheduler::errors::{PTError, ProcessTrackerError};

#[derive(Clone, Debug, serde::Serialize)]
#[serde(rename_all = "snake_case")]
pub enum ErrorType {
    InvalidRequestError,
    ObjectNotFound,
    RouterError,
    ProcessingError,
    BadGateway,
    ServerNotAvailable,
    DuplicateRequest,
    ValidationError,
    ConnectorError,
}

#[allow(dead_code)]
#[derive(Debug, Clone, router_derive::ApiError)]
#[error(error_type_enum = ErrorType)]
pub enum ApiErrorResponse {
    #[error(error_type = ErrorType::ServerNotAvailable, code = "IR_00", message = "{message:?}")]
    NotImplemented { message: NotImplementedMessage },
    #[error(
        error_type = ErrorType::InvalidRequestError, code = "IR_01",
        message = "API key not provided or invalid API key used"
    )]
    Unauthorized,
    #[error(error_type = ErrorType::InvalidRequestError, code = "IR_02", message = "Unrecognized request URL")]
    InvalidRequestUrl,
    #[error(error_type = ErrorType::InvalidRequestError, code = "IR_03", message = "The HTTP method is not applicable for this API")]
    InvalidHttpMethod,
    #[error(error_type = ErrorType::InvalidRequestError, code = "IR_04", message = "Missing required param: {field_name}")]
    MissingRequiredField { field_name: &'static str },
    #[error(
        error_type = ErrorType::InvalidRequestError, code = "IR_05",
        message = "{field_name} contains invalid data. Expected format is {expected_format}"
    )]
    InvalidDataFormat {
        field_name: String,
        expected_format: String,
    },
    #[error(error_type = ErrorType::InvalidRequestError, code = "IR_06", message = "{message}")]
    InvalidRequestData { message: String },
    /// Typically used when a field has invalid value, or deserialization of the value contained in a field fails.
    #[error(error_type = ErrorType::InvalidRequestError, code = "IR_07", message = "Invalid value provided: {field_name}")]
    InvalidDataValue { field_name: &'static str },
    #[error(error_type = ErrorType::InvalidRequestError, code = "IR_08", message = "Client secret was not provided")]
    ClientSecretNotGiven,
    #[error(error_type = ErrorType::InvalidRequestError, code = "IR_08", message = "Client secret has expired")]
    ClientSecretExpired,
    #[error(error_type = ErrorType::InvalidRequestError, code = "IR_09", message = "The client_secret provided does not match the client_secret associated with the Payment")]
    ClientSecretInvalid,
    #[error(error_type = ErrorType::InvalidRequestError, code = "IR_10", message = "Customer has active mandate/subsciption")]
    MandateActive,
    #[error(error_type = ErrorType::InvalidRequestError, code = "IR_11", message = "Customer has already been redacted")]
    CustomerRedacted,
    #[error(error_type = ErrorType::InvalidRequestError, code = "IR_12", message = "Reached maximum refund attempts")]
    MaximumRefundCount,
    #[error(error_type = ErrorType::InvalidRequestError, code = "IR_13", message = "Refund amount exceeds the payment amount")]
    RefundAmountExceedsPaymentAmount,
    #[error(error_type = ErrorType::InvalidRequestError, code = "IR_14", message = "This Payment could not be {current_flow} because it has a {field_name} of {current_value}. The expected state is {states}")]
    PaymentUnexpectedState {
        current_flow: String,
        field_name: String,
        current_value: String,
        states: String,
    },
    #[error(error_type = ErrorType::InvalidRequestError, code = "IR_15", message = "Invalid Ephemeral Key for the customer")]
    InvalidEphemeralKey,
    /// Typically used when information involving multiple fields or previously provided information doesn't satisfy a condition.
    #[error(error_type = ErrorType::InvalidRequestError, code = "IR_16", message = "{message}")]
    PreconditionFailed { message: String },
    #[error(
        error_type = ErrorType::InvalidRequestError, code = "IR_17",
        message = "Access forbidden, invalid JWT token was used"
    )]
    InvalidJwtToken,
    #[error(
        error_type = ErrorType::InvalidRequestError, code = "IR_18",
        message = "{message}",
    )]
    GenericUnauthorized { message: String },
    #[error(error_type = ErrorType::InvalidRequestError, code = "IR_19", message = "{message}")]
    NotSupported { message: String },
    #[error(error_type = ErrorType::InvalidRequestError, code = "IR_20", message = "{flow} flow not supported by the {connector} connector")]
    FlowNotSupported { flow: String, connector: String },
    #[error(error_type = ErrorType::InvalidRequestError, code = "IR_21", message = "Missing required params")]
    MissingRequiredFields { field_names: Vec<&'static str> },
    #[error(error_type = ErrorType::InvalidRequestError, code = "IR_22", message = "Access forbidden. Not authorized to access this resource")]
    AccessForbidden,
    #[error(error_type = ErrorType::InvalidRequestError, code = "IR_23", message = "{message}")]
    FileProviderNotSupported { message: String },
    #[error(error_type = ErrorType::InvalidRequestError, code = "IR_23", message = "{message}")]
    UnprocessableEntity { message: String },
    #[error(error_type = ErrorType::ConnectorError, code = "CE_00", message = "{code}: {message}", ignore = "status_code")]
    ExternalConnectorError {
        code: String,
        message: String,
        connector: String,
        status_code: u16,
        reason: Option<String>,
    },
    #[error(error_type = ErrorType::ProcessingError, code = "CE_01", message = "Payment failed during authorization with connector. Retry payment")]
    PaymentAuthorizationFailed { data: Option<serde_json::Value> },
    #[error(error_type = ErrorType::ProcessingError, code = "CE_02", message = "Payment failed during authentication with connector. Retry payment")]
    PaymentAuthenticationFailed { data: Option<serde_json::Value> },
    #[error(error_type = ErrorType::ProcessingError, code = "CE_03", message = "Capture attempt failed while processing with connector")]
    PaymentCaptureFailed { data: Option<serde_json::Value> },
    #[error(error_type = ErrorType::ProcessingError, code = "CE_04", message = "The card data is invalid")]
    InvalidCardData { data: Option<serde_json::Value> },
    #[error(error_type = ErrorType::InvalidRequestError, code = "CE_04", message = "Payout validation failed")]
    PayoutFailed { data: Option<serde_json::Value> },
    #[error(error_type = ErrorType::ProcessingError, code = "CE_05", message = "The card has expired")]
    CardExpired { data: Option<serde_json::Value> },
    #[error(error_type = ErrorType::ProcessingError, code = "CE_06", message = "Refund failed while processing with connector. Retry refund")]
    RefundFailed { data: Option<serde_json::Value> },
    #[error(error_type = ErrorType::ProcessingError, code = "CE_07", message = "Verification failed while processing with connector. Retry operation")]
    VerificationFailed { data: Option<serde_json::Value> },
    #[error(error_type = ErrorType::ProcessingError, code = "CE_08", message = "Dispute operation failed while processing with connector. Retry operation")]
    DisputeFailed { data: Option<serde_json::Value> },

    #[error(error_type = ErrorType::ServerNotAvailable, code = "HE_00", message = "Something went wrong")]
    InternalServerError,
    #[error(error_type = ErrorType::DuplicateRequest, code = "HE_01", message = "Duplicate refund request. Refund already attempted with the refund ID")]
    DuplicateRefundRequest,
    #[error(error_type = ErrorType::DuplicateRequest, code = "HE_01", message = "Duplicate mandate request. Mandate already attempted with the Mandate ID")]
    DuplicateMandate,
    #[error(error_type = ErrorType::DuplicateRequest, code = "HE_01", message = "The merchant account with the specified details already exists in our records")]
    DuplicateMerchantAccount,
    #[error(error_type = ErrorType::DuplicateRequest, code = "HE_01", message = "The merchant connector account with the specified connector_label '{connector_label}' already exists in our records")]
    DuplicateMerchantConnectorAccount { connector_label: String },
    #[error(error_type = ErrorType::DuplicateRequest, code = "HE_01", message = "The payment method with the specified details already exists in our records")]
    DuplicatePaymentMethod,
    #[error(error_type = ErrorType::DuplicateRequest, code = "HE_01", message = "The payment with the specified payment_id '{payment_id}' already exists in our records")]
    DuplicatePayment { payment_id: String },
    #[error(error_type = ErrorType::DuplicateRequest, code = "HE_01", message = "The payout with the specified payout_id '{payout_id}' already exists in our records")]
    DuplicatePayout { payout_id: String },
    #[error(error_type = ErrorType::DuplicateRequest, code = "HE_01", message = "The config with the specified key already exists in our records")]
    DuplicateConfig,
    #[error(error_type = ErrorType::ObjectNotFound, code = "HE_02", message = "Refund does not exist in our records")]
    RefundNotFound,
    #[error(error_type = ErrorType::ObjectNotFound, code = "HE_02", message = "Customer does not exist in our records")]
    CustomerNotFound,
    #[error(error_type = ErrorType::ObjectNotFound, code = "RE_02", message = "Config key does not exist in our records.")]
    ConfigNotFound,
    #[error(error_type = ErrorType::ObjectNotFound, code = "HE_02", message = "Payment does not exist in our records")]
    PaymentNotFound,
    #[error(error_type = ErrorType::ObjectNotFound, code = "HE_02", message = "Payment method does not exist in our records")]
    PaymentMethodNotFound,
    #[error(error_type = ErrorType::ObjectNotFound, code = "HE_02", message = "Merchant account does not exist in our records")]
    MerchantAccountNotFound,
    #[error(error_type = ErrorType::ObjectNotFound, code = "HE_02", message = "Merchant connector account with id '{id}' does not exist in our records")]
    MerchantConnectorAccountNotFound { id: String },
    #[error(error_type = ErrorType::ObjectNotFound, code = "HE_02", message = "Business profile with the given id  '{id}' does not exist in our records")]
    BusinessProfileNotFound { id: String },
    #[error(error_type = ErrorType::ObjectNotFound, code = "HE_02", message = "Resource ID does not exist in our records")]
    ResourceIdNotFound,
    #[error(error_type = ErrorType::ObjectNotFound, code = "HE_02", message = "Mandate does not exist in our records")]
    MandateNotFound,
    #[error(error_type = ErrorType::ObjectNotFound, code = "HE_02", message = "Failed to update mandate")]
    MandateUpdateFailed,
    #[error(error_type = ErrorType::ObjectNotFound, code = "HE_02", message = "API Key does not exist in our records")]
    ApiKeyNotFound,
    #[error(error_type = ErrorType::ObjectNotFound, code = "HE_02", message = "Payout does not exist in our records")]
    PayoutNotFound,
    #[error(error_type = ErrorType::ValidationError, code = "HE_03", message = "Invalid mandate id passed from connector")]
    MandateSerializationFailed,
    #[error(error_type = ErrorType::ValidationError, code = "HE_03", message = "Unable to parse the mandate identifier passed from connector")]
    MandateDeserializationFailed,
    #[error(error_type = ErrorType::ValidationError, code = "HE_03", message = "Return URL is not configured and not passed in payments request")]
    ReturnUrlUnavailable,
    #[error(error_type = ErrorType::ValidationError, code = "HE_03", message = "This refund is not possible through Hyperswitch. Please raise the refund through {connector} dashboard")]
    RefundNotPossible { connector: String },
    #[error(error_type = ErrorType::ValidationError, code = "HE_03", message = "Mandate Validation Failed" )]
    MandateValidationFailed { reason: String },
    #[error(error_type= ErrorType::ValidationError, code = "HE_03", message = "The payment has not succeeded yet. Please pass a successful payment to initiate refund")]
    PaymentNotSucceeded,
    #[error(error_type = ErrorType::ValidationError, code = "HE_03", message = "The specified merchant connector account is disabled")]
    MerchantConnectorAccountDisabled,
    #[error(error_type= ErrorType::ObjectNotFound, code = "HE_04", message = "Successful payment not found for the given payment id")]
    SuccessfulPaymentNotFound,
    #[error(error_type = ErrorType::ObjectNotFound, code = "HE_04", message = "The connector provided in the request is incorrect or not available")]
    IncorrectConnectorNameGiven,
    #[error(error_type = ErrorType::ObjectNotFound, code = "HE_04", message = "Address does not exist in our records")]
    AddressNotFound,
    #[error(error_type = ErrorType::ObjectNotFound, code = "HE_04", message = "Dispute does not exist in our records")]
    DisputeNotFound { dispute_id: String },
    #[error(error_type = ErrorType::ObjectNotFound, code = "HE_04", message = "File does not exist in our records")]
    FileNotFound,
    #[error(error_type = ErrorType::ObjectNotFound, code = "HE_04", message = "File not available")]
    FileNotAvailable,
    #[error(error_type = ErrorType::InvalidRequestError, code = "HE_04", message = "Dispute status validation failed")]
    DisputeStatusValidationFailed { reason: String },
    #[error(error_type = ErrorType::InvalidRequestError, code = "HE_04", message = "Card with the provided iin does not exist")]
    InvalidCardIin,
    #[error(error_type = ErrorType::InvalidRequestError, code = "HE_04", message = "The provided card IIN length is invalid, please provide an iin with 6 or 8 digits")]
    InvalidCardIinLength,
    #[error(error_type = ErrorType::ValidationError, code = "HE_03", message = "File validation failed")]
    FileValidationFailed { reason: String },
    #[error(error_type = ErrorType::InvalidRequestError, code = "HE_04", message = "File not found / valid in the request")]
    MissingFile,
    #[error(error_type = ErrorType::InvalidRequestError, code = "HE_04", message = "Dispute id not found in the request")]
    MissingDisputeId,
    #[error(error_type = ErrorType::InvalidRequestError, code = "HE_04", message = "File purpose not found in the request or is invalid")]
    MissingFilePurpose,
    #[error(error_type = ErrorType::InvalidRequestError, code = "HE_04", message = "File content type not found / valid")]
    MissingFileContentType,
    #[error(error_type = ErrorType::InvalidRequestError, code = "HE_05", message = "{message}")]
    GenericNotFoundError { message: String },
    #[error(error_type = ErrorType::InvalidRequestError, code = "HE_01", message = "{message}")]
    GenericDuplicateError { message: String },
    #[error(error_type = ErrorType::InvalidRequestError, code = "WE_01", message = "Failed to authenticate the webhook")]
    WebhookAuthenticationFailed,
    #[error(error_type = ErrorType::ObjectNotFound, code = "WE_04", message = "Webhook resource not found")]
    WebhookResourceNotFound,
    #[error(error_type = ErrorType::InvalidRequestError, code = "WE_02", message = "Bad request received in webhook")]
    WebhookBadRequest,
    #[error(error_type = ErrorType::RouterError, code = "WE_03", message = "There was some issue processing the webhook")]
    WebhookProcessingFailure,
    #[error(error_type = ErrorType::InvalidRequestError, code = "HE_04", message = "required payment method is not configured or configured incorrectly for all configured connectors")]
    IncorrectPaymentMethodConfiguration,
    #[error(error_type = ErrorType::InvalidRequestError, code = "WE_05", message = "Unable to process the webhook body")]
    WebhookUnprocessableEntity,
<<<<<<< HEAD
    #[error(error_type = ErrorType::ObjectNotFound, code = "HE_02", message = "Payment Link does not exist in our records")]
    PaymentLinkNotFound,
=======
    #[error(error_type = ErrorType::InvalidRequestError, code = "IR_19", message = "{message}")]
    CurrencyNotSupported { message: String },
}

impl PTError for ApiErrorResponse {
    fn to_pt_error(&self) -> ProcessTrackerError {
        ProcessTrackerError::EApiErrorResponse
    }
>>>>>>> 517c5c41
}

#[derive(Clone)]
pub enum NotImplementedMessage {
    Reason(String),
    Default,
}

impl std::fmt::Debug for NotImplementedMessage {
    fn fmt(&self, fmt: &mut std::fmt::Formatter<'_>) -> std::fmt::Result {
        match self {
            Self::Reason(message) => write!(fmt, "{message} is not implemented"),
            Self::Default => {
                write!(
                    fmt,
                    "This API is under development and will be made available soon."
                )
            }
        }
    }
}

impl ::core::fmt::Display for ApiErrorResponse {
    fn fmt(&self, f: &mut std::fmt::Formatter<'_>) -> std::fmt::Result {
        write!(
            f,
            r#"{{"error":{}}}"#,
            serde_json::to_string(self).unwrap_or_else(|_| "API error response".to_string())
        )
    }
}

impl actix_web::ResponseError for ApiErrorResponse {
    fn status_code(&self) -> StatusCode {
        common_utils::errors::ErrorSwitch::<api_models::errors::types::ApiErrorResponse>::switch(
            self,
        )
        .status_code()
    }

    fn error_response(&self) -> actix_web::HttpResponse {
        common_utils::errors::ErrorSwitch::<api_models::errors::types::ApiErrorResponse>::switch(
            self,
        )
        .error_response()
    }
}

impl crate::services::EmbedError for error_stack::Report<ApiErrorResponse> {}<|MERGE_RESOLUTION|>--- conflicted
+++ resolved
@@ -224,10 +224,8 @@
     IncorrectPaymentMethodConfiguration,
     #[error(error_type = ErrorType::InvalidRequestError, code = "WE_05", message = "Unable to process the webhook body")]
     WebhookUnprocessableEntity,
-<<<<<<< HEAD
     #[error(error_type = ErrorType::ObjectNotFound, code = "HE_02", message = "Payment Link does not exist in our records")]
     PaymentLinkNotFound,
-=======
     #[error(error_type = ErrorType::InvalidRequestError, code = "IR_19", message = "{message}")]
     CurrencyNotSupported { message: String },
 }
@@ -236,7 +234,6 @@
     fn to_pt_error(&self) -> ProcessTrackerError {
         ProcessTrackerError::EApiErrorResponse
     }
->>>>>>> 517c5c41
 }
 
 #[derive(Clone)]
