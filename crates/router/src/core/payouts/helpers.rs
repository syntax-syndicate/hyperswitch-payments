use api_models::{enums, payment_methods::Card, payouts};
use common_utils::{
    errors::CustomResult,
    ext_traits::{AsyncExt, StringExt},
<<<<<<< HEAD
    fp_utils,
=======
    generate_customer_id_of_default_length, id_type,
>>>>>>> 3bdffffb
};
use diesel_models::encryption::Encryption;
use error_stack::ResultExt;
use masking::{ExposeInterface, PeekInterface, Secret};
use router_env::logger;

use super::PayoutData;
use crate::{
    core::{
        errors::{self, RouterResult, StorageErrorExt},
        payment_methods::{
            cards,
            transformers::{DataDuplicationCheck, StoreCardReq, StoreGenericReq, StoreLockerReq},
            vault,
        },
        payments::{
            customers::get_connector_customer_details_if_present, route_connector_v1, routing,
            CustomerDetails,
        },
        routing::TransactionData,
    },
    db::StorageInterface,
    routes::{metrics, SessionState},
    services,
    types::{
        api::{self, enums as api_enums},
        domain::{
            self,
            types::{self as domain_types, AsyncLift},
        },
        storage,
        transformers::ForeignFrom,
    },
    utils::{self, OptionExt},
};

#[allow(clippy::too_many_arguments)]
pub async fn make_payout_method_data<'a>(
    state: &'a SessionState,
    payout_method_data: Option<&api::PayoutMethodData>,
    payout_token: Option<&str>,
    customer_id: &id_type::CustomerId,
    merchant_id: &str,
    payout_type: Option<&api_enums::PayoutType>,
    merchant_key_store: &domain::MerchantKeyStore,
    payout_data: Option<&mut PayoutData>,
    storage_scheme: storage::enums::MerchantStorageScheme,
) -> RouterResult<Option<api::PayoutMethodData>> {
    let db = &*state.store;
    let certain_payout_type = payout_type.get_required_value("payout_type")?.to_owned();
    let hyperswitch_token = if let Some(payout_token) = payout_token {
        if payout_token.starts_with("temporary_token_") {
            Some(payout_token.to_string())
        } else {
            let key = format!(
                "pm_token_{}_{}_hyperswitch",
                payout_token,
                api_enums::PaymentMethod::foreign_from(certain_payout_type)
            );

            let redis_conn = state
                .store
                .get_redis_conn()
                .change_context(errors::ApiErrorResponse::InternalServerError)
                .attach_printable("Failed to get redis connection")?;

            let hyperswitch_token = redis_conn
                .get_key::<Option<String>>(&key)
                .await
                .change_context(errors::ApiErrorResponse::InternalServerError)
                .attach_printable("Failed to fetch the token from redis")?
                .ok_or(error_stack::Report::new(
                    errors::ApiErrorResponse::UnprocessableEntity {
                        message: "Token is invalid or expired".to_owned(),
                    },
                ))?;
            let payment_token_data = hyperswitch_token
                .clone()
                .parse_struct("PaymentTokenData")
                .change_context(errors::ApiErrorResponse::InternalServerError)
                .attach_printable("failed to deserialize hyperswitch token data")?;

            let payment_token = match payment_token_data {
                storage::PaymentTokenData::PermanentCard(storage::CardTokenData {
                    locker_id,
                    token,
                    ..
                }) => locker_id.or(Some(token)),
                storage::PaymentTokenData::TemporaryGeneric(storage::GenericTokenData {
                    token,
                }) => Some(token),
                _ => None,
            };
            payment_token.or(Some(payout_token.to_string()))
        }
    } else {
        None
    };

    match (
        payout_method_data.to_owned(),
        hyperswitch_token,
        payout_data,
    ) {
        // Get operation
        (None, Some(payout_token), _) => {
            if payout_token.starts_with("temporary_token_")
                || certain_payout_type == api_enums::PayoutType::Bank
            {
                let (pm, supplementary_data) = vault::Vault::get_payout_method_data_from_temporary_locker(
                    state,
                    &payout_token,
                    merchant_key_store,
                )
                .await
                .attach_printable(
                    "Payout method for given token not found or there was a problem fetching it",
                )?;
                utils::when(
                    supplementary_data
                        .customer_id
                        .ne(&Some(customer_id.to_owned())),
                    || {
                        Err(errors::ApiErrorResponse::PreconditionFailed { message: "customer associated with payout method and customer passed in payout are not same".into() })
                    },
                )?;
                Ok(pm)
            } else {
                let resp = cards::get_card_from_locker(
                    state,
                    customer_id,
                    merchant_id,
                    payout_token.as_ref(),
                )
                .await
                .attach_printable("Payout method [card] could not be fetched from HS locker")?;
                Ok(Some({
                    api::PayoutMethodData::Card(api::CardPayout {
                        card_number: resp.card_number,
                        expiry_month: resp.card_exp_month,
                        expiry_year: resp.card_exp_year,
                        card_holder_name: resp.name_on_card,
                    })
                }))
            }
        }

        // Create / Update operation
        (Some(payout_method), payout_token, Some(payout_data)) => {
            let lookup_key = vault::Vault::store_payout_method_data_in_locker(
                state,
                payout_token.to_owned(),
                payout_method,
                Some(customer_id.to_owned()),
                merchant_key_store,
            )
            .await?;

            // Update payout_token in payout_attempt table
            if payout_token.is_none() {
                let updated_payout_attempt = storage::PayoutAttemptUpdate::PayoutTokenUpdate {
                    payout_token: lookup_key,
                };
                payout_data.payout_attempt = db
                    .update_payout_attempt(
                        &payout_data.payout_attempt,
                        updated_payout_attempt,
                        &payout_data.payouts,
                        storage_scheme,
                    )
                    .await
                    .change_context(errors::ApiErrorResponse::InternalServerError)
                    .attach_printable("Error updating token in payout attempt")?;
            }
            Ok(Some(payout_method.clone()))
        }

        // Ignore if nothing is passed
        _ => Ok(None),
    }
}

pub async fn save_payout_data_to_locker(
    state: &SessionState,
    payout_data: &mut PayoutData,
    payout_method_data: &api::PayoutMethodData,
    merchant_account: &domain::MerchantAccount,
    key_store: &domain::MerchantKeyStore,
) -> RouterResult<()> {
    let payout_attempt = &payout_data.payout_attempt;
    let (mut locker_req, card_details, bank_details, wallet_details, payment_method_type) =
        match payout_method_data {
            payouts::PayoutMethodData::Card(card) => {
                let card_detail = api::CardDetail {
                    card_number: card.card_number.to_owned(),
                    card_holder_name: card.card_holder_name.to_owned(),
                    card_exp_month: card.expiry_month.to_owned(),
                    card_exp_year: card.expiry_year.to_owned(),
                    nick_name: None,
                    card_issuing_country: None,
                    card_network: None,
                    card_issuer: None,
                    card_type: None,
                };
                let payload = StoreLockerReq::LockerCard(StoreCardReq {
                    merchant_id: merchant_account.merchant_id.as_ref(),
                    merchant_customer_id: payout_attempt.customer_id.to_owned(),
                    card: Card {
                        card_number: card.card_number.to_owned(),
                        name_on_card: card.card_holder_name.to_owned(),
                        card_exp_month: card.expiry_month.to_owned(),
                        card_exp_year: card.expiry_year.to_owned(),
                        card_brand: None,
                        card_isin: None,
                        nick_name: None,
                    },
                    requestor_card_reference: None,
                    ttl: state.conf.locker.ttl_for_storage_in_secs,
                });
                (
                    payload,
                    Some(card_detail),
                    None,
                    None,
                    api_enums::PaymentMethodType::Debit,
                )
            }
            _ => {
                let key = key_store.key.get_inner().peek();
                let enc_data = async {
                    serde_json::to_value(payout_method_data.to_owned())
                        .change_context(errors::ApiErrorResponse::InternalServerError)
                        .attach_printable("Unable to encode payout method data")
                        .ok()
                        .map(|v| {
                            let secret: Secret<String> = Secret::new(v.to_string());
                            secret
                        })
                        .async_lift(|inner| domain_types::encrypt_optional(inner, key))
                        .await
                }
                .await
                .change_context(errors::ApiErrorResponse::InternalServerError)
                .attach_printable("Failed to encrypt payout method data")?
                .map(Encryption::from)
                .map(|e| e.into_inner())
                .map_or(Err(errors::ApiErrorResponse::InternalServerError), |e| {
                    Ok(hex::encode(e.peek()))
                })?;
                let payload = StoreLockerReq::LockerGeneric(StoreGenericReq {
                    merchant_id: merchant_account.merchant_id.as_ref(),
                    merchant_customer_id: payout_attempt.customer_id.to_owned(),
                    enc_data,
                    ttl: state.conf.locker.ttl_for_storage_in_secs,
                });
                match payout_method_data {
                    payouts::PayoutMethodData::Bank(bank) => (
                        payload,
                        None,
                        Some(bank.to_owned()),
                        None,
                        api_enums::PaymentMethodType::foreign_from(bank.to_owned()),
                    ),
                    payouts::PayoutMethodData::Wallet(wallet) => (
                        payload,
                        None,
                        None,
                        Some(wallet.to_owned()),
                        api_enums::PaymentMethodType::foreign_from(wallet.to_owned()),
                    ),
                    payouts::PayoutMethodData::Card(_) => {
                        Err(errors::ApiErrorResponse::InternalServerError)?
                    }
                }
            }
        };

    // Store payout method in locker
    let stored_resp = cards::call_to_locker_hs(
        state,
        &locker_req,
        &payout_attempt.customer_id,
        api_enums::LockerChoice::HyperswitchCardVault,
    )
    .await
    .change_context(errors::ApiErrorResponse::InternalServerError)?;

    let db = &*state.store;

    // Handle duplicates
    let (should_insert_in_pm_table, metadata_update) = match stored_resp.duplication_check {
        // Check if equivalent entry exists in payment_methods
        Some(duplication_check) => {
            let locker_ref = stored_resp.card_reference.clone();

            // Use locker ref as payment_method_id
            let existing_pm_by_pmid = db
                .find_payment_method(&locker_ref, merchant_account.storage_scheme)
                .await;

            match existing_pm_by_pmid {
                // If found, update locker's metadata [DELETE + INSERT OP], don't insert in payment_method's table
                Ok(pm) => (
                    false,
                    if duplication_check == DataDuplicationCheck::MetaDataChanged {
                        Some(pm.clone())
                    } else {
                        None
                    },
                ),

                // If not found, use locker ref as locker_id
                Err(err) => {
                    if err.current_context().is_db_not_found() {
                        match db
                            .find_payment_method_by_locker_id(
                                &locker_ref,
                                merchant_account.storage_scheme,
                            )
                            .await
                        {
                            // If found, update locker's metadata [DELETE + INSERT OP], don't insert in payment_methods table
                            Ok(pm) => (
                                false,
                                if duplication_check == DataDuplicationCheck::MetaDataChanged {
                                    Some(pm.clone())
                                } else {
                                    None
                                },
                            ),
                            Err(err) => {
                                // If not found, update locker's metadata [DELETE + INSERT OP], and insert in payment_methods table
                                if err.current_context().is_db_not_found() {
                                    (true, None)

                                // Misc. DB errors
                                } else {
                                    Err(err)
                                        .change_context(
                                            errors::ApiErrorResponse::InternalServerError,
                                        )
                                        .attach_printable(
                                            "DB failures while finding payment method by locker ID",
                                        )?
                                }
                            }
                        }
                    // Misc. DB errors
                    } else {
                        Err(err)
                            .change_context(errors::ApiErrorResponse::InternalServerError)
                            .attach_printable("DB failures while finding payment method by pm ID")?
                    }
                }
            }
        }

        // Not duplicate, should be inserted in payment_methods table
        None => (true, None),
    };

    // Form payment method entry and card's metadata whenever insertion or metadata update is required
    let (card_details_encrypted, new_payment_method) =
        if let (api::PayoutMethodData::Card(_), true, _)
        | (api::PayoutMethodData::Card(_), _, Some(_)) = (
            payout_method_data,
            should_insert_in_pm_table,
            metadata_update.as_ref(),
        ) {
            // Fetch card info from db
            let card_isin = card_details.as_ref().map(|c| c.card_number.get_card_isin());

            let mut payment_method = api::PaymentMethodCreate {
                payment_method: Some(api_enums::PaymentMethod::foreign_from(
                    payout_method_data.to_owned(),
                )),
                payment_method_type: Some(payment_method_type),
                payment_method_issuer: None,
                payment_method_issuer_code: None,
                bank_transfer: None,
                card: card_details.clone(),
                wallet: None,
                metadata: None,
                customer_id: Some(payout_attempt.customer_id.to_owned()),
                card_network: None,
                client_secret: None,
                payment_method_data: None,
            };

            let pm_data = card_isin
                .clone()
                .async_and_then(|card_isin| async move {
                    db.get_card_info(&card_isin)
                        .await
                        .map_err(|error| services::logger::warn!(card_info_error=?error))
                        .ok()
                })
                .await
                .flatten()
                .map(|card_info| {
                    payment_method
                        .payment_method_issuer
                        .clone_from(&card_info.card_issuer);
                    payment_method.card_network =
                        card_info.card_network.clone().map(|cn| cn.to_string());
                    api::payment_methods::PaymentMethodsData::Card(
                        api::payment_methods::CardDetailsPaymentMethod {
                            last4_digits: card_details.as_ref().map(|c| c.card_number.get_last4()),
                            issuer_country: card_info.card_issuing_country,
                            expiry_month: card_details.as_ref().map(|c| c.card_exp_month.clone()),
                            expiry_year: card_details.as_ref().map(|c| c.card_exp_year.clone()),
                            nick_name: card_details.as_ref().and_then(|c| c.nick_name.clone()),
                            card_holder_name: card_details
                                .as_ref()
                                .and_then(|c| c.card_holder_name.clone()),

                            card_isin: card_isin.clone(),
                            card_issuer: card_info.card_issuer,
                            card_network: card_info.card_network,
                            card_type: card_info.card_type,
                            saved_to_locker: true,
                        },
                    )
                })
                .unwrap_or_else(|| {
                    api::payment_methods::PaymentMethodsData::Card(
                        api::payment_methods::CardDetailsPaymentMethod {
                            last4_digits: card_details.as_ref().map(|c| c.card_number.get_last4()),
                            issuer_country: None,
                            expiry_month: card_details.as_ref().map(|c| c.card_exp_month.clone()),
                            expiry_year: card_details.as_ref().map(|c| c.card_exp_year.clone()),
                            nick_name: card_details.as_ref().and_then(|c| c.nick_name.clone()),
                            card_holder_name: card_details
                                .as_ref()
                                .and_then(|c| c.card_holder_name.clone()),

                            card_isin: card_isin.clone(),
                            card_issuer: None,
                            card_network: None,
                            card_type: None,
                            saved_to_locker: true,
                        },
                    )
                });
            (
                cards::create_encrypted_data(key_store, Some(pm_data)).await,
                payment_method,
            )
        } else {
            (
                None,
                api::PaymentMethodCreate {
                    payment_method: Some(api_enums::PaymentMethod::foreign_from(
                        payout_method_data.to_owned(),
                    )),
                    payment_method_type: Some(payment_method_type),
                    payment_method_issuer: None,
                    payment_method_issuer_code: None,
                    bank_transfer: bank_details,
                    card: None,
                    wallet: wallet_details,
                    metadata: None,
                    customer_id: Some(payout_attempt.customer_id.to_owned()),
                    card_network: None,
                    client_secret: None,
                    payment_method_data: None,
                },
            )
        };

    // Insert new entry in payment_methods table
    if should_insert_in_pm_table {
        let payment_method_id = common_utils::generate_id(crate::consts::ID_LENGTH, "pm");
        cards::create_payment_method(
            db,
            &new_payment_method,
            &payout_attempt.customer_id,
            &payment_method_id,
            Some(stored_resp.card_reference.clone()),
            &merchant_account.merchant_id,
            None,
            None,
            card_details_encrypted.clone(),
            key_store,
            None,
            None,
            None,
            merchant_account.storage_scheme,
            None,
        )
        .await?;
    }

    /*  1. Delete from locker
     *  2. Create new entry in locker
     *  3. Handle creation response from locker
     *  4. Update card's metadata in payment_methods table
     */
    if let Some(existing_pm) = metadata_update {
        let card_reference = &existing_pm
            .locker_id
            .clone()
            .unwrap_or(existing_pm.payment_method_id.clone());
        // Delete from locker
        cards::delete_card_from_hs_locker(
            state,
            &payout_attempt.customer_id,
            &merchant_account.merchant_id,
            card_reference,
        )
        .await
        .attach_printable(
            "Failed to delete PMD from locker as a part of metadata update operation",
        )?;

        locker_req.update_requestor_card_reference(Some(card_reference.to_string()));

        // Store in locker
        let stored_resp = cards::call_to_locker_hs(
            state,
            &locker_req,
            &payout_attempt.customer_id,
            api_enums::LockerChoice::HyperswitchCardVault,
        )
        .await
        .change_context(errors::ApiErrorResponse::InternalServerError);

        // Check if locker operation was successful or not, if not, delete the entry from payment_methods table
        if let Err(err) = stored_resp {
            logger::error!(vault_err=?err);
            db.delete_payment_method_by_merchant_id_payment_method_id(
                &merchant_account.merchant_id,
                &existing_pm.payment_method_id,
            )
            .await
            .to_not_found_response(errors::ApiErrorResponse::PaymentMethodNotFound)?;

            Err(errors::ApiErrorResponse::InternalServerError).attach_printable(
                "Failed to insert PMD from locker as a part of metadata update operation",
            )?
        };

        // Update card's metadata in payment_methods table
        let pm_update = storage::PaymentMethodUpdate::PaymentMethodDataUpdate {
            payment_method_data: card_details_encrypted,
        };
        db.update_payment_method(existing_pm, pm_update, merchant_account.storage_scheme)
            .await
            .change_context(errors::ApiErrorResponse::InternalServerError)
            .attach_printable("Failed to add payment method in db")?;
    };

    // Store card_reference in payouts table
    let updated_payout = storage::PayoutsUpdate::PayoutMethodIdUpdate {
        payout_method_id: stored_resp.card_reference.to_owned(),
    };
    payout_data.payouts = db
        .update_payout(
            &payout_data.payouts,
            updated_payout,
            payout_attempt,
            merchant_account.storage_scheme,
        )
        .await
        .change_context(errors::ApiErrorResponse::InternalServerError)
        .attach_printable("Error updating payouts in saved payout method")?;

    Ok(())
}

pub async fn get_or_create_customer_details(
    state: &SessionState,
    customer_details: &CustomerDetails,
    merchant_account: &domain::MerchantAccount,
    key_store: &domain::MerchantKeyStore,
) -> RouterResult<Option<domain::Customer>> {
    let db: &dyn StorageInterface = &*state.store;
    // Create customer_id if not passed in request
    let customer_id = customer_details
        .customer_id
        .clone()
        .unwrap_or_else(generate_customer_id_of_default_length);

    let merchant_id = &merchant_account.merchant_id;
    let key = key_store.key.get_inner().peek();

    match db
        .find_customer_optional_by_customer_id_merchant_id(
            &customer_id,
            merchant_id,
            key_store,
            merchant_account.storage_scheme,
        )
        .await
        .change_context(errors::ApiErrorResponse::InternalServerError)?
    {
        Some(customer) => Ok(Some(customer)),
        None => {
            let customer = domain::Customer {
                customer_id,
                merchant_id: merchant_id.to_string(),
                name: domain_types::encrypt_optional(customer_details.name.to_owned(), key)
                    .await
                    .change_context(errors::ApiErrorResponse::InternalServerError)?,
                email: domain_types::encrypt_optional(
                    customer_details.email.to_owned().map(|e| e.expose()),
                    key,
                )
                .await
                .change_context(errors::ApiErrorResponse::InternalServerError)?,
                phone: domain_types::encrypt_optional(customer_details.phone.to_owned(), key)
                    .await
                    .change_context(errors::ApiErrorResponse::InternalServerError)?,
                description: None,
                phone_country_code: customer_details.phone_country_code.to_owned(),
                metadata: None,
                connector_customer: None,
                id: None,
                created_at: common_utils::date_time::now(),
                modified_at: common_utils::date_time::now(),
                address_id: None,
                default_payment_method_id: None,
                updated_by: None,
            };

            Ok(Some(
                db.insert_customer(customer, key_store, merchant_account.storage_scheme)
                    .await
                    .change_context(errors::ApiErrorResponse::InternalServerError)?,
            ))
        }
    }
}

pub async fn decide_payout_connector(
    state: &SessionState,
    merchant_account: &domain::MerchantAccount,
    key_store: &domain::MerchantKeyStore,
    request_straight_through: Option<api::routing::StraightThroughAlgorithm>,
    routing_data: &mut storage::RoutingData,
    payout_data: &mut PayoutData,
    eligible_connectors: Option<Vec<enums::RoutableConnectors>>,
) -> RouterResult<api::ConnectorCallType> {
    // 1. For existing attempts, use stored connector
    let payout_attempt = &payout_data.payout_attempt;
    if let Some(connector_name) = payout_attempt.connector.clone() {
        // Connector was already decided previously, use the same connector
        let connector_data = api::ConnectorData::get_payout_connector_by_name(
            &state.conf.connectors,
            &connector_name,
            api::GetToken::Connector,
            payout_attempt.merchant_connector_id.clone(),
        )
        .change_context(errors::ApiErrorResponse::InternalServerError)
        .attach_printable("Invalid connector name received in 'routed_through'")?;

        routing_data.routed_through = Some(connector_name.clone());
        return Ok(api::ConnectorCallType::PreDetermined(connector_data));
    }

    // 2. Check routing algorithm passed in the request
    if let Some(routing_algorithm) = request_straight_through {
        let (mut connectors, check_eligibility) =
            routing::perform_straight_through_routing(&routing_algorithm, None)
                .change_context(errors::ApiErrorResponse::InternalServerError)
                .attach_printable("Failed execution of straight through routing")?;

        if check_eligibility {
            connectors = routing::perform_eligibility_analysis_with_fallback(
                state,
                key_store,
                connectors,
                &TransactionData::<()>::Payout(payout_data),
                eligible_connectors,
                #[cfg(feature = "business_profile_routing")]
                Some(payout_attempt.profile_id.clone()),
            )
            .await
            .change_context(errors::ApiErrorResponse::InternalServerError)
            .attach_printable("failed eligibility analysis and fallback")?;
        }

        let first_connector_choice = connectors
            .first()
            .ok_or(errors::ApiErrorResponse::IncorrectPaymentMethodConfiguration)
            .attach_printable("Empty connector list returned")?
            .clone();

        let connector_data = connectors
            .into_iter()
            .map(|conn| {
                api::ConnectorData::get_payout_connector_by_name(
                    &state.conf.connectors,
                    &conn.connector.to_string(),
                    api::GetToken::Connector,
                    #[cfg(feature = "connector_choice_mca_id")]
                    payout_attempt.merchant_connector_id.clone(),
                    #[cfg(not(feature = "connector_choice_mca_id"))]
                    None,
                )
            })
            .collect::<CustomResult<Vec<_>, _>>()
            .change_context(errors::ApiErrorResponse::InternalServerError)
            .attach_printable("Invalid connector name received")?;

        routing_data.routed_through = Some(first_connector_choice.connector.to_string());
        #[cfg(feature = "connector_choice_mca_id")]
        {
            routing_data.merchant_connector_id = first_connector_choice.merchant_connector_id;
        }
        #[cfg(not(feature = "connector_choice_mca_id"))]
        {
            routing_data.business_sub_label = first_connector_choice.sub_label.clone();
        }
        routing_data.routing_info.algorithm = Some(routing_algorithm);
        return Ok(api::ConnectorCallType::Retryable(connector_data));
    }

    // 3. Check algorithm passed in routing data
    if let Some(ref routing_algorithm) = routing_data.algorithm {
        let (mut connectors, check_eligibility) =
            routing::perform_straight_through_routing(routing_algorithm, None)
                .change_context(errors::ApiErrorResponse::InternalServerError)
                .attach_printable("Failed execution of straight through routing")?;

        if check_eligibility {
            connectors = routing::perform_eligibility_analysis_with_fallback(
                state,
                key_store,
                connectors,
                &TransactionData::<()>::Payout(payout_data),
                eligible_connectors,
                #[cfg(feature = "business_profile_routing")]
                Some(payout_attempt.profile_id.clone()),
            )
            .await
            .change_context(errors::ApiErrorResponse::InternalServerError)
            .attach_printable("failed eligibility analysis and fallback")?;
        }

        let first_connector_choice = connectors
            .first()
            .ok_or(errors::ApiErrorResponse::IncorrectPaymentMethodConfiguration)
            .attach_printable("Empty connector list returned")?
            .clone();

        connectors.remove(0);

        let connector_data = connectors
            .into_iter()
            .map(|conn| {
                api::ConnectorData::get_payout_connector_by_name(
                    &state.conf.connectors,
                    &conn.connector.to_string(),
                    api::GetToken::Connector,
                    #[cfg(feature = "connector_choice_mca_id")]
                    payout_attempt.merchant_connector_id.clone(),
                    #[cfg(not(feature = "connector_choice_mca_id"))]
                    None,
                )
            })
            .collect::<CustomResult<Vec<_>, _>>()
            .change_context(errors::ApiErrorResponse::InternalServerError)
            .attach_printable("Invalid connector name received")?;

        routing_data.routed_through = Some(first_connector_choice.connector.to_string());
        #[cfg(feature = "connector_choice_mca_id")]
        {
            routing_data.merchant_connector_id = first_connector_choice.merchant_connector_id;
        }
        #[cfg(not(feature = "connector_choice_mca_id"))]
        {
            routing_data.business_sub_label = first_connector_choice.sub_label.clone();
        }
        return Ok(api::ConnectorCallType::Retryable(connector_data));
    }

    // 4. Route connector
    route_connector_v1(
        state,
        merchant_account,
        &payout_data.business_profile,
        key_store,
        TransactionData::<()>::Payout(payout_data),
        routing_data,
        eligible_connectors,
        None,
    )
    .await
}

pub async fn get_default_payout_connector(
    _state: &SessionState,
    request_connector: Option<serde_json::Value>,
) -> CustomResult<api::ConnectorChoice, errors::ApiErrorResponse> {
    Ok(request_connector.map_or(
        api::ConnectorChoice::Decide,
        api::ConnectorChoice::StraightThrough,
    ))
}

pub fn should_call_payout_connector_create_customer<'a>(
    state: &SessionState,
    connector: &api::ConnectorData,
    customer: &'a Option<domain::Customer>,
    connector_label: &str,
) -> (bool, Option<&'a str>) {
    // Check if create customer is required for the connector
    match enums::PayoutConnectors::try_from(connector.connector_name) {
        Ok(connector) => {
            let connector_needs_customer = state
                .conf
                .connector_customer
                .payout_connector_list
                .contains(&connector);

            if connector_needs_customer {
                let connector_customer_details = customer.as_ref().and_then(|customer| {
                    get_connector_customer_details_if_present(customer, connector_label)
                });
                let should_call_connector = connector_customer_details.is_none();
                (should_call_connector, connector_customer_details)
            } else {
                (false, None)
            }
        }
        _ => (false, None),
    }
}

pub async fn get_gsm_record(
    state: &SessionState,
    error_code: Option<String>,
    error_message: Option<String>,
    connector_name: Option<String>,
    flow: String,
) -> Option<storage::gsm::GatewayStatusMap> {
    let get_gsm = || async {
        state.store.find_gsm_rule(
                connector_name.clone().unwrap_or_default(),
                flow.clone(),
                "sub_flow".to_string(),
                error_code.clone().unwrap_or_default(), // TODO: make changes in connector to get a mandatory code in case of success or error response
                error_message.clone().unwrap_or_default(),
            )
            .await
            .map_err(|err| {
                if err.current_context().is_db_not_found() {
                    logger::warn!(
                        "GSM miss for connector - {}, flow - {}, error_code - {:?}, error_message - {:?}",
                        connector_name.unwrap_or_default(),
                        flow,
                        error_code,
                        error_message
                    );
                    metrics::AUTO_PAYOUT_RETRY_GSM_MISS_COUNT.add(&metrics::CONTEXT, 1, &[]);
                } else {
                    metrics::AUTO_PAYOUT_RETRY_GSM_FETCH_FAILURE_COUNT.add(&metrics::CONTEXT, 1, &[]);
                };
                err.change_context(errors::ApiErrorResponse::InternalServerError)
                    .attach_printable("failed to fetch decision from gsm")
            })
    };
    get_gsm()
        .await
        .map_err(|err| {
            // warn log should suffice here because we are not propagating this error
            logger::warn!(get_gsm_decision_fetch_error=?err, "error fetching gsm decision");
            err
        })
        .ok()
}

pub fn is_payout_initiated(status: api_enums::PayoutStatus) -> bool {
    matches!(
        status,
        api_enums::PayoutStatus::Pending | api_enums::PayoutStatus::RequiresFulfillment
    )
}

pub(crate) fn validate_payout_status_against_not_allowed_statuses(
    payout_status: &api_enums::PayoutStatus,
    not_allowed_statuses: &[api_enums::PayoutStatus],
    action: &'static str,
) -> Result<(), errors::ApiErrorResponse> {
    fp_utils::when(not_allowed_statuses.contains(payout_status), || {
        Err(errors::ApiErrorResponse::PreconditionFailed {
            message: format!(
                "You cannot {action} this payout because it has status {payout_status}",
            ),
        })
    })
}

pub fn is_payout_terminal_state(status: api_enums::PayoutStatus) -> bool {
    !matches!(
        status,
        api_enums::PayoutStatus::Pending
            | api_enums::PayoutStatus::RequiresCreation
            | api_enums::PayoutStatus::RequiresFulfillment
            | api_enums::PayoutStatus::RequiresPayoutMethodData
    )
}

pub fn is_payout_err_state(status: api_enums::PayoutStatus) -> bool {
    matches!(
        status,
        api_enums::PayoutStatus::Cancelled
            | api_enums::PayoutStatus::Failed
            | api_enums::PayoutStatus::Ineligible
    )
}

pub fn is_eligible_for_local_payout_cancellation(status: api_enums::PayoutStatus) -> bool {
    matches!(
        status,
        api_enums::PayoutStatus::RequiresCreation
            | api_enums::PayoutStatus::RequiresPayoutMethodData,
    )
}

#[cfg(feature = "olap")]
pub(super) async fn filter_by_constraints(
    db: &dyn StorageInterface,
    constraints: &api::PayoutListConstraints,
    merchant_id: &str,
    storage_scheme: storage::enums::MerchantStorageScheme,
) -> CustomResult<Vec<storage::Payouts>, errors::DataStorageError> {
    let result = db
        .filter_payouts_by_constraints(merchant_id, &constraints.clone().into(), storage_scheme)
        .await?;
    Ok(result)
}<|MERGE_RESOLUTION|>--- conflicted
+++ resolved
@@ -2,11 +2,8 @@
 use common_utils::{
     errors::CustomResult,
     ext_traits::{AsyncExt, StringExt},
-<<<<<<< HEAD
+    generate_customer_id_of_default_length, id_type,
     fp_utils,
-=======
-    generate_customer_id_of_default_length, id_type,
->>>>>>> 3bdffffb
 };
 use diesel_models::encryption::Encryption;
 use error_stack::ResultExt;
