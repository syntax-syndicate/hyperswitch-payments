--- conflicted
+++ resolved
@@ -381,32 +381,19 @@
             should_continue_capture,
         );
 
-<<<<<<< HEAD
         let is_eligible_for_uas =
-            helpers::is_merchant_eligible_authenthention_service(merchant_account.get_id(), state)
+            helpers::is_merchant_eligible_authentication_service(merchant_account.get_id(), state)
                 .await?;
 
         if is_eligible_for_uas {
-=======
-        if helpers::is_merchant_eligible_authentication_service(merchant_account.get_id(), state)
-            .await?
-        {
->>>>>>> 90c932a6
             operation
                 .to_domain()?
                 .call_unified_authentication_service_if_eligible(
                     state,
                     &mut payment_data,
-<<<<<<< HEAD
                     &business_profile,
                     &key_store,
                     &false,
-=======
-                    &mut should_continue_transaction,
-                    &connector_details,
-                    &business_profile,
-                    &key_store,
->>>>>>> 90c932a6
                 )
                 .await?;
         } else {
