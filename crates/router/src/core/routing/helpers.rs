//! Analysis for usage of all helper functions for use case of routing
//!
//! Functions that are used to perform the retrieval of merchant's
//! routing dict, configs, defaults
use std::fmt::Debug;
#[cfg(all(feature = "dynamic_routing", feature = "v1"))]
use std::str::FromStr;
#[cfg(any(feature = "dynamic_routing", feature = "v1"))]
use std::sync::Arc;

use api_models::routing as routing_types;
#[cfg(all(feature = "dynamic_routing", feature = "v1"))]
use common_utils::ext_traits::ValueExt;
use common_utils::{ext_traits::Encode, id_type, types::keymanager::KeyManagerState};
use diesel_models::configs;
#[cfg(all(feature = "v1", feature = "dynamic_routing"))]
use diesel_models::dynamic_routing_stats::DynamicRoutingStatsNew;
#[cfg(feature = "v1")]
use diesel_models::routing_algorithm;
use error_stack::ResultExt;
#[cfg(all(feature = "dynamic_routing", feature = "v1"))]
use external_services::grpc_client::dynamic_routing::{
    contract_routing_client::ContractBasedDynamicRouting,
    success_rate_client::SuccessBasedDynamicRouting,
};
#[cfg(feature = "v1")]
use hyperswitch_domain_models::api::ApplicationResponse;
#[cfg(all(feature = "dynamic_routing", feature = "v1"))]
use router_env::logger;
#[cfg(any(feature = "dynamic_routing", feature = "v1"))]
use router_env::{instrument, tracing};
use rustc_hash::FxHashSet;
use storage_impl::redis::cache::{self, Cacheable};

#[cfg(all(feature = "dynamic_routing", feature = "v1"))]
use crate::db::errors::StorageErrorExt;
#[cfg(feature = "v2")]
use crate::types::domain::MerchantConnectorAccount;
use crate::{
    core::errors::{self, RouterResult},
    db::StorageInterface,
    routes::SessionState,
    types::{domain, storage},
    utils::StringExt,
};
#[cfg(feature = "v1")]
use crate::{core::metrics as core_metrics, types::transformers::ForeignInto};
pub const SUCCESS_BASED_DYNAMIC_ROUTING_ALGORITHM: &str =
    "Success rate based dynamic routing algorithm";
pub const ELIMINATION_BASED_DYNAMIC_ROUTING_ALGORITHM: &str =
    "Elimination based dynamic routing algorithm";
pub const CONTRACT_BASED_DYNAMIC_ROUTING_ALGORITHM: &str =
    "Contract based dynamic routing algorithm";

/// Provides us with all the configured configs of the Merchant in the ascending time configured
/// manner and chooses the first of them
pub async fn get_merchant_default_config(
    db: &dyn StorageInterface,
    // Cannot make this as merchant id domain type because, we are passing profile id also here
    merchant_id: &str,
    transaction_type: &storage::enums::TransactionType,
) -> RouterResult<Vec<routing_types::RoutableConnectorChoice>> {
    let key = get_default_config_key(merchant_id, transaction_type);
    let maybe_config = db.find_config_by_key(&key).await;

    match maybe_config {
        Ok(config) => config
            .config
            .parse_struct("Vec<RoutableConnectors>")
            .change_context(errors::ApiErrorResponse::InternalServerError)
            .attach_printable("Merchant default config has invalid structure"),

        Err(e) if e.current_context().is_db_not_found() => {
            let new_config_conns = Vec::<routing_types::RoutableConnectorChoice>::new();
            let serialized = new_config_conns
                .encode_to_string_of_json()
                .change_context(errors::ApiErrorResponse::InternalServerError)
                .attach_printable(
                    "Error while creating and serializing new merchant default config",
                )?;

            let new_config = configs::ConfigNew {
                key,
                config: serialized,
            };

            db.insert_config(new_config)
                .await
                .change_context(errors::ApiErrorResponse::InternalServerError)
                .attach_printable("Error inserting new default routing config into DB")?;

            Ok(new_config_conns)
        }

        Err(e) => Err(e)
            .change_context(errors::ApiErrorResponse::InternalServerError)
            .attach_printable("Error fetching default config for merchant"),
    }
}

/// Merchant's already created config can be updated and this change will be reflected
/// in DB as well for the particular updated config
pub async fn update_merchant_default_config(
    db: &dyn StorageInterface,
    merchant_id: &str,
    connectors: Vec<routing_types::RoutableConnectorChoice>,
    transaction_type: &storage::enums::TransactionType,
) -> RouterResult<()> {
    let key = get_default_config_key(merchant_id, transaction_type);
    let config_str = connectors
        .encode_to_string_of_json()
        .change_context(errors::ApiErrorResponse::InternalServerError)
        .attach_printable("Unable to serialize merchant default routing config during update")?;

    let config_update = configs::ConfigUpdate::Update {
        config: Some(config_str),
    };

    db.update_config_by_key(&key, config_update)
        .await
        .change_context(errors::ApiErrorResponse::InternalServerError)
        .attach_printable("Error updating the default routing config in DB")?;

    Ok(())
}

pub async fn update_merchant_routing_dictionary(
    db: &dyn StorageInterface,
    merchant_id: &str,
    dictionary: routing_types::RoutingDictionary,
) -> RouterResult<()> {
    let key = get_routing_dictionary_key(merchant_id);
    let dictionary_str = dictionary
        .encode_to_string_of_json()
        .change_context(errors::ApiErrorResponse::InternalServerError)
        .attach_printable("Unable to serialize routing dictionary during update")?;

    let config_update = configs::ConfigUpdate::Update {
        config: Some(dictionary_str),
    };

    db.update_config_by_key(&key, config_update)
        .await
        .change_context(errors::ApiErrorResponse::InternalServerError)
        .attach_printable("Error saving routing dictionary to DB")?;

    Ok(())
}

/// This will help make one of all configured algorithms to be in active state for a particular
/// merchant
#[cfg(feature = "v1")]
pub async fn update_merchant_active_algorithm_ref(
    state: &SessionState,
    key_store: &domain::MerchantKeyStore,
    config_key: cache::CacheKind<'_>,
    algorithm_id: routing_types::RoutingAlgorithmRef,
) -> RouterResult<()> {
    let ref_value = algorithm_id
        .encode_to_value()
        .change_context(errors::ApiErrorResponse::InternalServerError)
        .attach_printable("Failed converting routing algorithm ref to json value")?;

    let merchant_account_update = storage::MerchantAccountUpdate::Update {
        merchant_name: None,
        merchant_details: None,
        return_url: None,
        webhook_details: None,
        sub_merchants_enabled: None,
        parent_merchant_id: None,
        enable_payment_response_hash: None,
        payment_response_hash_key: None,
        redirect_to_merchant_with_http_post: None,
        publishable_key: None,
        locker_id: None,
        metadata: None,
        routing_algorithm: Some(ref_value),
        primary_business_details: None,
        intent_fulfillment_time: None,
        frm_routing_algorithm: None,
        payout_routing_algorithm: None,
        default_profile: None,
        payment_link_config: None,
        pm_collect_link_config: None,
    };

    let db = &*state.store;
    db.update_specific_fields_in_merchant(
        &state.into(),
        &key_store.merchant_id,
        merchant_account_update,
        key_store,
    )
    .await
    .change_context(errors::ApiErrorResponse::InternalServerError)
    .attach_printable("Failed to update routing algorithm ref in merchant account")?;

    cache::redact_from_redis_and_publish(db.get_cache_store().as_ref(), [config_key])
        .await
        .change_context(errors::ApiErrorResponse::InternalServerError)
        .attach_printable("Failed to invalidate the config cache")?;

    Ok(())
}

#[cfg(feature = "v2")]
pub async fn update_merchant_active_algorithm_ref(
    _state: &SessionState,
    _key_store: &domain::MerchantKeyStore,
    _config_key: cache::CacheKind<'_>,
    _algorithm_id: routing_types::RoutingAlgorithmRef,
) -> RouterResult<()> {
    // TODO: handle updating the active routing algorithm for v2 in merchant account
    todo!()
}

#[cfg(feature = "v1")]
pub async fn update_profile_active_algorithm_ref(
    db: &dyn StorageInterface,
    key_manager_state: &KeyManagerState,
    merchant_key_store: &domain::MerchantKeyStore,
    current_business_profile: domain::Profile,
    algorithm_id: routing_types::RoutingAlgorithmRef,
    transaction_type: &storage::enums::TransactionType,
) -> RouterResult<()> {
    let ref_val = algorithm_id
        .encode_to_value()
        .change_context(errors::ApiErrorResponse::InternalServerError)
        .attach_printable("Failed to convert routing ref to value")?;

    let merchant_id = current_business_profile.merchant_id.clone();

    let profile_id = current_business_profile.get_id().to_owned();

    let routing_cache_key = cache::CacheKind::Routing(
        format!(
            "routing_config_{}_{}",
            merchant_id.get_string_repr(),
            profile_id.get_string_repr(),
        )
        .into(),
    );

    let (routing_algorithm, payout_routing_algorithm) = match transaction_type {
        storage::enums::TransactionType::Payment => (Some(ref_val), None),
        #[cfg(feature = "payouts")]
        storage::enums::TransactionType::Payout => (None, Some(ref_val)),
    };

    let business_profile_update = domain::ProfileUpdate::RoutingAlgorithmUpdate {
        routing_algorithm,
        payout_routing_algorithm,
    };

    db.update_profile_by_profile_id(
        key_manager_state,
        merchant_key_store,
        current_business_profile,
        business_profile_update,
    )
    .await
    .change_context(errors::ApiErrorResponse::InternalServerError)
    .attach_printable("Failed to update routing algorithm ref in business profile")?;

    cache::redact_from_redis_and_publish(db.get_cache_store().as_ref(), [routing_cache_key])
        .await
        .change_context(errors::ApiErrorResponse::InternalServerError)
        .attach_printable("Failed to invalidate routing cache")?;
    Ok(())
}

#[cfg(feature = "v1")]
pub async fn update_business_profile_active_dynamic_algorithm_ref(
    db: &dyn StorageInterface,
    key_manager_state: &KeyManagerState,
    merchant_key_store: &domain::MerchantKeyStore,
    current_business_profile: domain::Profile,
    dynamic_routing_algorithm_ref: routing_types::DynamicRoutingAlgorithmRef,
) -> RouterResult<()> {
    let ref_val = dynamic_routing_algorithm_ref
        .encode_to_value()
        .change_context(errors::ApiErrorResponse::InternalServerError)
        .attach_printable("Failed to convert dynamic routing ref to value")?;
    let business_profile_update = domain::ProfileUpdate::DynamicRoutingAlgorithmUpdate {
        dynamic_routing_algorithm: Some(ref_val),
    };
    db.update_profile_by_profile_id(
        key_manager_state,
        merchant_key_store,
        current_business_profile,
        business_profile_update,
    )
    .await
    .change_context(errors::ApiErrorResponse::InternalServerError)
    .attach_printable("Failed to update dynamic routing algorithm ref in business profile")?;
    Ok(())
}

#[cfg(feature = "v2")]
#[derive(Clone, Debug)]
pub struct RoutingAlgorithmHelpers<'h> {
    pub name_mca_id_set: ConnectNameAndMCAIdForProfile<'h>,
    pub name_set: ConnectNameForProfile<'h>,
    pub routing_algorithm: &'h routing_types::RoutingAlgorithm,
}

#[derive(Clone, Debug)]
pub struct ConnectNameAndMCAIdForProfile<'a>(
    pub  FxHashSet<(
        &'a common_enums::connector_enums::Connector,
        id_type::MerchantConnectorAccountId,
    )>,
);
#[derive(Clone, Debug)]
pub struct ConnectNameForProfile<'a>(pub FxHashSet<&'a common_enums::connector_enums::Connector>);

#[cfg(feature = "v2")]
#[derive(Clone, Debug)]
pub struct MerchantConnectorAccounts(pub Vec<MerchantConnectorAccount>);

#[cfg(feature = "v2")]
impl MerchantConnectorAccounts {
    pub async fn get_all_mcas(
        merchant_id: &id_type::MerchantId,
        key_store: &domain::MerchantKeyStore,
        state: &SessionState,
    ) -> RouterResult<Self> {
        let db = &*state.store;
        let key_manager_state = &state.into();
        Ok(Self(
            db.find_merchant_connector_account_by_merchant_id_and_disabled_list(
                key_manager_state,
                merchant_id,
                true,
                key_store,
            )
            .await
            .change_context(
                errors::ApiErrorResponse::MerchantConnectorAccountNotFound {
                    id: merchant_id.get_string_repr().to_owned(),
                },
            )?,
        ))
    }

    fn filter_and_map<'a, T>(
        &'a self,
        filter: impl Fn(&'a MerchantConnectorAccount) -> bool,
        func: impl Fn(&'a MerchantConnectorAccount) -> T,
    ) -> FxHashSet<T>
    where
        T: std::hash::Hash + Eq,
    {
        self.0
            .iter()
            .filter(|mca| filter(mca))
            .map(func)
            .collect::<FxHashSet<_>>()
    }

    pub fn filter_by_profile<'a, T>(
        &'a self,
        profile_id: &'a id_type::ProfileId,
        func: impl Fn(&'a MerchantConnectorAccount) -> T,
    ) -> FxHashSet<T>
    where
        T: std::hash::Hash + Eq,
    {
        self.filter_and_map(|mca| mca.profile_id == *profile_id, func)
    }
}

#[cfg(feature = "v2")]
impl RoutingAlgorithmHelpers<'_> {
    fn connector_choice(
        &self,
        choice: &routing_types::RoutableConnectorChoice,
    ) -> RouterResult<()> {
        if let Some(ref mca_id) = choice.merchant_connector_id {
            let connector_choice = common_enums::connector_enums::Connector::from(choice.connector);
            error_stack::ensure!(
                self.name_mca_id_set.0.contains(&(&connector_choice, mca_id.clone())),
                errors::ApiErrorResponse::InvalidRequestData {
                    message: format!(
                        "connector with name '{}' and merchant connector account id '{:?}' not found for the given profile",
                        connector_choice,
                        mca_id,
                    )
                }
            );
        } else {
            let connector_choice = common_enums::connector_enums::Connector::from(choice.connector);
            error_stack::ensure!(
                self.name_set.0.contains(&connector_choice),
                errors::ApiErrorResponse::InvalidRequestData {
                    message: format!(
                        "connector with name '{}' not found for the given profile",
                        connector_choice,
                    )
                }
            );
        };
        Ok(())
    }

    pub fn validate_connectors_in_routing_config(&self) -> RouterResult<()> {
        match self.routing_algorithm {
            routing_types::RoutingAlgorithm::Single(choice) => {
                self.connector_choice(choice)?;
            }

            routing_types::RoutingAlgorithm::Priority(list) => {
                for choice in list {
                    self.connector_choice(choice)?;
                }
            }

            routing_types::RoutingAlgorithm::VolumeSplit(splits) => {
                for split in splits {
                    self.connector_choice(&split.connector)?;
                }
            }

            routing_types::RoutingAlgorithm::Advanced(program) => {
                let check_connector_selection =
                    |selection: &routing_types::ConnectorSelection| -> RouterResult<()> {
                        match selection {
                            routing_types::ConnectorSelection::VolumeSplit(splits) => {
                                for split in splits {
                                    self.connector_choice(&split.connector)?;
                                }
                            }

                            routing_types::ConnectorSelection::Priority(list) => {
                                for choice in list {
                                    self.connector_choice(choice)?;
                                }
                            }
                        }

                        Ok(())
                    };

                check_connector_selection(&program.default_selection)?;

                for rule in &program.rules {
                    check_connector_selection(&rule.connector_selection)?;
                }
            }
        }

        Ok(())
    }
}

#[cfg(feature = "v1")]
pub async fn validate_connectors_in_routing_config(
    state: &SessionState,
    key_store: &domain::MerchantKeyStore,
    merchant_id: &id_type::MerchantId,
    profile_id: &id_type::ProfileId,
    routing_algorithm: &routing_types::RoutingAlgorithm,
) -> RouterResult<()> {
    let all_mcas = &*state
        .store
        .find_merchant_connector_account_by_merchant_id_and_disabled_list(
            &state.into(),
            merchant_id,
            true,
            key_store,
        )
        .await
        .change_context(errors::ApiErrorResponse::MerchantConnectorAccountNotFound {
            id: merchant_id.get_string_repr().to_owned(),
        })?;
    let name_mca_id_set = all_mcas
        .iter()
        .filter(|mca| mca.profile_id == *profile_id)
        .map(|mca| (&mca.connector_name, mca.get_id()))
        .collect::<FxHashSet<_>>();

    let name_set = all_mcas
        .iter()
        .filter(|mca| mca.profile_id == *profile_id)
        .map(|mca| &mca.connector_name)
        .collect::<FxHashSet<_>>();

    let connector_choice = |choice: &routing_types::RoutableConnectorChoice| {
        if let Some(ref mca_id) = choice.merchant_connector_id {
            error_stack::ensure!(
                name_mca_id_set.contains(&(&choice.connector.to_string(), mca_id.clone())),
                errors::ApiErrorResponse::InvalidRequestData {
                    message: format!(
                        "connector with name '{}' and merchant connector account id '{:?}' not found for the given profile",
                        choice.connector,
                        mca_id,
                    )
                }
            );
        } else {
            error_stack::ensure!(
                name_set.contains(&choice.connector.to_string()),
                errors::ApiErrorResponse::InvalidRequestData {
                    message: format!(
                        "connector with name '{}' not found for the given profile",
                        choice.connector,
                    )
                }
            );
        }

        Ok(())
    };

    match routing_algorithm {
        routing_types::RoutingAlgorithm::Single(choice) => {
            connector_choice(choice)?;
        }

        routing_types::RoutingAlgorithm::Priority(list) => {
            for choice in list {
                connector_choice(choice)?;
            }
        }

        routing_types::RoutingAlgorithm::VolumeSplit(splits) => {
            for split in splits {
                connector_choice(&split.connector)?;
            }
        }

        routing_types::RoutingAlgorithm::Advanced(program) => {
            let check_connector_selection =
                |selection: &routing_types::ConnectorSelection| -> RouterResult<()> {
                    match selection {
                        routing_types::ConnectorSelection::VolumeSplit(splits) => {
                            for split in splits {
                                connector_choice(&split.connector)?;
                            }
                        }

                        routing_types::ConnectorSelection::Priority(list) => {
                            for choice in list {
                                connector_choice(choice)?;
                            }
                        }
                    }

                    Ok(())
                };

            check_connector_selection(&program.default_selection)?;

            for rule in &program.rules {
                check_connector_selection(&rule.connector_selection)?;
            }
        }
    }

    Ok(())
}

/// Provides the identifier for the specific merchant's routing_dictionary_key
#[inline(always)]
pub fn get_routing_dictionary_key(merchant_id: &str) -> String {
    format!("routing_dict_{merchant_id}")
}

/// Provides the identifier for the specific merchant's default_config
#[inline(always)]
pub fn get_default_config_key(
    merchant_id: &str,
    transaction_type: &storage::enums::TransactionType,
) -> String {
    match transaction_type {
        storage::enums::TransactionType::Payment => format!("routing_default_{merchant_id}"),
        #[cfg(feature = "payouts")]
        storage::enums::TransactionType::Payout => format!("routing_default_po_{merchant_id}"),
    }
}

#[async_trait::async_trait]
pub trait DynamicRoutingCache {
    async fn get_cached_dynamic_routing_config_for_profile(
        state: &SessionState,
        key: &str,
    ) -> Option<Arc<Self>>;

    async fn refresh_dynamic_routing_cache<T, F, Fut>(
        state: &SessionState,
        key: &str,
        func: F,
    ) -> RouterResult<T>
    where
        F: FnOnce() -> Fut + Send,
        T: Cacheable + serde::Serialize + serde::de::DeserializeOwned + Debug + Clone,
        Fut: futures::Future<Output = errors::CustomResult<T, errors::StorageError>> + Send;
}

#[async_trait::async_trait]
impl DynamicRoutingCache for routing_types::SuccessBasedRoutingConfig {
    async fn get_cached_dynamic_routing_config_for_profile(
        state: &SessionState,
        key: &str,
    ) -> Option<Arc<Self>> {
        cache::SUCCESS_BASED_DYNAMIC_ALGORITHM_CACHE
            .get_val::<Arc<Self>>(cache::CacheKey {
                key: key.to_string(),
                prefix: state.tenant.redis_key_prefix.clone(),
            })
            .await
    }

    async fn refresh_dynamic_routing_cache<T, F, Fut>(
        state: &SessionState,
        key: &str,
        func: F,
    ) -> RouterResult<T>
    where
        F: FnOnce() -> Fut + Send,
        T: Cacheable + serde::Serialize + serde::de::DeserializeOwned + Debug + Clone,
        Fut: futures::Future<Output = errors::CustomResult<T, errors::StorageError>> + Send,
    {
        cache::get_or_populate_in_memory(
            state.store.get_cache_store().as_ref(),
            key,
            func,
            &cache::SUCCESS_BASED_DYNAMIC_ALGORITHM_CACHE,
        )
        .await
        .change_context(errors::ApiErrorResponse::InternalServerError)
        .attach_printable("unable to populate SUCCESS_BASED_DYNAMIC_ALGORITHM_CACHE")
    }
}

#[async_trait::async_trait]
impl DynamicRoutingCache for routing_types::ContractBasedRoutingConfig {
    async fn get_cached_dynamic_routing_config_for_profile(
        state: &SessionState,
        key: &str,
    ) -> Option<Arc<Self>> {
        cache::CONTRACT_BASED_DYNAMIC_ALGORITHM_CACHE
            .get_val::<Arc<Self>>(cache::CacheKey {
                key: key.to_string(),
                prefix: state.tenant.redis_key_prefix.clone(),
            })
            .await
    }

    async fn refresh_dynamic_routing_cache<T, F, Fut>(
        state: &SessionState,
        key: &str,
        func: F,
    ) -> RouterResult<T>
    where
        F: FnOnce() -> Fut + Send,
        T: Cacheable + serde::Serialize + serde::de::DeserializeOwned + Debug + Clone,
        Fut: futures::Future<Output = errors::CustomResult<T, errors::StorageError>> + Send,
    {
        cache::get_or_populate_in_memory(
            state.store.get_cache_store().as_ref(),
            key,
            func,
            &cache::CONTRACT_BASED_DYNAMIC_ALGORITHM_CACHE,
        )
        .await
        .change_context(errors::ApiErrorResponse::InternalServerError)
        .attach_printable("unable to populate CONTRACT_BASED_DYNAMIC_ALGORITHM_CACHE")
    }
}

/// Cfetch dynamic routing configs
#[cfg(all(feature = "v1", feature = "dynamic_routing"))]
#[instrument(skip_all)]
pub async fn fetch_dynamic_routing_configs<T>(
    state: &SessionState,
    profile_id: &id_type::ProfileId,
    routing_id: id_type::RoutingId,
) -> RouterResult<T>
where
    T: serde::de::DeserializeOwned
        + Clone
        + DynamicRoutingCache
        + Cacheable
        + serde::Serialize
        + Debug,
{
    let key = format!(
        "{}_{}",
        profile_id.get_string_repr(),
        routing_id.get_string_repr()
    );

    if let Some(config) =
        T::get_cached_dynamic_routing_config_for_profile(state, key.as_str()).await
    {
        Ok(config.as_ref().clone())
    } else {
        let func = || async {
            let routing_algorithm = state
                .store
                .find_routing_algorithm_by_profile_id_algorithm_id(profile_id, &routing_id)
                .await
                .change_context(errors::StorageError::ValueNotFound(
                    "RoutingAlgorithm".to_string(),
                ))
                .attach_printable("unable to retrieve routing_algorithm for profile from db")?;

            let dynamic_routing_config = routing_algorithm
                .algorithm_data
                .parse_value::<T>("dynamic_routing_config")
                .change_context(errors::StorageError::DeserializationFailed)
                .attach_printable("unable to parse dynamic_routing_config")?;

            Ok(dynamic_routing_config)
        };

        let dynamic_routing_config =
            T::refresh_dynamic_routing_cache(state, key.as_str(), func).await?;

        Ok(dynamic_routing_config)
    }
}

/// metrics for success based dynamic routing
#[cfg(all(feature = "v1", feature = "dynamic_routing"))]
#[instrument(skip_all)]
pub async fn push_metrics_with_update_window_for_success_based_routing(
    state: &SessionState,
    payment_attempt: &storage::PaymentAttempt,
    routable_connectors: Vec<routing_types::RoutableConnectorChoice>,
    profile_id: &id_type::ProfileId,
    dynamic_routing_algo_ref: routing_types::DynamicRoutingAlgorithmRef,
    dynamic_routing_config_params_interpolator: DynamicRoutingConfigParamsInterpolator,
) -> RouterResult<()> {
    let success_based_algo_ref = dynamic_routing_algo_ref
        .success_based_algorithm
        .ok_or(errors::ApiErrorResponse::InternalServerError)
        .attach_printable("success_based_algorithm not found in dynamic_routing_algorithm from business_profile table")?;

    if success_based_algo_ref.enabled_feature != routing_types::DynamicRoutingFeatures::None {
        let client = state
            .grpc_client
            .dynamic_routing
            .success_rate_client
            .as_ref()
            .ok_or(errors::ApiErrorResponse::GenericNotFoundError {
                message: "success_rate gRPC client not found".to_string(),
            })?;

        let payment_connector = &payment_attempt.connector.clone().ok_or(
            errors::ApiErrorResponse::GenericNotFoundError {
                message: "unable to derive payment connector from payment attempt".to_string(),
            },
        )?;

        let success_based_routing_configs =
            fetch_dynamic_routing_configs::<routing_types::SuccessBasedRoutingConfig>(
                state,
                profile_id,
                success_based_algo_ref
                    .algorithm_id_with_timestamp
                    .algorithm_id
                    .ok_or(errors::ApiErrorResponse::InternalServerError)
                    .attach_printable(
                        "success_based_routing_algorithm_id not found in business_profile",
                    )?,
            )
            .await
            .change_context(errors::ApiErrorResponse::InternalServerError)
            .attach_printable("unable to retrieve success_rate based dynamic routing configs")?;

        let success_based_routing_config_params = dynamic_routing_config_params_interpolator
            .get_string_val(
                success_based_routing_configs
                    .params
                    .as_ref()
                    .ok_or(errors::RoutingError::SuccessBasedRoutingParamsNotFoundError)
                    .change_context(errors::ApiErrorResponse::InternalServerError)?,
            );

        let success_based_connectors = client
<<<<<<< HEAD
            .calculate_success_rate(
                profile_id.get_string_repr().into(),
=======
            .calculate_entity_and_global_success_rate(
                business_profile.get_id().get_string_repr().into(),
>>>>>>> 39d2d6c4
                success_based_routing_configs.clone(),
                success_based_routing_config_params.clone(),
                routable_connectors.clone(),
                state.get_grpc_headers(),
            )
            .await
            .change_context(errors::ApiErrorResponse::InternalServerError)
            .attach_printable(
                "unable to calculate/fetch success rate from dynamic routing service",
            )?;

        let payment_status_attribute =
            get_desired_payment_status_for_dynamic_routing_metrics(payment_attempt.status);

        let first_merchant_success_based_connector = &success_based_connectors
            .entity_scores_with_labels
            .first()
            .ok_or(errors::ApiErrorResponse::InternalServerError)
            .attach_printable(
                "unable to fetch the first connector from list of connectors obtained from dynamic routing service",
            )?;

        let (first_merchant_success_based_connector_label, _) = first_merchant_success_based_connector.label
            .split_once(':')
            .ok_or(errors::ApiErrorResponse::InternalServerError)
            .attach_printable(format!(
                "unable to split connector_name and mca_id from the first connector {:?} obtained from dynamic routing service",
                first_merchant_success_based_connector.label
            ))?;

<<<<<<< HEAD
        let outcome = get_dynamic_routing_based_metrics_outcome_for_payment(
=======
        let first_global_success_based_connector = &success_based_connectors
            .global_scores_with_labels
            .first()
            .ok_or(errors::ApiErrorResponse::InternalServerError)
            .attach_printable(
                "unable to fetch the first global connector from list of connectors obtained from dynamic routing service",
            )?;

        let outcome = get_success_based_metrics_outcome_for_payment(
>>>>>>> 39d2d6c4
            payment_status_attribute,
            payment_connector.to_string(),
            first_merchant_success_based_connector_label.to_string(),
        );

        let dynamic_routing_stats = DynamicRoutingStatsNew {
            payment_id: payment_attempt.payment_id.to_owned(),
            attempt_id: payment_attempt.attempt_id.clone(),
            merchant_id: payment_attempt.merchant_id.to_owned(),
            profile_id: payment_attempt.profile_id.to_owned(),
            amount: payment_attempt.get_total_amount(),
            success_based_routing_connector: first_merchant_success_based_connector_label
                .to_string(),
            payment_connector: payment_connector.to_string(),
            payment_method_type: payment_attempt.payment_method_type,
            currency: payment_attempt.currency,
            payment_method: payment_attempt.payment_method,
            capture_method: payment_attempt.capture_method,
            authentication_type: payment_attempt.authentication_type,
            payment_status: payment_attempt.status,
            conclusive_classification: outcome,
            created_at: common_utils::date_time::now(),
            global_success_based_connector: Some(
                first_global_success_based_connector.label.to_string(),
            ),
        };

        core_metrics::DYNAMIC_SUCCESS_BASED_ROUTING.add(
            1,
            router_env::metric_attributes!(
                (
                    "tenant",
                    state.tenant.tenant_id.get_string_repr().to_owned(),
                ),
                (
                    "merchant_profile_id",
                    format!(
                        "{}:{}",
                        payment_attempt.merchant_id.get_string_repr(),
                        payment_attempt.profile_id.get_string_repr()
                    ),
                ),
                (
                    "merchant_specific_success_based_routing_connector",
                    first_merchant_success_based_connector_label.to_string(),
                ),
                (
                    "merchant_specific_success_based_routing_connector_score",
                    first_merchant_success_based_connector.score.to_string(),
                ),
                (
                    "global_success_based_routing_connector",
                    first_global_success_based_connector.label.to_string(),
                ),
                (
                    "global_success_based_routing_connector_score",
                    first_global_success_based_connector.score.to_string(),
                ),
                ("payment_connector", payment_connector.to_string()),
                (
                    "currency",
                    payment_attempt
                        .currency
                        .map_or_else(|| "None".to_string(), |currency| currency.to_string()),
                ),
                (
                    "payment_method",
                    payment_attempt.payment_method.map_or_else(
                        || "None".to_string(),
                        |payment_method| payment_method.to_string(),
                    ),
                ),
                (
                    "payment_method_type",
                    payment_attempt.payment_method_type.map_or_else(
                        || "None".to_string(),
                        |payment_method_type| payment_method_type.to_string(),
                    ),
                ),
                (
                    "capture_method",
                    payment_attempt.capture_method.map_or_else(
                        || "None".to_string(),
                        |capture_method| capture_method.to_string(),
                    ),
                ),
                (
                    "authentication_type",
                    payment_attempt.authentication_type.map_or_else(
                        || "None".to_string(),
                        |authentication_type| authentication_type.to_string(),
                    ),
                ),
                ("payment_status", payment_attempt.status.to_string()),
                ("conclusive_classification", outcome.to_string()),
            ),
        );
        logger::debug!("successfully pushed success_based_routing metrics");

        state
            .store
            .insert_dynamic_routing_stat_entry(dynamic_routing_stats)
            .await
            .change_context(errors::ApiErrorResponse::InternalServerError)
            .attach_printable("Unable to push dynamic routing stats to db")?;

        client
            .update_success_rate(
                profile_id.get_string_repr().into(),
                success_based_routing_configs,
                success_based_routing_config_params,
                vec![routing_types::RoutableConnectorChoiceWithStatus::new(
                    routing_types::RoutableConnectorChoice {
                        choice_kind: api_models::routing::RoutableChoiceKind::FullStruct,
                        connector: common_enums::RoutableConnectors::from_str(
                            payment_connector.as_str(),
                        )
                        .change_context(errors::ApiErrorResponse::InternalServerError)
                        .attach_printable("unable to infer routable_connector from connector")?,
                        merchant_connector_id: payment_attempt.merchant_connector_id.clone(),
                    },
                    payment_status_attribute == common_enums::AttemptStatus::Charged,
                )],
                state.get_grpc_headers(),
            )
            .await
            .change_context(errors::ApiErrorResponse::InternalServerError)
            .attach_printable(
                "unable to update success based routing window in dynamic routing service",
            )?;
        Ok(())
    } else {
        Ok(())
    }
}

/// metrics for contract based dynamic routing
#[cfg(all(feature = "v1", feature = "dynamic_routing"))]
#[instrument(skip_all)]
pub async fn push_metrics_with_update_window_for_contract_based_routing(
    state: &SessionState,
    payment_attempt: &storage::PaymentAttempt,
    routable_connectors: Vec<routing_types::RoutableConnectorChoice>,
    profile_id: &id_type::ProfileId,
    dynamic_routing_algo_ref: routing_types::DynamicRoutingAlgorithmRef,
    _dynamic_routing_config_params_interpolator: DynamicRoutingConfigParamsInterpolator,
) -> RouterResult<()> {
    let contract_routing_algo_ref = dynamic_routing_algo_ref
        .contract_based_routing
        .ok_or(errors::ApiErrorResponse::InternalServerError)
        .attach_printable("contract_routing_algorithm not found in dynamic_routing_algorithm from business_profile table")?;

    if contract_routing_algo_ref.enabled_feature != routing_types::DynamicRoutingFeatures::None {
        let client = state
            .grpc_client
            .dynamic_routing
            .contract_based_client
            .clone()
            .ok_or(errors::ApiErrorResponse::GenericNotFoundError {
                message: "contract_routing gRPC client not found".to_string(),
            })?;

        let payment_connector = &payment_attempt.connector.clone().ok_or(
            errors::ApiErrorResponse::GenericNotFoundError {
                message: "unable to derive payment connector from payment attempt".to_string(),
            },
        )?;

        let contract_based_routing_config =
            fetch_dynamic_routing_configs::<routing_types::ContractBasedRoutingConfig>(
                state,
                profile_id,
                contract_routing_algo_ref
                    .algorithm_id_with_timestamp
                    .algorithm_id
                    .ok_or(errors::ApiErrorResponse::InternalServerError)
                    .attach_printable(
                        "contract_based_routing_algorithm_id not found in business_profile",
                    )?,
            )
            .await
            .change_context(errors::ApiErrorResponse::InternalServerError)
            .attach_printable("unable to retrieve contract based dynamic routing configs")?;

        let mut existing_label_info = None;

        contract_based_routing_config
            .label_info
            .as_ref()
            .map(|label_info_vec| {
                for label_info in label_info_vec {
                    if Some(&label_info.mca_id) == payment_attempt.merchant_connector_id.as_ref() {
                        existing_label_info = Some(label_info.clone());
                    }
                }
            });

        let final_label_info = existing_label_info
            .ok_or(errors::ApiErrorResponse::InternalServerError)
            .attach_printable("unable to get LabelInformation from ContractBasedRoutingConfig")?;

        logger::debug!(
            "contract based routing: matched LabelInformation - {:?}",
            final_label_info
        );

        let request_label_info = routing_types::LabelInformation {
            label: format!(
                "{}:{}",
                final_label_info.label.clone(),
                final_label_info.mca_id.get_string_repr()
            ),
            target_count: final_label_info.target_count,
            target_time: final_label_info.target_time,
            mca_id: final_label_info.mca_id.to_owned(),
        };

        let payment_status_attribute =
            get_desired_payment_status_for_dynamic_routing_metrics(payment_attempt.status);

        if payment_status_attribute == common_enums::AttemptStatus::Charged {
            client
                .update_contracts(
                    profile_id.get_string_repr().into(),
                    vec![request_label_info],
                    "".to_string(),
                    vec![],
                    state.get_grpc_headers(),
                )
                .await
                .change_context(errors::ApiErrorResponse::InternalServerError)
                .attach_printable(
                    "unable to update contract based routing window in dynamic routing service",
                )?;
        }

        let contract_scores = client
            .calculate_contract_score(
                profile_id.get_string_repr().into(),
                contract_based_routing_config.clone(),
                "".to_string(),
                routable_connectors.clone(),
                state.get_grpc_headers(),
            )
            .await
            .change_context(errors::ApiErrorResponse::InternalServerError)
            .attach_printable(
                "unable to calculate/fetch contract scores from dynamic routing service",
            )?;

        let first_contract_based_connector = &contract_scores
            .labels_with_score
            .first()
            .ok_or(errors::ApiErrorResponse::InternalServerError)
            .attach_printable(
                "unable to fetch the first connector from list of connectors obtained from dynamic routing service",
            )?;

        let (first_contract_based_connector, connector_score, current_payment_cnt) = (first_contract_based_connector.label
            .split_once(':')
            .ok_or(errors::ApiErrorResponse::InternalServerError)
            .attach_printable(format!(
                "unable to split connector_name and mca_id from the first connector {:?} obtained from dynamic routing service",
                first_contract_based_connector
            ))?
            .0, first_contract_based_connector.score, first_contract_based_connector.current_count );

        core_metrics::DYNAMIC_CONTRACT_BASED_ROUTING.add(
            1,
            router_env::metric_attributes!(
                (
                    "tenant",
                    state.tenant.tenant_id.get_string_repr().to_owned(),
                ),
                (
                    "merchant_profile_id",
                    format!(
                        "{}:{}",
                        payment_attempt.merchant_id.get_string_repr(),
                        payment_attempt.profile_id.get_string_repr()
                    ),
                ),
                (
                    "contract_based_routing_connector",
                    first_contract_based_connector.to_string(),
                ),
                (
                    "contract_based_routing_connector_score",
                    connector_score.to_string(),
                ),
                (
                    "current_payment_count_contract_based_routing_connector",
                    current_payment_cnt.to_string(),
                ),
                ("payment_connector", payment_connector.to_string()),
                (
                    "currency",
                    payment_attempt
                        .currency
                        .map_or_else(|| "None".to_string(), |currency| currency.to_string()),
                ),
                (
                    "payment_method",
                    payment_attempt.payment_method.map_or_else(
                        || "None".to_string(),
                        |payment_method| payment_method.to_string(),
                    ),
                ),
                (
                    "payment_method_type",
                    payment_attempt.payment_method_type.map_or_else(
                        || "None".to_string(),
                        |payment_method_type| payment_method_type.to_string(),
                    ),
                ),
                (
                    "capture_method",
                    payment_attempt.capture_method.map_or_else(
                        || "None".to_string(),
                        |capture_method| capture_method.to_string(),
                    ),
                ),
                (
                    "authentication_type",
                    payment_attempt.authentication_type.map_or_else(
                        || "None".to_string(),
                        |authentication_type| authentication_type.to_string(),
                    ),
                ),
                ("payment_status", payment_attempt.status.to_string()),
            ),
        );
        logger::debug!("successfully pushed contract_based_routing metrics");

        Ok(())
    } else {
        Ok(())
    }
}

#[cfg(all(feature = "v1", feature = "dynamic_routing"))]
fn get_desired_payment_status_for_dynamic_routing_metrics(
    attempt_status: common_enums::AttemptStatus,
) -> common_enums::AttemptStatus {
    match attempt_status {
        common_enums::AttemptStatus::Charged
        | common_enums::AttemptStatus::Authorized
        | common_enums::AttemptStatus::PartialCharged
        | common_enums::AttemptStatus::PartialChargedAndChargeable => {
            common_enums::AttemptStatus::Charged
        }
        common_enums::AttemptStatus::Failure
        | common_enums::AttemptStatus::AuthorizationFailed
        | common_enums::AttemptStatus::AuthenticationFailed
        | common_enums::AttemptStatus::CaptureFailed
        | common_enums::AttemptStatus::RouterDeclined => common_enums::AttemptStatus::Failure,
        common_enums::AttemptStatus::Started
        | common_enums::AttemptStatus::AuthenticationPending
        | common_enums::AttemptStatus::AuthenticationSuccessful
        | common_enums::AttemptStatus::Authorizing
        | common_enums::AttemptStatus::CodInitiated
        | common_enums::AttemptStatus::Voided
        | common_enums::AttemptStatus::VoidInitiated
        | common_enums::AttemptStatus::CaptureInitiated
        | common_enums::AttemptStatus::VoidFailed
        | common_enums::AttemptStatus::AutoRefunded
        | common_enums::AttemptStatus::Unresolved
        | common_enums::AttemptStatus::Pending
        | common_enums::AttemptStatus::PaymentMethodAwaited
        | common_enums::AttemptStatus::ConfirmationAwaited
        | common_enums::AttemptStatus::DeviceDataCollectionPending => {
            common_enums::AttemptStatus::Pending
        }
    }
}

#[cfg(all(feature = "v1", feature = "dynamic_routing"))]
fn get_dynamic_routing_based_metrics_outcome_for_payment(
    payment_status_attribute: common_enums::AttemptStatus,
    payment_connector: String,
    first_success_based_connector: String,
) -> common_enums::SuccessBasedRoutingConclusiveState {
    match payment_status_attribute {
        common_enums::AttemptStatus::Charged
            if *first_success_based_connector == *payment_connector =>
        {
            common_enums::SuccessBasedRoutingConclusiveState::TruePositive
        }
        common_enums::AttemptStatus::Failure
            if *first_success_based_connector == *payment_connector =>
        {
            common_enums::SuccessBasedRoutingConclusiveState::FalsePositive
        }
        common_enums::AttemptStatus::Failure
            if *first_success_based_connector != *payment_connector =>
        {
            common_enums::SuccessBasedRoutingConclusiveState::TrueNegative
        }
        common_enums::AttemptStatus::Charged
            if *first_success_based_connector != *payment_connector =>
        {
            common_enums::SuccessBasedRoutingConclusiveState::FalseNegative
        }
        _ => common_enums::SuccessBasedRoutingConclusiveState::NonDeterministic,
    }
}

#[cfg(all(feature = "v1", feature = "dynamic_routing"))]
pub async fn disable_dynamic_routing_algorithm(
    state: &SessionState,
    key_store: domain::MerchantKeyStore,
    business_profile: domain::Profile,
    dynamic_routing_algo_ref: routing_types::DynamicRoutingAlgorithmRef,
    dynamic_routing_type: routing_types::DynamicRoutingType,
) -> RouterResult<ApplicationResponse<routing_types::RoutingDictionaryRecord>> {
    let db = state.store.as_ref();
    let key_manager_state = &state.into();
    let profile_id = business_profile.get_id().clone();
    let (algorithm_id, dynamic_routing_algorithm, cache_entries_to_redact) =
        match dynamic_routing_type {
            routing_types::DynamicRoutingType::SuccessRateBasedRouting => {
                let Some(algorithm_ref) = dynamic_routing_algo_ref.success_based_algorithm else {
                    Err(errors::ApiErrorResponse::PreconditionFailed {
                        message: "Success rate based routing is already disabled".to_string(),
                    })?
                };
                let Some(algorithm_id) = algorithm_ref.algorithm_id_with_timestamp.algorithm_id
                else {
                    Err(errors::ApiErrorResponse::PreconditionFailed {
                        message: "Algorithm is already inactive".to_string(),
                    })?
                };

                let cache_key = format!(
                    "{}_{}",
                    business_profile.get_id().get_string_repr(),
                    algorithm_id.get_string_repr()
                );
                let cache_entries_to_redact =
                    vec![cache::CacheKind::SuccessBasedDynamicRoutingCache(
                        cache_key.into(),
                    )];
                (
                    algorithm_id,
                    routing_types::DynamicRoutingAlgorithmRef {
                        success_based_algorithm: Some(routing_types::SuccessBasedAlgorithm {
                            algorithm_id_with_timestamp:
                                routing_types::DynamicAlgorithmWithTimestamp::new(None),
                            enabled_feature: routing_types::DynamicRoutingFeatures::None,
                        }),
                        elimination_routing_algorithm: dynamic_routing_algo_ref
                            .elimination_routing_algorithm,
                        contract_based_routing: dynamic_routing_algo_ref.contract_based_routing,
                        dynamic_routing_volume_split: dynamic_routing_algo_ref
                            .dynamic_routing_volume_split,
                    },
                    cache_entries_to_redact,
                )
            }
            routing_types::DynamicRoutingType::EliminationRouting => {
                let Some(algorithm_ref) = dynamic_routing_algo_ref.elimination_routing_algorithm
                else {
                    Err(errors::ApiErrorResponse::PreconditionFailed {
                        message: "Elimination routing is already disabled".to_string(),
                    })?
                };
                let Some(algorithm_id) = algorithm_ref.algorithm_id_with_timestamp.algorithm_id
                else {
                    Err(errors::ApiErrorResponse::PreconditionFailed {
                        message: "Algorithm is already inactive".to_string(),
                    })?
                };
                let cache_key = format!(
                    "{}_{}",
                    business_profile.get_id().get_string_repr(),
                    algorithm_id.get_string_repr()
                );
                let cache_entries_to_redact =
                    vec![cache::CacheKind::EliminationBasedDynamicRoutingCache(
                        cache_key.into(),
                    )];
                (
                    algorithm_id,
                    routing_types::DynamicRoutingAlgorithmRef {
                        success_based_algorithm: dynamic_routing_algo_ref.success_based_algorithm,
                        dynamic_routing_volume_split: dynamic_routing_algo_ref
                            .dynamic_routing_volume_split,
                        elimination_routing_algorithm: Some(
                            routing_types::EliminationRoutingAlgorithm {
                                algorithm_id_with_timestamp:
                                    routing_types::DynamicAlgorithmWithTimestamp::new(None),
                                enabled_feature: routing_types::DynamicRoutingFeatures::None,
                            },
                        ),
                        contract_based_routing: dynamic_routing_algo_ref.contract_based_routing,
                    },
                    cache_entries_to_redact,
                )
            }
            routing_types::DynamicRoutingType::ContractBasedRouting => {
                let Some(algorithm_ref) = dynamic_routing_algo_ref.contract_based_routing else {
                    Err(errors::ApiErrorResponse::PreconditionFailed {
                        message: "Contract routing is already disabled".to_string(),
                    })?
                };
                let Some(algorithm_id) = algorithm_ref.algorithm_id_with_timestamp.algorithm_id
                else {
                    Err(errors::ApiErrorResponse::PreconditionFailed {
                        message: "Algorithm is already inactive".to_string(),
                    })?
                };
                let cache_key = format!(
                    "{}_{}",
                    business_profile.get_id().get_string_repr(),
                    algorithm_id.get_string_repr()
                );
                let cache_entries_to_redact =
                    vec![cache::CacheKind::ContractBasedDynamicRoutingCache(
                        cache_key.into(),
                    )];
                (
                    algorithm_id,
                    routing_types::DynamicRoutingAlgorithmRef {
                        success_based_algorithm: dynamic_routing_algo_ref.success_based_algorithm,
                        elimination_routing_algorithm: dynamic_routing_algo_ref
                            .elimination_routing_algorithm,
                        dynamic_routing_volume_split: dynamic_routing_algo_ref
                            .dynamic_routing_volume_split,
                        contract_based_routing: Some(routing_types::ContractRoutingAlgorithm {
                            algorithm_id_with_timestamp:
                                routing_types::DynamicAlgorithmWithTimestamp::new(None),
                            enabled_feature: routing_types::DynamicRoutingFeatures::None,
                        }),
                    },
                    cache_entries_to_redact,
                )
            }
        };

    // redact cache for dynamic routing config
    let _ = cache::redact_from_redis_and_publish(
        state.store.get_cache_store().as_ref(),
        cache_entries_to_redact,
    )
    .await
    .change_context(errors::ApiErrorResponse::InternalServerError)
    .attach_printable(
        "unable to publish into the redact channel for evicting the dynamic routing config cache",
    )?;

    let record = db
        .find_routing_algorithm_by_profile_id_algorithm_id(business_profile.get_id(), &algorithm_id)
        .await
        .to_not_found_response(errors::ApiErrorResponse::ResourceIdNotFound)?;
    let response = record.foreign_into();
    update_business_profile_active_dynamic_algorithm_ref(
        db,
        key_manager_state,
        &key_store,
        business_profile,
        dynamic_routing_algorithm,
    )
    .await?;

    core_metrics::ROUTING_UNLINK_CONFIG_SUCCESS_RESPONSE.add(
        1,
        router_env::metric_attributes!(("profile_id", profile_id)),
    );

    Ok(ApplicationResponse::Json(response))
}

#[cfg(all(feature = "v1", feature = "dynamic_routing"))]
pub async fn enable_dynamic_routing_algorithm(
    state: &SessionState,
    key_store: domain::MerchantKeyStore,
    business_profile: domain::Profile,
    feature_to_enable: routing_types::DynamicRoutingFeatures,
    dynamic_routing_algo_ref: routing_types::DynamicRoutingAlgorithmRef,
    dynamic_routing_type: routing_types::DynamicRoutingType,
) -> RouterResult<ApplicationResponse<routing_types::RoutingDictionaryRecord>> {
    let mut dynamic_routing = dynamic_routing_algo_ref.clone();
    match dynamic_routing_type {
        routing_types::DynamicRoutingType::SuccessRateBasedRouting => {
            dynamic_routing
                .disable_algorithm_id(routing_types::DynamicRoutingType::ContractBasedRouting);

            enable_specific_routing_algorithm(
                state,
                key_store,
                business_profile,
                feature_to_enable,
                dynamic_routing.clone(),
                dynamic_routing_type,
                dynamic_routing.success_based_algorithm,
            )
            .await
        }
        routing_types::DynamicRoutingType::EliminationRouting => {
            enable_specific_routing_algorithm(
                state,
                key_store,
                business_profile,
                feature_to_enable,
                dynamic_routing.clone(),
                dynamic_routing_type,
                dynamic_routing.elimination_routing_algorithm,
            )
            .await
        }
        routing_types::DynamicRoutingType::ContractBasedRouting => {
            Err((errors::ApiErrorResponse::InvalidRequestData {
                message: "Contract routing cannot be set as default".to_string(),
            })
            .into())
        }
    }
}

#[cfg(all(feature = "v1", feature = "dynamic_routing"))]
pub async fn enable_specific_routing_algorithm<A>(
    state: &SessionState,
    key_store: domain::MerchantKeyStore,
    business_profile: domain::Profile,
    feature_to_enable: routing_types::DynamicRoutingFeatures,
    mut dynamic_routing_algo_ref: routing_types::DynamicRoutingAlgorithmRef,
    dynamic_routing_type: routing_types::DynamicRoutingType,
    algo_type: Option<A>,
) -> RouterResult<ApplicationResponse<routing_types::RoutingDictionaryRecord>>
where
    A: routing_types::DynamicRoutingAlgoAccessor + Clone + Debug,
{
    // Algorithm wasn't created yet
    let Some(mut algo_type) = algo_type else {
        return default_specific_dynamic_routing_setup(
            state,
            key_store,
            business_profile,
            feature_to_enable,
            dynamic_routing_algo_ref,
            dynamic_routing_type,
        )
        .await;
    };

    // Algorithm was in disabled state
    let Some(algo_type_algorithm_id) = algo_type
        .clone()
        .get_algorithm_id_with_timestamp()
        .algorithm_id
    else {
        return default_specific_dynamic_routing_setup(
            state,
            key_store,
            business_profile,
            feature_to_enable,
            dynamic_routing_algo_ref,
            dynamic_routing_type,
        )
        .await;
    };
    let db = state.store.as_ref();
    let profile_id = business_profile.get_id().clone();
    let algo_type_enabled_features = algo_type.get_enabled_features();
    if *algo_type_enabled_features == feature_to_enable {
        // algorithm already has the required feature
        return Err(errors::ApiErrorResponse::PreconditionFailed {
            message: format!("{} is already enabled", dynamic_routing_type),
        }
        .into());
    };
    *algo_type_enabled_features = feature_to_enable;
    dynamic_routing_algo_ref.update_enabled_features(dynamic_routing_type, feature_to_enable);
    update_business_profile_active_dynamic_algorithm_ref(
        db,
        &state.into(),
        &key_store,
        business_profile,
        dynamic_routing_algo_ref.clone(),
    )
    .await?;

    let routing_algorithm = db
        .find_routing_algorithm_by_profile_id_algorithm_id(&profile_id, &algo_type_algorithm_id)
        .await
        .to_not_found_response(errors::ApiErrorResponse::ResourceIdNotFound)?;
    let updated_routing_record = routing_algorithm.foreign_into();
    core_metrics::ROUTING_CREATE_SUCCESS_RESPONSE.add(
        1,
        router_env::metric_attributes!(("profile_id", profile_id.clone())),
    );
    Ok(ApplicationResponse::Json(updated_routing_record))
}

#[cfg(feature = "v1")]
#[instrument(skip_all)]
pub async fn default_specific_dynamic_routing_setup(
    state: &SessionState,
    key_store: domain::MerchantKeyStore,
    business_profile: domain::Profile,
    feature_to_enable: routing_types::DynamicRoutingFeatures,
    mut dynamic_routing_algo_ref: routing_types::DynamicRoutingAlgorithmRef,
    dynamic_routing_type: routing_types::DynamicRoutingType,
) -> RouterResult<ApplicationResponse<routing_types::RoutingDictionaryRecord>> {
    let db = state.store.as_ref();
    let key_manager_state = &state.into();
    let profile_id = business_profile.get_id().clone();
    let merchant_id = business_profile.merchant_id.clone();
    let algorithm_id = common_utils::generate_routing_id_of_default_length();
    let timestamp = common_utils::date_time::now();
    let algo = match dynamic_routing_type {
        routing_types::DynamicRoutingType::SuccessRateBasedRouting => {
            let default_success_based_routing_config =
                routing_types::SuccessBasedRoutingConfig::default();
            routing_algorithm::RoutingAlgorithm {
                algorithm_id: algorithm_id.clone(),
                profile_id: profile_id.clone(),
                merchant_id,
                name: SUCCESS_BASED_DYNAMIC_ROUTING_ALGORITHM.to_string(),
                description: None,
                kind: diesel_models::enums::RoutingAlgorithmKind::Dynamic,
                algorithm_data: serde_json::json!(default_success_based_routing_config),
                created_at: timestamp,
                modified_at: timestamp,
                algorithm_for: common_enums::TransactionType::Payment,
            }
        }
        routing_types::DynamicRoutingType::EliminationRouting => {
            let default_elimination_routing_config =
                routing_types::EliminationRoutingConfig::default();
            routing_algorithm::RoutingAlgorithm {
                algorithm_id: algorithm_id.clone(),
                profile_id: profile_id.clone(),
                merchant_id,
                name: ELIMINATION_BASED_DYNAMIC_ROUTING_ALGORITHM.to_string(),
                description: None,
                kind: diesel_models::enums::RoutingAlgorithmKind::Dynamic,
                algorithm_data: serde_json::json!(default_elimination_routing_config),
                created_at: timestamp,
                modified_at: timestamp,
                algorithm_for: common_enums::TransactionType::Payment,
            }
        }

        routing_types::DynamicRoutingType::ContractBasedRouting => {
            return Err((errors::ApiErrorResponse::InvalidRequestData {
                message: "Contract routing cannot be set as default".to_string(),
            })
            .into())
        }
    };

    let record = db
        .insert_routing_algorithm(algo)
        .await
        .change_context(errors::ApiErrorResponse::InternalServerError)
        .attach_printable("Unable to insert record in routing algorithm table")?;

    dynamic_routing_algo_ref.update_algorithm_id(
        algorithm_id,
        feature_to_enable,
        dynamic_routing_type,
    );
    update_business_profile_active_dynamic_algorithm_ref(
        db,
        key_manager_state,
        &key_store,
        business_profile,
        dynamic_routing_algo_ref,
    )
    .await?;

    let new_record = record.foreign_into();

    core_metrics::ROUTING_CREATE_SUCCESS_RESPONSE.add(
        1,
        router_env::metric_attributes!(("profile_id", profile_id.clone())),
    );
    Ok(ApplicationResponse::Json(new_record))
}

#[derive(Debug, Clone)]
pub struct DynamicRoutingConfigParamsInterpolator {
    pub payment_method: Option<common_enums::PaymentMethod>,
    pub payment_method_type: Option<common_enums::PaymentMethodType>,
    pub authentication_type: Option<common_enums::AuthenticationType>,
    pub currency: Option<common_enums::Currency>,
    pub country: Option<common_enums::CountryAlpha2>,
    pub card_network: Option<String>,
    pub card_bin: Option<String>,
}

impl DynamicRoutingConfigParamsInterpolator {
    pub fn new(
        payment_method: Option<common_enums::PaymentMethod>,
        payment_method_type: Option<common_enums::PaymentMethodType>,
        authentication_type: Option<common_enums::AuthenticationType>,
        currency: Option<common_enums::Currency>,
        country: Option<common_enums::CountryAlpha2>,
        card_network: Option<String>,
        card_bin: Option<String>,
    ) -> Self {
        Self {
            payment_method,
            payment_method_type,
            authentication_type,
            currency,
            country,
            card_network,
            card_bin,
        }
    }

    pub fn get_string_val(
        &self,
        params: &Vec<routing_types::DynamicRoutingConfigParams>,
    ) -> String {
        let mut parts: Vec<String> = Vec::new();
        for param in params {
            let val = match param {
                routing_types::DynamicRoutingConfigParams::PaymentMethod => self
                    .payment_method
                    .as_ref()
                    .map_or(String::new(), |pm| pm.to_string()),
                routing_types::DynamicRoutingConfigParams::PaymentMethodType => self
                    .payment_method_type
                    .as_ref()
                    .map_or(String::new(), |pmt| pmt.to_string()),
                routing_types::DynamicRoutingConfigParams::AuthenticationType => self
                    .authentication_type
                    .as_ref()
                    .map_or(String::new(), |at| at.to_string()),
                routing_types::DynamicRoutingConfigParams::Currency => self
                    .currency
                    .as_ref()
                    .map_or(String::new(), |cur| cur.to_string()),
                routing_types::DynamicRoutingConfigParams::Country => self
                    .country
                    .as_ref()
                    .map_or(String::new(), |cn| cn.to_string()),
                routing_types::DynamicRoutingConfigParams::CardNetwork => {
                    self.card_network.clone().unwrap_or_default()
                }
                routing_types::DynamicRoutingConfigParams::CardBin => {
                    self.card_bin.clone().unwrap_or_default()
                }
            };
            if !val.is_empty() {
                parts.push(val);
            }
        }
        parts.join(":")
    }
}<|MERGE_RESOLUTION|>--- conflicted
+++ resolved
@@ -780,13 +780,8 @@
             );
 
         let success_based_connectors = client
-<<<<<<< HEAD
-            .calculate_success_rate(
+            .calculate_entity_and_global_success_rate(
                 profile_id.get_string_repr().into(),
-=======
-            .calculate_entity_and_global_success_rate(
-                business_profile.get_id().get_string_repr().into(),
->>>>>>> 39d2d6c4
                 success_based_routing_configs.clone(),
                 success_based_routing_config_params.clone(),
                 routable_connectors.clone(),
@@ -817,9 +812,6 @@
                 first_merchant_success_based_connector.label
             ))?;
 
-<<<<<<< HEAD
-        let outcome = get_dynamic_routing_based_metrics_outcome_for_payment(
-=======
         let first_global_success_based_connector = &success_based_connectors
             .global_scores_with_labels
             .first()
@@ -828,8 +820,7 @@
                 "unable to fetch the first global connector from list of connectors obtained from dynamic routing service",
             )?;
 
-        let outcome = get_success_based_metrics_outcome_for_payment(
->>>>>>> 39d2d6c4
+        let outcome = get_dynamic_routing_based_metrics_outcome_for_payment(
             payment_status_attribute,
             payment_connector.to_string(),
             first_merchant_success_based_connector_label.to_string(),
