use std::{
    collections::{HashMap, HashSet},
    fmt::Debug,
    str::FromStr,
};

use api_models::{
    admin::{self, PaymentMethodsEnabled},
    enums::{self as api_enums},
    payment_methods::{
        BankAccountTokenData, Card, CardDetailUpdate, CardDetailsPaymentMethod, CardNetworkTypes,
        CountryCodeWithName, CustomerDefaultPaymentMethodResponse, ListCountriesCurrenciesRequest,
        ListCountriesCurrenciesResponse, MaskedBankDetails, PaymentExperienceTypes,
        PaymentMethodsData, RequestPaymentMethodTypes, RequiredFieldInfo,
        ResponsePaymentMethodIntermediate, ResponsePaymentMethodTypes,
        ResponsePaymentMethodsEnabled,
    },
    payments::BankCodeResponse,
    pm_auth::PaymentMethodAuthConfig,
    surcharge_decision_configs as api_surcharge_decision_configs,
};
use common_enums::enums::MerchantStorageScheme;
use common_utils::{
    consts,
    ext_traits::{AsyncExt, Encode, StringExt, ValueExt},
    generate_id, id_type,
};
use diesel_models::{
    business_profile::BusinessProfile, encryption::Encryption, enums as storage_enums,
    payment_method,
};
use domain::CustomerUpdate;
use error_stack::{report, ResultExt};
use masking::Secret;
use router_env::{instrument, tracing};
use strum::IntoEnumIterator;

use super::surcharge_decision_configs::{
    perform_surcharge_decision_management_for_payment_method_list,
    perform_surcharge_decision_management_for_saved_cards,
};
#[cfg(not(feature = "connector_choice_mca_id"))]
use crate::core::utils::get_connector_label;
use crate::{
    configs::settings,
    core::{
        errors::{self, StorageErrorExt},
        payment_methods::{transformers as payment_methods, vault},
        payments::{
            helpers,
            routing::{self, SessionFlowRoutingInput},
        },
        utils as core_utils,
    },
    db, logger,
    pii::prelude::*,
    routes::{
        self,
        metrics::{self, request},
        payment_methods::ParentPaymentMethodToken,
    },
    services,
    types::{
        api::{self, routing as routing_types, PaymentMethodCreateExt},
        domain::{
            self,
            types::{decrypt, encrypt_optional, AsyncLift},
        },
        storage::{self, enums, PaymentMethodListContext, PaymentTokenData},
        transformers::ForeignFrom,
    },
    utils::{self, ConnectorResponseExt, OptionExt},
};

#[instrument(skip_all)]
#[allow(clippy::too_many_arguments)]
pub async fn create_payment_method(
    db: &dyn db::StorageInterface,
    req: &api::PaymentMethodCreate,
    customer_id: &id_type::CustomerId,
    payment_method_id: &str,
    locker_id: Option<String>,
    merchant_id: &str,
    pm_metadata: Option<serde_json::Value>,
    customer_acceptance: Option<serde_json::Value>,
    payment_method_data: Option<Encryption>,
    key_store: &domain::MerchantKeyStore,
    connector_mandate_details: Option<serde_json::Value>,
    status: Option<enums::PaymentMethodStatus>,
    network_transaction_id: Option<String>,
    storage_scheme: MerchantStorageScheme,
    payment_method_billing_address: Option<Encryption>,
) -> errors::CustomResult<storage::PaymentMethod, errors::ApiErrorResponse> {
    let customer = db
        .find_customer_by_customer_id_merchant_id(
            customer_id,
            merchant_id,
            key_store,
            storage_scheme,
        )
        .await
        .to_not_found_response(errors::ApiErrorResponse::CustomerNotFound)?;

    let client_secret = generate_id(
        consts::ID_LENGTH,
        format!("{payment_method_id}_secret").as_str(),
    );

    let current_time = common_utils::date_time::now();

    let response = db
        .insert_payment_method(
            storage::PaymentMethodNew {
                customer_id: customer_id.to_owned(),
                merchant_id: merchant_id.to_string(),
                payment_method_id: payment_method_id.to_string(),
                locker_id,
                payment_method: req.payment_method,
                payment_method_type: req.payment_method_type,
                payment_method_issuer: req.payment_method_issuer.clone(),
                scheme: req.card_network.clone(),
                metadata: pm_metadata.map(Secret::new),
                payment_method_data,
                connector_mandate_details,
                customer_acceptance: customer_acceptance.map(Secret::new),
                client_secret: Some(client_secret),
                status: status.unwrap_or(enums::PaymentMethodStatus::Active),
                network_transaction_id: network_transaction_id.to_owned(),
                payment_method_issuer_code: None,
                accepted_currency: None,
                token: None,
                cardholder_name: None,
                issuer_name: None,
                issuer_country: None,
                payer_country: None,
                is_stored: None,
                swift_code: None,
                direct_debit_token: None,
                created_at: current_time,
                last_modified: current_time,
                last_used_at: current_time,
                payment_method_billing_address,
                updated_by: None,
            },
            storage_scheme,
        )
        .await
        .change_context(errors::ApiErrorResponse::InternalServerError)
        .attach_printable("Failed to add payment method in db")?;

    if customer.default_payment_method_id.is_none() && req.payment_method.is_some() {
        let _ = set_default_payment_method(
            db,
            merchant_id.to_string(),
            key_store.clone(),
            customer_id,
            payment_method_id.to_owned(),
            storage_scheme,
        )
        .await
        .map_err(|err| logger::error!(error=?err,"Failed to set the payment method as default"));
    }
    Ok(response)
}

pub fn store_default_payment_method(
    req: &api::PaymentMethodCreate,
    customer_id: &id_type::CustomerId,
    merchant_id: &String,
) -> (
    api::PaymentMethodResponse,
    Option<payment_methods::DataDuplicationCheck>,
) {
    let pm_id = generate_id(consts::ID_LENGTH, "pm");
    let payment_method_response = api::PaymentMethodResponse {
        merchant_id: merchant_id.to_string(),
        customer_id: Some(customer_id.to_owned()),
        payment_method_id: pm_id,
        payment_method: req.payment_method,
        payment_method_type: req.payment_method_type,
        #[cfg(feature = "payouts")]
        bank_transfer: None,
        card: None,
        metadata: req.metadata.clone(),
        created: Some(common_utils::date_time::now()),
        recurring_enabled: false,           //[#219]
        installment_payment_enabled: false, //[#219]
        payment_experience: Some(vec![api_models::enums::PaymentExperience::RedirectToUrl]),
        last_used_at: Some(common_utils::date_time::now()),
        client_secret: None,
    };

    (payment_method_response, None)
}
#[instrument(skip_all)]
pub async fn get_or_insert_payment_method(
    db: &dyn db::StorageInterface,
    req: api::PaymentMethodCreate,
    resp: &mut api::PaymentMethodResponse,
    merchant_account: &domain::MerchantAccount,
    customer_id: &id_type::CustomerId,
    key_store: &domain::MerchantKeyStore,
) -> errors::RouterResult<diesel_models::PaymentMethod> {
    let mut payment_method_id = resp.payment_method_id.clone();
    let mut locker_id = None;
    let payment_method = {
        let existing_pm_by_pmid = db
            .find_payment_method(&payment_method_id, merchant_account.storage_scheme)
            .await;

        if let Err(err) = existing_pm_by_pmid {
            if err.current_context().is_db_not_found() {
                locker_id = Some(payment_method_id.clone());
                let existing_pm_by_locker_id = db
                    .find_payment_method_by_locker_id(
                        &payment_method_id,
                        merchant_account.storage_scheme,
                    )
                    .await;

                match &existing_pm_by_locker_id {
                    Ok(pm) => payment_method_id.clone_from(&pm.payment_method_id),
                    Err(_) => payment_method_id = generate_id(consts::ID_LENGTH, "pm"),
                };
                existing_pm_by_locker_id
            } else {
                Err(err)
            }
        } else {
            existing_pm_by_pmid
        }
    };
    payment_method_id.clone_into(&mut resp.payment_method_id);

    match payment_method {
        Ok(pm) => Ok(pm),
        Err(err) => {
            if err.current_context().is_db_not_found() {
                insert_payment_method(
                    db,
                    resp,
                    req,
                    key_store,
                    &merchant_account.merchant_id,
                    customer_id,
                    resp.metadata.clone().map(|val| val.expose()),
                    None,
                    locker_id,
                    None,
                    None,
                    merchant_account.storage_scheme,
                    None,
                )
                .await
            } else {
                Err(err)
                    .change_context(errors::ApiErrorResponse::InternalServerError)
                    .attach_printable("Error while finding payment method")
            }
        }
    }
}

#[instrument(skip_all)]
pub async fn get_client_secret_or_add_payment_method(
    state: routes::SessionState,
    req: api::PaymentMethodCreate,
    merchant_account: &domain::MerchantAccount,
    key_store: &domain::MerchantKeyStore,
) -> errors::RouterResponse<api::PaymentMethodResponse> {
    let db = &*state.store;
    let merchant_id = &merchant_account.merchant_id;
    let customer_id = req.customer_id.clone().get_required_value("customer_id")?;

    #[cfg(not(feature = "payouts"))]
    let condition = req.card.is_some();
    #[cfg(feature = "payouts")]
    let condition = req.card.is_some() || req.bank_transfer.is_some() || req.wallet.is_some();

    if condition {
        Box::pin(add_payment_method(state, req, merchant_account, key_store)).await
    } else {
        let payment_method_id = generate_id(consts::ID_LENGTH, "pm");

        let res = create_payment_method(
            db,
            &req,
            &customer_id,
            payment_method_id.as_str(),
            None,
            merchant_id.as_str(),
            None,
            None,
            None,
            key_store,
            None,
            Some(enums::PaymentMethodStatus::AwaitingData),
            None,
            merchant_account.storage_scheme,
            None,
        )
        .await?;

        Ok(services::api::ApplicationResponse::Json(
            api::PaymentMethodResponse::foreign_from(res),
        ))
    }
}

#[instrument(skip_all)]
pub fn authenticate_pm_client_secret_and_check_expiry(
    req_client_secret: &String,
    payment_method: &diesel_models::PaymentMethod,
) -> errors::CustomResult<bool, errors::ApiErrorResponse> {
    let stored_client_secret = payment_method
        .client_secret
        .clone()
        .get_required_value("client_secret")
        .change_context(errors::ApiErrorResponse::MissingRequiredField {
            field_name: "client_secret",
        })
        .attach_printable("client secret not found in db")?;

    if req_client_secret != &stored_client_secret {
        Err((errors::ApiErrorResponse::ClientSecretInvalid).into())
    } else {
        let current_timestamp = common_utils::date_time::now();
        let session_expiry = payment_method
            .created_at
            .saturating_add(time::Duration::seconds(consts::DEFAULT_SESSION_EXPIRY));

        let expired = current_timestamp > session_expiry;

        Ok(expired)
    }
}

#[instrument(skip_all)]
pub async fn add_payment_method_data(
    state: routes::SessionState,
    req: api::PaymentMethodCreate,
    merchant_account: domain::MerchantAccount,
    key_store: domain::MerchantKeyStore,
    pm_id: String,
) -> errors::RouterResponse<api::PaymentMethodResponse> {
    let db = &*state.store;

    let pmd = req
        .payment_method_data
        .clone()
        .get_required_value("payment_method_data")?;
    req.payment_method.get_required_value("payment_method")?;
    let client_secret = req
        .client_secret
        .clone()
        .get_required_value("client_secret")?;
    let payment_method = db
        .find_payment_method(pm_id.as_str(), merchant_account.storage_scheme)
        .await
        .change_context(errors::ApiErrorResponse::PaymentMethodNotFound)
        .attach_printable("Unable to find payment method")?;

    if payment_method.status != enums::PaymentMethodStatus::AwaitingData {
        return Err((errors::ApiErrorResponse::DuplicatePaymentMethod).into());
    }

    let customer_id = payment_method.customer_id.clone();
    let customer = db
        .find_customer_by_customer_id_merchant_id(
            &customer_id,
            &merchant_account.merchant_id,
            &key_store,
            merchant_account.storage_scheme,
        )
        .await
        .to_not_found_response(errors::ApiErrorResponse::CustomerNotFound)?;

    let client_secret_expired =
        authenticate_pm_client_secret_and_check_expiry(&client_secret, &payment_method)?;

    if client_secret_expired {
        return Err((errors::ApiErrorResponse::ClientSecretExpired).into());
    };

    match pmd {
        api_models::payment_methods::PaymentMethodCreateData::Card(card) => {
            helpers::validate_card_expiry(&card.card_exp_month, &card.card_exp_year)?;
            let resp = Box::pin(add_card_to_locker(
                &state,
                req.clone(),
                &card,
                &customer_id,
                &merchant_account,
                None,
            ))
            .await
            .change_context(errors::ApiErrorResponse::InternalServerError);

            match resp {
                Ok((mut pm_resp, duplication_check)) => {
                    if duplication_check.is_some() {
                        let pm_update = storage::PaymentMethodUpdate::StatusUpdate {
                            status: Some(enums::PaymentMethodStatus::Inactive),
                        };

                        db.update_payment_method(
                            payment_method,
                            pm_update,
                            merchant_account.storage_scheme,
                        )
                        .await
                        .change_context(errors::ApiErrorResponse::InternalServerError)
                        .attach_printable("Failed to add payment method in db")?;

                        get_or_insert_payment_method(
                            db,
                            req.clone(),
                            &mut pm_resp,
                            &merchant_account,
                            &customer_id,
                            &key_store,
                        )
                        .await?;

                        return Ok(services::ApplicationResponse::Json(pm_resp));
                    } else {
                        let locker_id = pm_resp.payment_method_id.clone();
                        pm_resp.payment_method_id.clone_from(&pm_id);
                        pm_resp.client_secret = Some(client_secret.clone());

                        let card_isin = card.card_number.get_card_isin();

                        let card_info = db
                            .get_card_info(card_isin.as_str())
                            .await
                            .change_context(errors::ApiErrorResponse::InternalServerError)
                            .attach_printable("Failed to get card info")?;

                        let updated_card = CardDetailsPaymentMethod {
                            issuer_country: card_info
                                .as_ref()
                                .and_then(|ci| ci.card_issuing_country.clone()),
                            last4_digits: Some(card.card_number.get_last4()),
                            expiry_month: Some(card.card_exp_month),
                            expiry_year: Some(card.card_exp_year),
                            nick_name: card.nick_name,
                            card_holder_name: card.card_holder_name,
                            card_network: card_info.as_ref().and_then(|ci| ci.card_network.clone()),
                            card_isin: Some(card_isin),
                            card_issuer: card_info.as_ref().and_then(|ci| ci.card_issuer.clone()),
                            card_type: card_info.as_ref().and_then(|ci| ci.card_type.clone()),
                            saved_to_locker: true,
                        };

                        let updated_pmd = Some(PaymentMethodsData::Card(updated_card));
                        let pm_data_encrypted =
                            create_encrypted_data(&key_store, updated_pmd).await;

                        let pm_update = storage::PaymentMethodUpdate::AdditionalDataUpdate {
                            payment_method_data: pm_data_encrypted,
                            status: Some(enums::PaymentMethodStatus::Active),
                            locker_id: Some(locker_id),
                            payment_method: req.payment_method,
                            payment_method_issuer: req.payment_method_issuer,
                            payment_method_type: req.payment_method_type,
                        };

                        db.update_payment_method(
                            payment_method,
                            pm_update,
                            merchant_account.storage_scheme,
                        )
                        .await
                        .change_context(errors::ApiErrorResponse::InternalServerError)
                        .attach_printable("Failed to add payment method in db")?;

                        if customer.default_payment_method_id.is_none() {
                            let _ = set_default_payment_method(
                                db,
                                merchant_account.merchant_id.clone(),
                                key_store.clone(),
                                &customer_id,
                               pm_id,
                               merchant_account.storage_scheme,
                            )
                            .await
                            .map_err(|err| logger::error!(error=?err,"Failed to set the payment method as default"));
                        }

                        return Ok(services::ApplicationResponse::Json(pm_resp));
                    }
                }
                Err(e) => {
                    let pm_update = storage::PaymentMethodUpdate::StatusUpdate {
                        status: Some(enums::PaymentMethodStatus::Inactive),
                    };

                    db.update_payment_method(
                        payment_method,
                        pm_update,
                        merchant_account.storage_scheme,
                    )
                    .await
                    .change_context(errors::ApiErrorResponse::InternalServerError)
                    .attach_printable("Failed to update payment method in db")?;

                    return Err(e.attach_printable("Failed to add card to locker"));
                }
            }
        }
    }
}

#[instrument(skip_all)]
pub async fn add_payment_method(
    state: routes::SessionState,
    req: api::PaymentMethodCreate,
    merchant_account: &domain::MerchantAccount,
    key_store: &domain::MerchantKeyStore,
) -> errors::RouterResponse<api::PaymentMethodResponse> {
    req.validate()?;
    let db = &*state.store;
    let merchant_id = &merchant_account.merchant_id;
    let customer_id = req.customer_id.clone().get_required_value("customer_id")?;
    let payment_method = req.payment_method.get_required_value("payment_method")?;

    let response = match payment_method {
        #[cfg(feature = "payouts")]
        api_enums::PaymentMethod::BankTransfer => match req.bank_transfer.clone() {
            Some(bank) => add_bank_to_locker(
                &state,
                req.clone(),
                merchant_account,
                key_store,
                &bank,
                &customer_id,
            )
            .await
            .change_context(errors::ApiErrorResponse::InternalServerError)
            .attach_printable("Add PaymentMethod Failed"),
            _ => Ok(store_default_payment_method(
                &req,
                &customer_id,
                merchant_id,
            )),
        },
        api_enums::PaymentMethod::Card => match req.card.clone() {
            Some(card) => {
                helpers::validate_card_expiry(&card.card_exp_month, &card.card_exp_year)?;
                Box::pin(add_card_to_locker(
                    &state,
                    req.clone(),
                    &card,
                    &customer_id,
                    merchant_account,
                    None,
                ))
                .await
                .change_context(errors::ApiErrorResponse::InternalServerError)
                .attach_printable("Add Card Failed")
            }
            _ => Ok(store_default_payment_method(
                &req,
                &customer_id,
                merchant_id,
            )),
        },
        _ => Ok(store_default_payment_method(
            &req,
            &customer_id,
            merchant_id,
        )),
    };

    let (mut resp, duplication_check) = response?;

    match duplication_check {
        Some(duplication_check) => match duplication_check {
            payment_methods::DataDuplicationCheck::Duplicated => {
                let existing_pm = get_or_insert_payment_method(
                    db,
                    req.clone(),
                    &mut resp,
                    merchant_account,
                    &customer_id,
                    key_store,
                )
                .await?;

                resp.client_secret = existing_pm.client_secret;
            }
            payment_methods::DataDuplicationCheck::MetaDataChanged => {
                if let Some(card) = req.card.clone() {
                    let existing_pm = get_or_insert_payment_method(
                        db,
                        req.clone(),
                        &mut resp,
                        merchant_account,
                        &customer_id,
                        key_store,
                    )
                    .await?;

                    let client_secret = existing_pm.client_secret.clone();

                    delete_card_from_locker(
                        &state,
                        &customer_id,
                        merchant_id,
                        existing_pm
                            .locker_id
                            .as_ref()
                            .unwrap_or(&existing_pm.payment_method_id),
                    )
                    .await?;

                    let add_card_resp = add_card_hs(
                        &state,
                        req.clone(),
                        &card,
                        &customer_id,
                        merchant_account,
                        api::enums::LockerChoice::HyperswitchCardVault,
                        Some(
                            existing_pm
                                .locker_id
                                .as_ref()
                                .unwrap_or(&existing_pm.payment_method_id),
                        ),
                    )
                    .await;

                    if let Err(err) = add_card_resp {
                        logger::error!(vault_err=?err);
                        db.delete_payment_method_by_merchant_id_payment_method_id(
                            merchant_id,
                            &resp.payment_method_id,
                        )
                        .await
                        .to_not_found_response(errors::ApiErrorResponse::PaymentMethodNotFound)?;

                        Err(report!(errors::ApiErrorResponse::InternalServerError)
                            .attach_printable("Failed while updating card metadata changes"))?
                    };

                    let updated_card = Some(api::CardDetailFromLocker {
                        scheme: None,
                        last4_digits: Some(card.card_number.get_last4()),
                        issuer_country: None,
                        card_number: Some(card.card_number),
                        expiry_month: Some(card.card_exp_month),
                        expiry_year: Some(card.card_exp_year),
                        card_token: None,
                        card_fingerprint: None,
                        card_holder_name: card.card_holder_name,
                        nick_name: card.nick_name,
                        card_network: None,
                        card_isin: None,
                        card_issuer: None,
                        card_type: None,
                        saved_to_locker: true,
                    });

                    let updated_pmd = updated_card.as_ref().map(|card| {
                        PaymentMethodsData::Card(CardDetailsPaymentMethod::from(card.clone()))
                    });
                    let pm_data_encrypted = create_encrypted_data(key_store, updated_pmd).await;

                    let pm_update = storage::PaymentMethodUpdate::PaymentMethodDataUpdate {
                        payment_method_data: pm_data_encrypted,
                    };

                    db.update_payment_method(
                        existing_pm,
                        pm_update,
                        merchant_account.storage_scheme,
                    )
                    .await
                    .change_context(errors::ApiErrorResponse::InternalServerError)
                    .attach_printable("Failed to add payment method in db")?;

                    resp.client_secret = client_secret;
                }
            }
        },
        None => {
            let pm_metadata = resp.metadata.as_ref().map(|data| data.peek());

            let locker_id = if resp.payment_method == Some(api_enums::PaymentMethod::Card)
                || resp.payment_method == Some(api_enums::PaymentMethod::BankTransfer)
            {
                Some(resp.payment_method_id)
            } else {
                None
            };
            resp.payment_method_id = generate_id(consts::ID_LENGTH, "pm");
            let pm = insert_payment_method(
                db,
                &resp,
                req,
                key_store,
                merchant_id,
                &customer_id,
                pm_metadata.cloned(),
                None,
                locker_id,
                None,
                None,
                merchant_account.storage_scheme,
                None,
            )
            .await?;

            resp.client_secret = pm.client_secret;
        }
    }

    Ok(services::ApplicationResponse::Json(resp))
}

#[allow(clippy::too_many_arguments)]
pub async fn insert_payment_method(
    db: &dyn db::StorageInterface,
    resp: &api::PaymentMethodResponse,
    req: api::PaymentMethodCreate,
    key_store: &domain::MerchantKeyStore,
    merchant_id: &str,
    customer_id: &id_type::CustomerId,
    pm_metadata: Option<serde_json::Value>,
    customer_acceptance: Option<serde_json::Value>,
    locker_id: Option<String>,
    connector_mandate_details: Option<serde_json::Value>,
    network_transaction_id: Option<String>,
    storage_scheme: MerchantStorageScheme,
    payment_method_billing_address: Option<Encryption>,
) -> errors::RouterResult<diesel_models::PaymentMethod> {
    let pm_card_details = resp
        .card
        .as_ref()
        .map(|card| PaymentMethodsData::Card(CardDetailsPaymentMethod::from(card.clone())));
    let pm_data_encrypted = create_encrypted_data(key_store, pm_card_details).await;
    create_payment_method(
        db,
        &req,
        customer_id,
        &resp.payment_method_id,
        locker_id,
        merchant_id,
        pm_metadata,
        customer_acceptance,
        pm_data_encrypted,
        key_store,
        connector_mandate_details,
        None,
        network_transaction_id,
        storage_scheme,
        payment_method_billing_address,
    )
    .await
}

#[instrument(skip_all)]
pub async fn update_customer_payment_method(
    state: routes::SessionState,
    merchant_account: domain::MerchantAccount,
    req: api::PaymentMethodUpdate,
    payment_method_id: &str,
    key_store: domain::MerchantKeyStore,
) -> errors::RouterResponse<api::PaymentMethodResponse> {
    // Currently update is supported only for cards
    if let Some(card_update) = req.card.clone() {
        let db = state.store.as_ref();

        let pm = db
            .find_payment_method(payment_method_id, merchant_account.storage_scheme)
            .await
            .to_not_found_response(errors::ApiErrorResponse::PaymentMethodNotFound)?;

        if let Some(cs) = &req.client_secret {
            let is_client_secret_expired = authenticate_pm_client_secret_and_check_expiry(cs, &pm)?;

            if is_client_secret_expired {
                return Err((errors::ApiErrorResponse::ClientSecretExpired).into());
            };
        };

        if pm.status == enums::PaymentMethodStatus::AwaitingData {
            return Err(report!(errors::ApiErrorResponse::NotSupported {
                message: "Payment method is awaiting data so it cannot be updated".into()
            }));
        }

        if pm.payment_method_data.is_none() {
            return Err(report!(errors::ApiErrorResponse::GenericNotFoundError {
                message: "payment_method_data not found".to_string()
            }));
        }

        // Fetch the existing payment method data from db
        let existing_card_data = decrypt::<serde_json::Value, masking::WithType>(
            pm.payment_method_data.clone(),
            key_store.key.get_inner().peek(),
        )
        .await
        .change_context(errors::ApiErrorResponse::InternalServerError)
        .attach_printable("Failed to decrypt card details")?
        .map(|x| x.into_inner().expose())
        .map(
            |value| -> Result<PaymentMethodsData, error_stack::Report<errors::ApiErrorResponse>> {
                value
                    .parse_value::<PaymentMethodsData>("PaymentMethodsData")
                    .change_context(errors::ApiErrorResponse::InternalServerError)
                    .attach_printable("Failed to deserialize payment methods data")
            },
        )
        .transpose()?
        .and_then(|pmd| match pmd {
            PaymentMethodsData::Card(crd) => Some(api::CardDetailFromLocker::from(crd)),
            _ => None,
        })
        .ok_or(errors::ApiErrorResponse::InternalServerError)
        .attach_printable("Failed to obtain decrypted card object from db")?;

        let is_card_updation_required =
            validate_payment_method_update(card_update.clone(), existing_card_data.clone());

        let response = if is_card_updation_required {
            // Fetch the existing card data from locker for getting card number
            let card_data_from_locker = get_card_from_locker(
                &state,
                &pm.customer_id,
                &pm.merchant_id,
                pm.locker_id.as_ref().unwrap_or(&pm.payment_method_id),
            )
            .await
            .change_context(errors::ApiErrorResponse::InternalServerError)
            .attach_printable("Error getting card from locker")?;

            if card_update.card_exp_month.is_some() || card_update.card_exp_year.is_some() {
                helpers::validate_card_expiry(
                    card_update
                        .card_exp_month
                        .as_ref()
                        .unwrap_or(&card_data_from_locker.card_exp_month),
                    card_update
                        .card_exp_year
                        .as_ref()
                        .unwrap_or(&card_data_from_locker.card_exp_year),
                )?;
            }

            let updated_card_details = card_update.apply(card_data_from_locker.clone());

            // Construct new payment method object from request
            let new_pm = api::PaymentMethodCreate {
                payment_method: pm.payment_method,
                payment_method_type: pm.payment_method_type,
                payment_method_issuer: pm.payment_method_issuer.clone(),
                payment_method_issuer_code: pm.payment_method_issuer_code,
                #[cfg(feature = "payouts")]
                bank_transfer: None,
                card: Some(updated_card_details.clone()),
                #[cfg(feature = "payouts")]
                wallet: None,
                metadata: None,
                customer_id: Some(pm.customer_id.clone()),
                client_secret: pm.client_secret.clone(),
                payment_method_data: None,
                card_network: None,
            };
            new_pm.validate()?;

            // Delete old payment method from locker
            delete_card_from_locker(
                &state,
                &pm.customer_id,
                &pm.merchant_id,
                pm.locker_id.as_ref().unwrap_or(&pm.payment_method_id),
            )
            .await?;

            // Add the updated payment method data to locker
            let (mut add_card_resp, _) = Box::pin(add_card_to_locker(
                &state,
                new_pm.clone(),
                &updated_card_details,
                &pm.customer_id,
                &merchant_account,
                Some(pm.locker_id.as_ref().unwrap_or(&pm.payment_method_id)),
            ))
            .await
            .change_context(errors::ApiErrorResponse::InternalServerError)
            .attach_printable("Failed to add updated payment method to locker")?;

            // Construct new updated card object. Consider a field if passed in request or else populate it with the existing value from existing_card_data
            let updated_card = Some(api::CardDetailFromLocker {
                scheme: existing_card_data.scheme,
                last4_digits: Some(card_data_from_locker.card_number.get_last4()),
                issuer_country: existing_card_data.issuer_country,
                card_number: existing_card_data.card_number,
                expiry_month: card_update
                    .card_exp_month
                    .or(existing_card_data.expiry_month),
                expiry_year: card_update.card_exp_year.or(existing_card_data.expiry_year),
                card_token: existing_card_data.card_token,
                card_fingerprint: existing_card_data.card_fingerprint,
                card_holder_name: card_update
                    .card_holder_name
                    .or(existing_card_data.card_holder_name),
                nick_name: card_update.nick_name.or(existing_card_data.nick_name),
                card_network: existing_card_data.card_network,
                card_isin: existing_card_data.card_isin,
                card_issuer: existing_card_data.card_issuer,
                card_type: existing_card_data.card_type,
                saved_to_locker: true,
            });

            let updated_pmd = updated_card
                .as_ref()
                .map(|card| PaymentMethodsData::Card(CardDetailsPaymentMethod::from(card.clone())));
            let pm_data_encrypted = create_encrypted_data(&key_store, updated_pmd).await;

            let pm_update = storage::PaymentMethodUpdate::PaymentMethodDataUpdate {
                payment_method_data: pm_data_encrypted,
            };

            add_card_resp
                .payment_method_id
                .clone_from(&pm.payment_method_id);

            db.update_payment_method(pm, pm_update, merchant_account.storage_scheme)
                .await
                .change_context(errors::ApiErrorResponse::InternalServerError)
                .attach_printable("Failed to update payment method in db")?;

            add_card_resp
        } else {
            // Return existing payment method data as response without any changes
            api::PaymentMethodResponse {
                merchant_id: pm.merchant_id.to_owned(),
                customer_id: Some(pm.customer_id),
                payment_method_id: pm.payment_method_id,
                payment_method: pm.payment_method,
                payment_method_type: pm.payment_method_type,
                #[cfg(feature = "payouts")]
                bank_transfer: None,
                card: Some(existing_card_data),
                metadata: pm.metadata,
                created: Some(pm.created_at),
                recurring_enabled: false,
                installment_payment_enabled: false,
                payment_experience: Some(vec![api_models::enums::PaymentExperience::RedirectToUrl]),
                last_used_at: Some(common_utils::date_time::now()),
                client_secret: pm.client_secret.clone(),
            }
        };

        Ok(services::ApplicationResponse::Json(response))
    } else {
        Err(report!(errors::ApiErrorResponse::NotSupported {
            message: "Payment method update for the given payment method is not supported".into()
        }))
    }
}

pub fn validate_payment_method_update(
    card_updation_obj: CardDetailUpdate,
    existing_card_data: api::CardDetailFromLocker,
) -> bool {
    // Return true If any one of the below condition returns true,
    // If a field is not passed in the update request, return false.
    // If the field is present, it depends on the existing field data:
    // - If existing field data is not present, or if it is present and doesn't match
    //   the update request data, then return true.
    // - Or else return false
    card_updation_obj
        .card_exp_month
        .map(|exp_month| exp_month.expose())
        .map_or(false, |new_exp_month| {
            existing_card_data
                .expiry_month
                .map(|exp_month| exp_month.expose())
                .map_or(true, |old_exp_month| new_exp_month != old_exp_month)
        })
        || card_updation_obj
            .card_exp_year
            .map(|exp_year| exp_year.expose())
            .map_or(false, |new_exp_year| {
                existing_card_data
                    .expiry_year
                    .map(|exp_year| exp_year.expose())
                    .map_or(true, |old_exp_year| new_exp_year != old_exp_year)
            })
        || card_updation_obj
            .card_holder_name
            .map(|name| name.expose())
            .map_or(false, |new_card_holder_name| {
                existing_card_data
                    .card_holder_name
                    .map(|name| name.expose())
                    .map_or(true, |old_card_holder_name| {
                        new_card_holder_name != old_card_holder_name
                    })
            })
        || card_updation_obj
            .nick_name
            .map(|nick_name| nick_name.expose())
            .map_or(false, |new_nick_name| {
                existing_card_data
                    .nick_name
                    .map(|nick_name| nick_name.expose())
                    .map_or(true, |old_nick_name| new_nick_name != old_nick_name)
            })
}

// Wrapper function to switch lockers

#[cfg(feature = "payouts")]
pub async fn add_bank_to_locker(
    state: &routes::SessionState,
    req: api::PaymentMethodCreate,
    merchant_account: &domain::MerchantAccount,
    key_store: &domain::MerchantKeyStore,
    bank: &api::BankPayout,
    customer_id: &id_type::CustomerId,
) -> errors::CustomResult<
    (
        api::PaymentMethodResponse,
        Option<payment_methods::DataDuplicationCheck>,
    ),
    errors::VaultError,
> {
    let key = key_store.key.get_inner().peek();
    let payout_method_data = api::PayoutMethodData::Bank(bank.clone());
    let enc_data = async {
        serde_json::to_value(payout_method_data.to_owned())
            .map_err(|err| {
                logger::error!("Error while encoding payout method data: {}", err);
                errors::VaultError::SavePaymentMethodFailed
            })
            .change_context(errors::VaultError::SavePaymentMethodFailed)
            .attach_printable("Unable to encode payout method data")
            .ok()
            .map(|v| {
                let secret: Secret<String> = Secret::new(v.to_string());
                secret
            })
            .async_lift(|inner| encrypt_optional(inner, key))
            .await
    }
    .await
    .change_context(errors::VaultError::SavePaymentMethodFailed)
    .attach_printable("Failed to encrypt payout method data")?
    .map(Encryption::from)
    .map(|e| e.into_inner())
    .map_or(Err(errors::VaultError::SavePaymentMethodFailed), |e| {
        Ok(hex::encode(e.peek()))
    })?;

    let payload =
        payment_methods::StoreLockerReq::LockerGeneric(payment_methods::StoreGenericReq {
            merchant_id: &merchant_account.merchant_id,
            merchant_customer_id: customer_id.to_owned(),
            enc_data,
            ttl: state.conf.locker.ttl_for_storage_in_secs,
        });
    let store_resp = call_to_locker_hs(
        state,
        &payload,
        customer_id,
        api_enums::LockerChoice::HyperswitchCardVault,
    )
    .await?;
    let payment_method_resp = payment_methods::mk_add_bank_response_hs(
        bank.clone(),
        store_resp.card_reference,
        req,
        &merchant_account.merchant_id,
    );
    Ok((payment_method_resp, store_resp.duplication_check))
}

/// The response will be the tuple of PaymentMethodResponse and the duplication check of payment_method
pub async fn add_card_to_locker(
    state: &routes::SessionState,
    req: api::PaymentMethodCreate,
    card: &api::CardDetail,
    customer_id: &id_type::CustomerId,
    merchant_account: &domain::MerchantAccount,
    card_reference: Option<&str>,
) -> errors::CustomResult<
    (
        api::PaymentMethodResponse,
        Option<payment_methods::DataDuplicationCheck>,
    ),
    errors::VaultError,
> {
    metrics::STORED_TO_LOCKER.add(&metrics::CONTEXT, 1, &[]);
    let add_card_to_hs_resp = request::record_operation_time(
        async {
            add_card_hs(
                state,
                req.clone(),
                card,
                customer_id,
                merchant_account,
                api_enums::LockerChoice::HyperswitchCardVault,
                card_reference,
            )
            .await
            .map_err(|error| {
                metrics::CARD_LOCKER_FAILURES.add(
                    &metrics::CONTEXT,
                    1,
                    &[
                        router_env::opentelemetry::KeyValue::new("locker", "rust"),
                        router_env::opentelemetry::KeyValue::new("operation", "add"),
                    ],
                );
                error
            })
        },
        &metrics::CARD_ADD_TIME,
        &[router_env::opentelemetry::KeyValue::new("locker", "rust")],
    )
    .await?;

    logger::debug!("card added to hyperswitch-card-vault");
    Ok(add_card_to_hs_resp)
}

pub async fn get_card_from_locker(
    state: &routes::SessionState,
    customer_id: &id_type::CustomerId,
    merchant_id: &str,
    card_reference: &str,
) -> errors::RouterResult<Card> {
    metrics::GET_FROM_LOCKER.add(&metrics::CONTEXT, 1, &[]);

    let get_card_from_rs_locker_resp = request::record_operation_time(
        async {
            get_card_from_hs_locker(
                state,
                customer_id,
                merchant_id,
                card_reference,
                api_enums::LockerChoice::HyperswitchCardVault,
            )
            .await
            .change_context(errors::ApiErrorResponse::InternalServerError)
            .attach_printable("Failed while getting card from hyperswitch card vault")
            .map_err(|error| {
                metrics::CARD_LOCKER_FAILURES.add(
                    &metrics::CONTEXT,
                    1,
                    &[
                        router_env::opentelemetry::KeyValue::new("locker", "rust"),
                        router_env::opentelemetry::KeyValue::new("operation", "get"),
                    ],
                );
                error
            })
        },
        &metrics::CARD_GET_TIME,
        &[router_env::opentelemetry::KeyValue::new("locker", "rust")],
    )
    .await?;

    logger::debug!("card retrieved from rust locker");
    Ok(get_card_from_rs_locker_resp)
}

pub async fn delete_card_from_locker(
    state: &routes::SessionState,
    customer_id: &id_type::CustomerId,
    merchant_id: &str,
    card_reference: &str,
) -> errors::RouterResult<payment_methods::DeleteCardResp> {
    metrics::DELETE_FROM_LOCKER.add(&metrics::CONTEXT, 1, &[]);

    request::record_operation_time(
        async move {
            delete_card_from_hs_locker(state, customer_id, merchant_id, card_reference)
                .await
                .map_err(|error| {
                    metrics::CARD_LOCKER_FAILURES.add(&metrics::CONTEXT, 1, &[]);
                    error
                })
        },
        &metrics::CARD_DELETE_TIME,
        &[],
    )
    .await
}

#[instrument(skip_all)]
pub async fn add_card_hs(
    state: &routes::SessionState,
    req: api::PaymentMethodCreate,
    card: &api::CardDetail,
    customer_id: &id_type::CustomerId,
    merchant_account: &domain::MerchantAccount,
    locker_choice: api_enums::LockerChoice,
    card_reference: Option<&str>,
) -> errors::CustomResult<
    (
        api::PaymentMethodResponse,
        Option<payment_methods::DataDuplicationCheck>,
    ),
    errors::VaultError,
> {
    let payload = payment_methods::StoreLockerReq::LockerCard(payment_methods::StoreCardReq {
        merchant_id: &merchant_account.merchant_id,
        merchant_customer_id: customer_id.to_owned(),
        requestor_card_reference: card_reference.map(str::to_string),
        card: Card {
            card_number: card.card_number.to_owned(),
            name_on_card: card.card_holder_name.to_owned(),
            card_exp_month: card.card_exp_month.to_owned(),
            card_exp_year: card.card_exp_year.to_owned(),
            card_brand: card.card_network.as_ref().map(ToString::to_string),
            card_isin: None,
            nick_name: card.nick_name.as_ref().map(Secret::peek).cloned(),
        },
        ttl: state.conf.locker.ttl_for_storage_in_secs,
    });

    let store_card_payload = call_to_locker_hs(state, &payload, customer_id, locker_choice).await?;

    let payment_method_resp = payment_methods::mk_add_card_response_hs(
        card.clone(),
        store_card_payload.card_reference,
        req,
        &merchant_account.merchant_id,
    );
    Ok((payment_method_resp, store_card_payload.duplication_check))
}

#[instrument(skip_all)]
pub async fn decode_and_decrypt_locker_data(
    key_store: &domain::MerchantKeyStore,
    enc_card_data: String,
) -> errors::CustomResult<Secret<String>, errors::VaultError> {
    // Fetch key
    let key = key_store.key.get_inner().peek();
    // Decode
    let decoded_bytes = hex::decode(&enc_card_data)
        .change_context(errors::VaultError::ResponseDeserializationFailed)
        .attach_printable("Failed to decode hex string into bytes")?;
    // Decrypt
    decrypt(Some(Encryption::new(decoded_bytes.into())), key)
        .await
        .change_context(errors::VaultError::FetchPaymentMethodFailed)?
        .map_or(
            Err(report!(errors::VaultError::FetchPaymentMethodFailed)),
            |d| Ok(d.into_inner()),
        )
}

#[instrument(skip_all)]
pub async fn get_payment_method_from_hs_locker<'a>(
    state: &'a routes::SessionState,
    key_store: &domain::MerchantKeyStore,
    customer_id: &id_type::CustomerId,
    merchant_id: &str,
    payment_method_reference: &'a str,
    locker_choice: Option<api_enums::LockerChoice>,
) -> errors::CustomResult<Secret<String>, errors::VaultError> {
    let locker = &state.conf.locker;
    let jwekey = state.conf.jwekey.get_inner();

    let payment_method_data = if !locker.mock_locker {
        let request = payment_methods::mk_get_card_request_hs(
            jwekey,
            locker,
            customer_id,
            merchant_id,
            payment_method_reference,
            locker_choice,
        )
        .await
        .change_context(errors::VaultError::FetchPaymentMethodFailed)
        .attach_printable("Making get payment method request failed")?;
        let response = services::call_connector_api(state, request, "add_card_to_locker")
            .await
            .change_context(errors::VaultError::FetchPaymentMethodFailed)
            .attach_printable("Failed while executing call_connector_api for get_card");
        let jwe_body: services::JweBody = response
            .get_response_inner("JweBody")
            .change_context(errors::VaultError::FetchPaymentMethodFailed)?;
        let decrypted_payload =
            payment_methods::get_decrypted_response_payload(jwekey, jwe_body, locker_choice)
                .await
                .change_context(errors::VaultError::FetchPaymentMethodFailed)
                .attach_printable("Error getting decrypted response payload for get card")?;
        let get_card_resp: payment_methods::RetrieveCardResp = decrypted_payload
            .parse_struct("RetrieveCardResp")
            .change_context(errors::VaultError::FetchPaymentMethodFailed)
            .attach_printable("Failed to parse struct to RetrieveCardResp")?;
        let retrieve_card_resp = get_card_resp
            .payload
            .get_required_value("RetrieveCardRespPayload")
            .change_context(errors::VaultError::FetchPaymentMethodFailed)
            .attach_printable("Failed to retrieve field - payload from RetrieveCardResp")?;
        let enc_card_data = retrieve_card_resp
            .enc_card_data
            .get_required_value("enc_card_data")
            .change_context(errors::VaultError::FetchPaymentMethodFailed)
            .attach_printable(
                "Failed to retrieve field - enc_card_data from RetrieveCardRespPayload",
            )?;
        decode_and_decrypt_locker_data(key_store, enc_card_data.peek().to_string()).await?
    } else {
        mock_get_payment_method(&*state.store, key_store, payment_method_reference)
            .await?
            .payment_method
            .payment_method_data
    };
    Ok(payment_method_data)
}

#[instrument(skip_all)]
pub async fn call_to_locker_hs<'a>(
    state: &routes::SessionState,
    payload: &payment_methods::StoreLockerReq<'a>,
    customer_id: &id_type::CustomerId,
    locker_choice: api_enums::LockerChoice,
) -> errors::CustomResult<payment_methods::StoreCardRespPayload, errors::VaultError> {
    let locker = &state.conf.locker;
    let jwekey = state.conf.jwekey.get_inner();
    let db = &*state.store;
    let stored_card_response = if !locker.mock_locker {
        let request =
            payment_methods::mk_add_locker_request_hs(jwekey, locker, payload, locker_choice)
                .await?;
        let response = services::call_connector_api(state, request, "add_card_to_hs_locker")
            .await
            .change_context(errors::VaultError::SaveCardFailed);

        let jwe_body: services::JweBody = response
            .get_response_inner("JweBody")
            .change_context(errors::VaultError::FetchCardFailed)?;

        let decrypted_payload =
            payment_methods::get_decrypted_response_payload(jwekey, jwe_body, Some(locker_choice))
                .await
                .change_context(errors::VaultError::SaveCardFailed)
                .attach_printable("Error getting decrypted response payload")?;
        let stored_card_resp: payment_methods::StoreCardResp = decrypted_payload
            .parse_struct("StoreCardResp")
            .change_context(errors::VaultError::ResponseDeserializationFailed)?;
        stored_card_resp
    } else {
        let card_id = generate_id(consts::ID_LENGTH, "card");
        mock_call_to_locker_hs(db, &card_id, payload, None, None, Some(customer_id)).await?
    };

    let stored_card = stored_card_response
        .payload
        .get_required_value("StoreCardRespPayload")
        .change_context(errors::VaultError::SaveCardFailed)?;
    Ok(stored_card)
}

pub async fn update_payment_method(
    db: &dyn db::StorageInterface,
    pm: payment_method::PaymentMethod,
    pm_metadata: serde_json::Value,
    storage_scheme: MerchantStorageScheme,
) -> errors::CustomResult<(), errors::VaultError> {
    let pm_update = payment_method::PaymentMethodUpdate::MetadataUpdate {
        metadata: Some(pm_metadata),
    };
    db.update_payment_method(pm, pm_update, storage_scheme)
        .await
        .change_context(errors::VaultError::UpdateInPaymentMethodDataTableFailed)?;
    Ok(())
}

pub async fn update_payment_method_connector_mandate_details(
    db: &dyn db::StorageInterface,
    pm: payment_method::PaymentMethod,
    connector_mandate_details: Option<serde_json::Value>,
    storage_scheme: MerchantStorageScheme,
) -> errors::CustomResult<(), errors::VaultError> {
    let pm_update = payment_method::PaymentMethodUpdate::ConnectorMandateDetailsUpdate {
        connector_mandate_details,
    };

    db.update_payment_method(pm, pm_update, storage_scheme)
        .await
        .change_context(errors::VaultError::UpdateInPaymentMethodDataTableFailed)?;
    Ok(())
}
#[instrument(skip_all)]
pub async fn get_card_from_hs_locker<'a>(
    state: &'a routes::SessionState,
    customer_id: &id_type::CustomerId,
    merchant_id: &str,
    card_reference: &'a str,
    locker_choice: api_enums::LockerChoice,
) -> errors::CustomResult<Card, errors::VaultError> {
    let locker = &state.conf.locker;
    let jwekey = &state.conf.jwekey.get_inner();

    if !locker.mock_locker {
        let request = payment_methods::mk_get_card_request_hs(
            jwekey,
            locker,
            customer_id,
            merchant_id,
            card_reference,
            Some(locker_choice),
        )
        .await
        .change_context(errors::VaultError::FetchCardFailed)
        .attach_printable("Making get card request failed")?;
        let response = services::call_connector_api(state, request, "get_card_from_locker")
            .await
            .change_context(errors::VaultError::FetchCardFailed)
            .attach_printable("Failed while executing call_connector_api for get_card");
        let jwe_body: services::JweBody = response
            .get_response_inner("JweBody")
            .change_context(errors::VaultError::FetchCardFailed)?;
        let decrypted_payload =
            payment_methods::get_decrypted_response_payload(jwekey, jwe_body, Some(locker_choice))
                .await
                .change_context(errors::VaultError::FetchCardFailed)
                .attach_printable("Error getting decrypted response payload for get card")?;
        let get_card_resp: payment_methods::RetrieveCardResp = decrypted_payload
            .parse_struct("RetrieveCardResp")
            .change_context(errors::VaultError::FetchCardFailed)?;
        let retrieve_card_resp = get_card_resp
            .payload
            .get_required_value("RetrieveCardRespPayload")
            .change_context(errors::VaultError::FetchCardFailed)?;
        retrieve_card_resp
            .card
            .get_required_value("Card")
            .change_context(errors::VaultError::FetchCardFailed)
    } else {
        let (get_card_resp, _) = mock_get_card(&*state.store, card_reference).await?;
        payment_methods::mk_get_card_response(get_card_resp)
            .change_context(errors::VaultError::ResponseDeserializationFailed)
    }
}

#[instrument(skip_all)]
pub async fn delete_card_from_hs_locker<'a>(
    state: &routes::SessionState,
    customer_id: &id_type::CustomerId,
    merchant_id: &str,
    card_reference: &'a str,
) -> errors::RouterResult<payment_methods::DeleteCardResp> {
    let locker = &state.conf.locker;
    let jwekey = &state.conf.jwekey.get_inner();

    let request = payment_methods::mk_delete_card_request_hs(
        jwekey,
        locker,
        customer_id,
        merchant_id,
        card_reference,
    )
    .await
    .change_context(errors::ApiErrorResponse::InternalServerError)
    .attach_printable("Making delete card request failed")?;

    if !locker.mock_locker {
        let response = services::call_connector_api(state, request, "delete_card_from_locker")
            .await
            .change_context(errors::ApiErrorResponse::InternalServerError)
            .attach_printable("Failed while executing call_connector_api for delete card");
        let jwe_body: services::JweBody = response.get_response_inner("JweBody")?;
        let decrypted_payload = payment_methods::get_decrypted_response_payload(
            jwekey,
            jwe_body,
            Some(api_enums::LockerChoice::HyperswitchCardVault),
        )
        .await
        .change_context(errors::ApiErrorResponse::InternalServerError)
        .attach_printable("Error getting decrypted response payload for delete card")?;
        let delete_card_resp: payment_methods::DeleteCardResp = decrypted_payload
            .parse_struct("DeleteCardResp")
            .change_context(errors::ApiErrorResponse::InternalServerError)?;
        Ok(delete_card_resp)
    } else {
        Ok(mock_delete_card_hs(&*state.store, card_reference)
            .await
            .change_context(errors::ApiErrorResponse::InternalServerError)
            .attach_printable("card_delete_failure_message")?)
    }
}

///Mock api for local testing
pub async fn mock_call_to_locker_hs<'a>(
    db: &dyn db::StorageInterface,
    card_id: &str,
    payload: &payment_methods::StoreLockerReq<'a>,
    card_cvc: Option<String>,
    payment_method_id: Option<String>,
    customer_id: Option<&id_type::CustomerId>,
) -> errors::CustomResult<payment_methods::StoreCardResp, errors::VaultError> {
    let mut locker_mock_up = storage::LockerMockUpNew {
        card_id: card_id.to_string(),
        external_id: uuid::Uuid::new_v4().to_string(),
        card_fingerprint: uuid::Uuid::new_v4().to_string(),
        card_global_fingerprint: uuid::Uuid::new_v4().to_string(),
        merchant_id: "".to_string(),
        card_number: "4111111111111111".to_string(),
        card_exp_year: "2099".to_string(),
        card_exp_month: "12".to_string(),
        card_cvc,
        payment_method_id,
        customer_id: customer_id.map(ToOwned::to_owned),
        name_on_card: None,
        nickname: None,
        enc_card_data: None,
    };
    locker_mock_up = match payload {
        payment_methods::StoreLockerReq::LockerCard(store_card_req) => storage::LockerMockUpNew {
            merchant_id: store_card_req.merchant_id.to_string(),
            card_number: store_card_req.card.card_number.peek().to_string(),
            card_exp_year: store_card_req.card.card_exp_year.peek().to_string(),
            card_exp_month: store_card_req.card.card_exp_month.peek().to_string(),
            name_on_card: store_card_req.card.name_on_card.to_owned().expose_option(),
            nickname: store_card_req.card.nick_name.to_owned(),
            ..locker_mock_up
        },
        payment_methods::StoreLockerReq::LockerGeneric(store_generic_req) => {
            storage::LockerMockUpNew {
                merchant_id: store_generic_req.merchant_id.to_string(),
                enc_card_data: Some(store_generic_req.enc_data.to_owned()),
                ..locker_mock_up
            }
        }
    };

    let response = db
        .insert_locker_mock_up(locker_mock_up)
        .await
        .change_context(errors::VaultError::SaveCardFailed)?;
    let payload = payment_methods::StoreCardRespPayload {
        card_reference: response.card_id,
        duplication_check: None,
    };
    Ok(payment_methods::StoreCardResp {
        status: "Ok".to_string(),
        error_code: None,
        error_message: None,
        payload: Some(payload),
    })
}

#[instrument(skip_all)]
pub async fn mock_get_card<'a>(
    db: &dyn db::StorageInterface,
    card_id: &'a str,
) -> errors::CustomResult<(payment_methods::GetCardResponse, Option<String>), errors::VaultError> {
    let locker_mock_up = db
        .find_locker_by_card_id(card_id)
        .await
        .change_context(errors::VaultError::FetchCardFailed)?;
    let add_card_response = payment_methods::AddCardResponse {
        card_id: locker_mock_up
            .payment_method_id
            .unwrap_or(locker_mock_up.card_id),
        external_id: locker_mock_up.external_id,
        card_fingerprint: locker_mock_up.card_fingerprint.into(),
        card_global_fingerprint: locker_mock_up.card_global_fingerprint.into(),
        merchant_id: Some(locker_mock_up.merchant_id),
        card_number: cards::CardNumber::try_from(locker_mock_up.card_number)
            .change_context(errors::VaultError::ResponseDeserializationFailed)
            .attach_printable("Invalid card number format from the mock locker")
            .map(Some)?,
        card_exp_year: Some(locker_mock_up.card_exp_year.into()),
        card_exp_month: Some(locker_mock_up.card_exp_month.into()),
        name_on_card: locker_mock_up.name_on_card.map(|card| card.into()),
        nickname: locker_mock_up.nickname,
        customer_id: locker_mock_up.customer_id,
        duplicate: locker_mock_up.duplicate,
    };
    Ok((
        payment_methods::GetCardResponse {
            card: add_card_response,
        },
        locker_mock_up.card_cvc,
    ))
}

#[instrument(skip_all)]
pub async fn mock_get_payment_method<'a>(
    db: &dyn db::StorageInterface,
    key_store: &domain::MerchantKeyStore,
    card_id: &'a str,
) -> errors::CustomResult<payment_methods::GetPaymentMethodResponse, errors::VaultError> {
    let locker_mock_up = db
        .find_locker_by_card_id(card_id)
        .await
        .change_context(errors::VaultError::FetchPaymentMethodFailed)?;
    let dec_data = if let Some(e) = locker_mock_up.enc_card_data {
        decode_and_decrypt_locker_data(key_store, e).await
    } else {
        Err(report!(errors::VaultError::FetchPaymentMethodFailed))
    }?;
    let payment_method_response = payment_methods::AddPaymentMethodResponse {
        payment_method_id: locker_mock_up
            .payment_method_id
            .unwrap_or(locker_mock_up.card_id),
        external_id: locker_mock_up.external_id,
        merchant_id: Some(locker_mock_up.merchant_id),
        nickname: locker_mock_up.nickname,
        customer_id: locker_mock_up.customer_id,
        duplicate: locker_mock_up.duplicate,
        payment_method_data: dec_data,
    };
    Ok(payment_methods::GetPaymentMethodResponse {
        payment_method: payment_method_response,
    })
}

#[instrument(skip_all)]
pub async fn mock_delete_card_hs<'a>(
    db: &dyn db::StorageInterface,
    card_id: &'a str,
) -> errors::CustomResult<payment_methods::DeleteCardResp, errors::VaultError> {
    db.delete_locker_mock_up(card_id)
        .await
        .change_context(errors::VaultError::FetchCardFailed)?;
    Ok(payment_methods::DeleteCardResp {
        status: "Ok".to_string(),
        error_code: None,
        error_message: None,
    })
}

#[instrument(skip_all)]
pub async fn mock_delete_card<'a>(
    db: &dyn db::StorageInterface,
    card_id: &'a str,
) -> errors::CustomResult<payment_methods::DeleteCardResponse, errors::VaultError> {
    let locker_mock_up = db
        .delete_locker_mock_up(card_id)
        .await
        .change_context(errors::VaultError::FetchCardFailed)?;
    Ok(payment_methods::DeleteCardResponse {
        card_id: Some(locker_mock_up.card_id),
        external_id: Some(locker_mock_up.external_id),
        card_isin: None,
        status: "Ok".to_string(),
    })
}
//------------------------------------------------------------------------------
pub fn get_banks(
    state: &routes::SessionState,
    pm_type: common_enums::enums::PaymentMethodType,
    connectors: Vec<String>,
) -> Result<Vec<BankCodeResponse>, errors::ApiErrorResponse> {
    let mut bank_names_hm: HashMap<String, HashSet<common_enums::enums::BankNames>> =
        HashMap::new();

    if matches!(
        pm_type,
        api_enums::PaymentMethodType::Giropay | api_enums::PaymentMethodType::Sofort
    ) {
        Ok(vec![BankCodeResponse {
            bank_name: vec![],
            eligible_connectors: connectors,
        }])
    } else {
        let mut bank_code_responses = vec![];
        for connector in &connectors {
            if let Some(connector_bank_names) = state.conf.bank_config.0.get(&pm_type) {
                if let Some(connector_hash_set) = connector_bank_names.0.get(connector) {
                    bank_names_hm.insert(connector.clone(), connector_hash_set.banks.clone());
                } else {
                    logger::error!("Could not find any configured connectors for payment_method -> {pm_type} for connector -> {connector}");
                }
            } else {
                logger::error!("Could not find any configured banks for payment_method -> {pm_type} for connector -> {connector}");
            }
        }

        let vector_of_hashsets = bank_names_hm
            .values()
            .map(|bank_names_hashset| bank_names_hashset.to_owned())
            .collect::<Vec<_>>();

        let mut common_bank_names = HashSet::new();
        if let Some(first_element) = vector_of_hashsets.first() {
            common_bank_names = vector_of_hashsets
                .iter()
                .skip(1)
                .fold(first_element.to_owned(), |acc, hs| {
                    acc.intersection(hs).cloned().collect()
                });
        }

        if !common_bank_names.is_empty() {
            bank_code_responses.push(BankCodeResponse {
                bank_name: common_bank_names.clone().into_iter().collect(),
                eligible_connectors: connectors.clone(),
            });
        }

        for connector in connectors {
            if let Some(all_bank_codes_for_connector) = bank_names_hm.get(&connector) {
                let remaining_bank_codes: HashSet<_> = all_bank_codes_for_connector
                    .difference(&common_bank_names)
                    .collect();

                if !remaining_bank_codes.is_empty() {
                    bank_code_responses.push(BankCodeResponse {
                        bank_name: remaining_bank_codes
                            .into_iter()
                            .map(|ele| ele.to_owned())
                            .collect(),
                        eligible_connectors: vec![connector],
                    })
                }
            } else {
                logger::error!("Could not find any configured banks for payment_method -> {pm_type} for connector -> {connector}");
            }
        }
        Ok(bank_code_responses)
    }
}

fn get_val(str: String, val: &serde_json::Value) -> Option<String> {
    str.split('.')
        .try_fold(val, |acc, x| acc.get(x))
        .and_then(|v| v.as_str())
        .map(|s| s.to_string())
}

pub async fn list_payment_methods(
    state: routes::SessionState,
    merchant_account: domain::MerchantAccount,
    key_store: domain::MerchantKeyStore,
    mut req: api::PaymentMethodListRequest,
) -> errors::RouterResponse<api::PaymentMethodListResponse> {
    let db = &*state.store;
    let pm_config_mapping = &state.conf.pm_filters;

    let payment_intent = if let Some(cs) = &req.client_secret {
        if cs.starts_with("pm_") {
            validate_payment_method_and_client_secret(cs, db, &merchant_account).await?;
            None
        } else {
            helpers::verify_payment_intent_time_and_client_secret(
                db,
                &merchant_account,
                req.client_secret.clone(),
            )
            .await?
        }
    } else {
        None
    };

    let shipping_address = payment_intent
        .as_ref()
        .async_map(|pi| async {
            helpers::get_address_by_id(
                db,
                pi.shipping_address_id.clone(),
                &key_store,
                &pi.payment_id,
                &merchant_account.merchant_id,
                merchant_account.storage_scheme,
            )
            .await
        })
        .await
        .transpose()?
        .flatten();

    let billing_address = payment_intent
        .as_ref()
        .async_map(|pi| async {
            helpers::get_address_by_id(
                db,
                pi.billing_address_id.clone(),
                &key_store,
                &pi.payment_id,
                &merchant_account.merchant_id,
                merchant_account.storage_scheme,
            )
            .await
        })
        .await
        .transpose()?
        .flatten();

    let customer = payment_intent
        .as_ref()
        .async_and_then(|pi| async {
            pi.customer_id
                .as_ref()
                .async_and_then(|cust| async {
                    db.find_customer_by_customer_id_merchant_id(
                        cust,
                        &pi.merchant_id,
                        &key_store,
                        merchant_account.storage_scheme,
                    )
                    .await
                    .to_not_found_response(errors::ApiErrorResponse::CustomerNotFound)
                    .ok()
                })
                .await
        })
        .await;

    let payment_attempt = payment_intent
        .as_ref()
        .async_map(|pi| async {
            db.find_payment_attempt_by_payment_id_merchant_id_attempt_id(
                &pi.payment_id,
                &pi.merchant_id,
                &pi.active_attempt.get_id(),
                merchant_account.storage_scheme,
            )
            .await
            .change_context(errors::ApiErrorResponse::PaymentNotFound)
        })
        .await
        .transpose()?;
    let setup_future_usage = payment_intent.as_ref().and_then(|pi| pi.setup_future_usage);
    let payment_type = payment_attempt.as_ref().map(|pa| {
        let amount = api::Amount::from(pa.amount);
        let mandate_type = if pa.mandate_id.is_some() {
            Some(api::MandateTransactionType::RecurringMandateTransaction)
        } else if pa.mandate_details.is_some()
            || setup_future_usage
                .map(|future_usage| future_usage == common_enums::enums::FutureUsage::OffSession)
                .unwrap_or(false)
        {
            Some(api::MandateTransactionType::NewMandateTransaction)
        } else {
            None
        };

        helpers::infer_payment_type(&amount, mandate_type.as_ref())
    });

    let all_mcas = db
        .find_merchant_connector_account_by_merchant_id_and_disabled_list(
            &merchant_account.merchant_id,
            false,
            &key_store,
        )
        .await
        .to_not_found_response(errors::ApiErrorResponse::MerchantAccountNotFound)?;

    let profile_id = payment_intent
        .as_ref()
        .async_map(|payment_intent| async {
            crate::core::utils::get_profile_id_from_business_details(
                payment_intent.business_country,
                payment_intent.business_label.as_ref(),
                &merchant_account,
                payment_intent.profile_id.as_ref(),
                db,
                false,
            )
            .await
            .attach_printable("Could not find profile id from business details")
        })
        .await
        .transpose()?;
    let business_profile = core_utils::validate_and_get_business_profile(
        db,
        profile_id.as_ref(),
        &merchant_account.merchant_id,
    )
    .await?;

    // filter out connectors based on the business country
    let filtered_mcas = helpers::filter_mca_based_on_business_profile(all_mcas, profile_id);

    logger::debug!(mca_before_filtering=?filtered_mcas);

    let mut response: Vec<ResponsePaymentMethodIntermediate> = vec![];
    for mca in &filtered_mcas {
        let payment_methods = match &mca.payment_methods_enabled {
            Some(pm) => pm.clone(),
            None => continue,
        };

        filter_payment_methods(
            payment_methods,
            &mut req,
            &mut response,
            payment_intent.as_ref(),
            payment_attempt.as_ref(),
            billing_address.as_ref(),
            mca.connector_name.clone(),
            pm_config_mapping,
            &state.conf.mandates.supported_payment_methods,
            &state.conf.mandates.update_mandate_supported,
            &state.conf.saved_payment_methods,
        )
        .await?;
    }

    // Filter out wallet payment method from mca if customer has already saved it
    customer
        .as_ref()
        .async_map(|customer| async {
            let wallet_pm_exists = response
                .iter()
                .any(|mca| mca.payment_method == enums::PaymentMethod::Wallet);
            if wallet_pm_exists {
                match db
                    .find_payment_method_by_customer_id_merchant_id_list(
                        &customer.customer_id,
                        &merchant_account.merchant_id,
                        None,
                    )
                    .await
                {
                    Ok(customer_payment_methods) => {
                        let customer_wallet_pm = customer_payment_methods
                            .iter()
                            .filter(|cust_pm| {
                                cust_pm.payment_method == Some(enums::PaymentMethod::Wallet)
                            })
                            .collect::<Vec<_>>();

                        response.retain(|mca| {
                            !(mca.payment_method == enums::PaymentMethod::Wallet
                                && customer_wallet_pm.iter().any(|cust_pm| {
                                    cust_pm.payment_method_type == Some(mca.payment_method_type)
                                }))
                        });
                        Ok(())
                    }
                    Err(error) => {
                        if error.current_context().is_db_not_found() {
                            Ok(())
                        } else {
                            Err(error)
                                .change_context(errors::ApiErrorResponse::InternalServerError)
                                .attach_printable("failed to find payment methods for a customer")
                        }
                    }
                }
            } else {
                Ok(())
            }
        })
        .await
        .transpose()?;

    let mut pmt_to_auth_connector = HashMap::new();

    if let Some((payment_attempt, payment_intent)) =
        payment_attempt.as_ref().zip(payment_intent.as_ref())
    {
        let routing_enabled_pms = HashSet::from([
            api_enums::PaymentMethod::BankTransfer,
            api_enums::PaymentMethod::BankDebit,
            api_enums::PaymentMethod::BankRedirect,
        ]);

        let routing_enabled_pm_types = HashSet::from([
            api_enums::PaymentMethodType::GooglePay,
            api_enums::PaymentMethodType::ApplePay,
            api_enums::PaymentMethodType::Klarna,
            api_enums::PaymentMethodType::Paypal,
        ]);

        let mut chosen = Vec::<api::SessionConnectorData>::new();
        for intermediate in &response {
            if routing_enabled_pm_types.contains(&intermediate.payment_method_type)
                || routing_enabled_pms.contains(&intermediate.payment_method)
            {
                let connector_data = api::ConnectorData::get_connector_by_name(
                    &state.clone().conf.connectors,
                    &intermediate.connector,
                    api::GetToken::from(intermediate.payment_method_type),
                    None,
                )
                .change_context(errors::ApiErrorResponse::InternalServerError)
                .attach_printable("invalid connector name received")?;

                chosen.push(api::SessionConnectorData {
                    payment_method_type: intermediate.payment_method_type,
                    connector: connector_data,
                    business_sub_label: None,
                });
            }
        }
        let sfr = SessionFlowRoutingInput {
            state: &state,
            country: shipping_address.clone().and_then(|ad| ad.country),
            key_store: &key_store,
            merchant_account: &merchant_account,
            payment_attempt,
            payment_intent,
            chosen,
        };
        let result = routing::perform_session_flow_routing(sfr, &enums::TransactionType::Payment)
            .await
            .change_context(errors::ApiErrorResponse::InternalServerError)
            .attach_printable("error performing session flow routing")?;

        response.retain(|intermediate| {
            if !routing_enabled_pm_types.contains(&intermediate.payment_method_type)
                && !routing_enabled_pms.contains(&intermediate.payment_method)
            {
                return true;
            }

            if let Some(choice) = result.get(&intermediate.payment_method_type) {
                intermediate.connector == choice.connector.connector_name.to_string()
            } else {
                false
            }
        });

        let mut routing_info: storage::PaymentRoutingInfo = payment_attempt
            .straight_through_algorithm
            .clone()
            .map(|val| val.parse_value("PaymentRoutingInfo"))
            .transpose()
            .change_context(errors::ApiErrorResponse::InternalServerError)
            .attach_printable("Invalid PaymentRoutingInfo format found in payment attempt")?
            .unwrap_or_else(|| storage::PaymentRoutingInfo {
                algorithm: None,
                pre_routing_results: None,
            });

        let mut pre_routing_results: HashMap<
            api_enums::PaymentMethodType,
            routing_types::RoutableConnectorChoice,
        > = HashMap::new();

        for (pm_type, choice) in result {
            let routable_choice = routing_types::RoutableConnectorChoice {
                #[cfg(feature = "backwards_compatibility")]
                choice_kind: routing_types::RoutableChoiceKind::FullStruct,
                connector: choice
                    .connector
                    .connector_name
                    .to_string()
                    .parse::<api_enums::RoutableConnectors>()
                    .change_context(errors::ApiErrorResponse::InternalServerError)?,
                #[cfg(feature = "connector_choice_mca_id")]
                merchant_connector_id: choice.connector.merchant_connector_id,
                #[cfg(not(feature = "connector_choice_mca_id"))]
                sub_label: choice.sub_label,
            };

            pre_routing_results.insert(pm_type, routable_choice);
        }

        let redis_conn = db
            .get_redis_conn()
            .map_err(|redis_error| logger::error!(?redis_error))
            .ok();

        let mut val = Vec::new();

        for (payment_method_type, routable_connector_choice) in &pre_routing_results {
            #[cfg(not(feature = "connector_choice_mca_id"))]
            let connector_label = get_connector_label(
                payment_intent.business_country,
                payment_intent.business_label.as_ref(),
                #[cfg(not(feature = "connector_choice_mca_id"))]
                routable_connector_choice.sub_label.as_ref(),
                #[cfg(feature = "connector_choice_mca_id")]
                None,
                routable_connector_choice.connector.to_string().as_str(),
            );
            #[cfg(not(feature = "connector_choice_mca_id"))]
            let matched_mca = filtered_mcas
                .iter()
                .find(|m| connector_label == m.connector_label);

            #[cfg(feature = "connector_choice_mca_id")]
            let matched_mca = filtered_mcas.iter().find(|m| {
                routable_connector_choice.merchant_connector_id.as_ref()
                    == Some(&m.merchant_connector_id)
            });

            if let Some(m) = matched_mca {
                let pm_auth_config = m
                    .pm_auth_config
                    .as_ref()
                    .map(|config| {
                        serde_json::from_value::<PaymentMethodAuthConfig>(config.clone())
                            .change_context(errors::StorageError::DeserializationFailed)
                            .attach_printable("Failed to deserialize Payment Method Auth config")
                    })
                    .transpose()
                    .unwrap_or_else(|err| {
                        logger::error!(error=?err);
                        None
                    });

                let matched_config = match pm_auth_config {
                    Some(config) => {
                        let internal_config = config
                            .enabled_payment_methods
                            .iter()
                            .find(|config| config.payment_method_type == *payment_method_type)
                            .cloned();

                        internal_config
                    }
                    None => None,
                };

                if let Some(config) = matched_config {
                    pmt_to_auth_connector
                        .insert(*payment_method_type, config.connector_name.clone());
                    val.push(config);
                }
            }
        }

        let pm_auth_key = format!("pm_auth_{}", payment_intent.payment_id);
        let redis_expiry = state.conf.payment_method_auth.get_inner().redis_expiry;

        if let Some(rc) = redis_conn {
            rc.serialize_and_set_key_with_expiry(pm_auth_key.as_str(), val, redis_expiry)
                .await
                .attach_printable("Failed to store pm auth data in redis")
                .unwrap_or_else(|err| {
                    logger::error!(error=?err);
                })
        };

        routing_info.pre_routing_results = Some(pre_routing_results);

        let encoded = routing_info
            .encode_to_value()
            .change_context(errors::ApiErrorResponse::InternalServerError)
            .attach_printable("Unable to serialize payment routing info to value")?;

        let attempt_update = storage::PaymentAttemptUpdate::UpdateTrackers {
            payment_token: None,
            connector: None,
            straight_through_algorithm: Some(encoded),
            amount_capturable: None,
            updated_by: merchant_account.storage_scheme.to_string(),
            merchant_connector_id: None,
            surcharge_amount: None,
            tax_amount: None,
        };

        state
            .store
            .update_payment_attempt_with_attempt_id(
                payment_attempt.clone(),
                attempt_update,
                merchant_account.storage_scheme,
            )
            .await
            .to_not_found_response(errors::ApiErrorResponse::PaymentNotFound)?;
    }

    // Check for `use_billing_as_payment_method_billing` config under business_profile
    // If this is disabled, then the billing details in required fields will be empty and have to be collected by the customer
    let billing_address_for_calculating_required_fields = business_profile
        .as_ref()
        .and_then(|business_profile| business_profile.use_billing_as_payment_method_billing)
        .unwrap_or(true)
        .then_some(billing_address.as_ref())
        .flatten();

    let req = api_models::payments::PaymentsRequest::foreign_from((
        payment_attempt.as_ref(),
        shipping_address.as_ref(),
        billing_address_for_calculating_required_fields,
        customer.as_ref(),
    ));
    let req_val = serde_json::to_value(req).ok();
    logger::debug!(filtered_payment_methods=?response);

    let mut payment_experiences_consolidated_hm: HashMap<
        api_enums::PaymentMethod,
        HashMap<api_enums::PaymentMethodType, HashMap<api_enums::PaymentExperience, Vec<String>>>,
    > = HashMap::new();

    let mut card_networks_consolidated_hm: HashMap<
        api_enums::PaymentMethod,
        HashMap<api_enums::PaymentMethodType, HashMap<api_enums::CardNetwork, Vec<String>>>,
    > = HashMap::new();

    let mut banks_consolidated_hm: HashMap<api_enums::PaymentMethodType, Vec<String>> =
        HashMap::new();

    let mut bank_debits_consolidated_hm =
        HashMap::<api_enums::PaymentMethodType, Vec<String>>::new();

    let mut bank_transfer_consolidated_hm =
        HashMap::<api_enums::PaymentMethodType, Vec<String>>::new();

    // All the required fields will be stored here and later filtered out based on business profile config
    let mut required_fields_hm = HashMap::<
        api_enums::PaymentMethod,
        HashMap<api_enums::PaymentMethodType, HashMap<String, RequiredFieldInfo>>,
    >::new();

    for element in response.clone() {
        let payment_method = element.payment_method;
        let payment_method_type = element.payment_method_type;
        let connector = element.connector.clone();

        let connector_variant = api_enums::Connector::from_str(connector.as_str())
            .change_context(errors::ConnectorError::InvalidConnectorName)
            .change_context(errors::ApiErrorResponse::InvalidDataValue {
                field_name: "connector",
            })
            .attach_printable_lazy(|| format!("unable to parse connector name {connector:?}"))?;
        state.conf.required_fields.0.get(&payment_method).map(
            |required_fields_hm_for_each_payment_method_type| {
                required_fields_hm_for_each_payment_method_type
                    .0
                    .get(&payment_method_type)
                    .map(|required_fields_hm_for_each_connector| {
                        required_fields_hm.entry(payment_method).or_default();
                        required_fields_hm_for_each_connector
                            .fields
                            .get(&connector_variant)
                            .map(|required_fields_final| {
                                let mut required_fields_hs = required_fields_final.common.clone();
                                if let Some(pa) = payment_attempt.as_ref() {
                                    if let Some(_mandate) = &pa.mandate_details {
                                        required_fields_hs
                                            .extend(required_fields_final.mandate.clone());
                                    } else {
                                        required_fields_hs
                                            .extend(required_fields_final.non_mandate.clone());
                                    }
                                }

                                let should_send_shipping_details =
                                    business_profile.clone().and_then(|business_profile| {
                                        business_profile
                                            .collect_shipping_details_from_wallet_connector
                                    });

                                // Remove shipping fields from required fields based on business profile configuration
                                if should_send_shipping_details != Some(true) {
                                    let shipping_variants =
                                        api_enums::FieldType::get_shipping_variants();

                                    let keys_to_be_removed = required_fields_hs
                                        .iter()
                                        .filter(|(_key, value)| {
                                            shipping_variants.contains(&value.field_type)
                                        })
                                        .map(|(key, _value)| key.to_string())
                                        .collect::<Vec<_>>();

                                    keys_to_be_removed.iter().for_each(|key_to_be_removed| {
                                        required_fields_hs.remove(key_to_be_removed);
                                    });
                                }

                                // get the config, check the enums while adding
                                {
                                    for (key, val) in &mut required_fields_hs {
                                        let temp = req_val
                                            .as_ref()
                                            .and_then(|r| get_val(key.to_owned(), r));
                                        if let Some(s) = temp {
                                            val.value = Some(s.into())
                                        };
                                    }
                                }

                                let existing_req_fields_hs = required_fields_hm
                                    .get_mut(&payment_method)
                                    .and_then(|inner_hm| inner_hm.get_mut(&payment_method_type));

                                // If payment_method_type already exist in required_fields_hm, extend the required_fields hs to existing hs.
                                if let Some(inner_hs) = existing_req_fields_hs {
                                    inner_hs.extend(required_fields_hs);
                                } else {
                                    required_fields_hm.get_mut(&payment_method).map(|inner_hm| {
                                        inner_hm.insert(payment_method_type, required_fields_hs)
                                    });
                                }
                            })
                    })
            },
        );

        if let Some(payment_experience) = element.payment_experience {
            if let Some(payment_method_hm) =
                payment_experiences_consolidated_hm.get_mut(&payment_method)
            {
                if let Some(payment_method_type_hm) =
                    payment_method_hm.get_mut(&payment_method_type)
                {
                    if let Some(vector_of_connectors) =
                        payment_method_type_hm.get_mut(&payment_experience)
                    {
                        vector_of_connectors.push(connector);
                    } else {
                        payment_method_type_hm.insert(payment_experience, vec![connector]);
                    }
                } else {
                    payment_method_hm.insert(
                        payment_method_type,
                        HashMap::from([(payment_experience, vec![connector])]),
                    );
                }
            } else {
                let inner_hm = HashMap::from([(payment_experience, vec![connector])]);
                let payment_method_type_hm = HashMap::from([(payment_method_type, inner_hm)]);
                payment_experiences_consolidated_hm.insert(payment_method, payment_method_type_hm);
            }
        }

        if let Some(card_networks) = element.card_networks {
            if let Some(payment_method_hm) = card_networks_consolidated_hm.get_mut(&payment_method)
            {
                if let Some(payment_method_type_hm) =
                    payment_method_hm.get_mut(&payment_method_type)
                {
                    for card_network in card_networks {
                        if let Some(vector_of_connectors) =
                            payment_method_type_hm.get_mut(&card_network)
                        {
                            let connector = element.connector.clone();
                            vector_of_connectors.push(connector);
                        } else {
                            let connector = element.connector.clone();
                            payment_method_type_hm.insert(card_network, vec![connector]);
                        }
                    }
                } else {
                    let mut inner_hashmap: HashMap<api_enums::CardNetwork, Vec<String>> =
                        HashMap::new();
                    for card_network in card_networks {
                        if let Some(vector_of_connectors) = inner_hashmap.get_mut(&card_network) {
                            let connector = element.connector.clone();
                            vector_of_connectors.push(connector);
                        } else {
                            let connector = element.connector.clone();
                            inner_hashmap.insert(card_network, vec![connector]);
                        }
                    }
                    payment_method_hm.insert(payment_method_type, inner_hashmap);
                }
            } else {
                let mut inner_hashmap: HashMap<api_enums::CardNetwork, Vec<String>> =
                    HashMap::new();
                for card_network in card_networks {
                    if let Some(vector_of_connectors) = inner_hashmap.get_mut(&card_network) {
                        let connector = element.connector.clone();
                        vector_of_connectors.push(connector);
                    } else {
                        let connector = element.connector.clone();
                        inner_hashmap.insert(card_network, vec![connector]);
                    }
                }
                let payment_method_type_hm = HashMap::from([(payment_method_type, inner_hashmap)]);
                card_networks_consolidated_hm.insert(payment_method, payment_method_type_hm);
            }
        }

        if element.payment_method == api_enums::PaymentMethod::BankRedirect {
            let connector = element.connector.clone();
            if let Some(vector_of_connectors) =
                banks_consolidated_hm.get_mut(&element.payment_method_type)
            {
                vector_of_connectors.push(connector);
            } else {
                banks_consolidated_hm.insert(element.payment_method_type, vec![connector]);
            }
        }

        if element.payment_method == api_enums::PaymentMethod::BankDebit {
            let connector = element.connector.clone();
            if let Some(vector_of_connectors) =
                bank_debits_consolidated_hm.get_mut(&element.payment_method_type)
            {
                vector_of_connectors.push(connector);
            } else {
                bank_debits_consolidated_hm.insert(element.payment_method_type, vec![connector]);
            }
        }

        if element.payment_method == api_enums::PaymentMethod::BankTransfer {
            let connector = element.connector.clone();
            if let Some(vector_of_connectors) =
                bank_transfer_consolidated_hm.get_mut(&element.payment_method_type)
            {
                vector_of_connectors.push(connector);
            } else {
                bank_transfer_consolidated_hm.insert(element.payment_method_type, vec![connector]);
            }
        }
    }

    let mut payment_method_responses: Vec<ResponsePaymentMethodsEnabled> = vec![];
    for key in payment_experiences_consolidated_hm.iter() {
        let mut payment_method_types = vec![];
        for payment_method_types_hm in key.1 {
            let mut payment_experience_types = vec![];
            for payment_experience_type in payment_method_types_hm.1 {
                payment_experience_types.push(PaymentExperienceTypes {
                    payment_experience_type: *payment_experience_type.0,
                    eligible_connectors: payment_experience_type.1.clone(),
                })
            }

            payment_method_types.push(ResponsePaymentMethodTypes {
                payment_method_type: *payment_method_types_hm.0,
                payment_experience: Some(payment_experience_types),
                card_networks: None,
                bank_names: None,
                bank_debits: None,
                bank_transfers: None,
                // Required fields for PayLater payment method
                required_fields: required_fields_hm
                    .get(key.0)
                    .and_then(|inner_hm| inner_hm.get(payment_method_types_hm.0))
                    .cloned(),
                surcharge_details: None,
                pm_auth_connector: pmt_to_auth_connector
                    .get(payment_method_types_hm.0)
                    .cloned(),
            })
        }

        payment_method_responses.push(ResponsePaymentMethodsEnabled {
            payment_method: *key.0,
            payment_method_types,
        })
    }

    for key in card_networks_consolidated_hm.iter() {
        let mut payment_method_types = vec![];
        for payment_method_types_hm in key.1 {
            let mut card_network_types = vec![];
            for card_network_type in payment_method_types_hm.1 {
                card_network_types.push(CardNetworkTypes {
                    card_network: card_network_type.0.clone(),
                    eligible_connectors: card_network_type.1.clone(),
                    surcharge_details: None,
                })
            }

            payment_method_types.push(ResponsePaymentMethodTypes {
                payment_method_type: *payment_method_types_hm.0,
                card_networks: Some(card_network_types),
                payment_experience: None,
                bank_names: None,
                bank_debits: None,
                bank_transfers: None,
                // Required fields for Card payment method
                required_fields: required_fields_hm
                    .get(key.0)
                    .and_then(|inner_hm| inner_hm.get(payment_method_types_hm.0))
                    .cloned(),
                surcharge_details: None,
                pm_auth_connector: pmt_to_auth_connector
                    .get(payment_method_types_hm.0)
                    .cloned(),
            })
        }

        payment_method_responses.push(ResponsePaymentMethodsEnabled {
            payment_method: *key.0,
            payment_method_types,
        })
    }

    let mut bank_redirect_payment_method_types = vec![];

    for key in banks_consolidated_hm.iter() {
        let payment_method_type = *key.0;
        let connectors = key.1.clone();
        let bank_names = get_banks(&state, payment_method_type, connectors)?;
        bank_redirect_payment_method_types.push({
            ResponsePaymentMethodTypes {
                payment_method_type,
                bank_names: Some(bank_names),
                payment_experience: None,
                card_networks: None,
                bank_debits: None,
                bank_transfers: None,
                // Required fields for BankRedirect payment method
                required_fields: required_fields_hm
                    .get(&api_enums::PaymentMethod::BankRedirect)
                    .and_then(|inner_hm| inner_hm.get(key.0))
                    .cloned(),
                surcharge_details: None,
                pm_auth_connector: pmt_to_auth_connector.get(&payment_method_type).cloned(),
            }
        })
    }

    if !bank_redirect_payment_method_types.is_empty() {
        payment_method_responses.push(ResponsePaymentMethodsEnabled {
            payment_method: api_enums::PaymentMethod::BankRedirect,
            payment_method_types: bank_redirect_payment_method_types,
        });
    }

    let mut bank_debit_payment_method_types = vec![];

    for key in bank_debits_consolidated_hm.iter() {
        let payment_method_type = *key.0;
        let connectors = key.1.clone();
        bank_debit_payment_method_types.push({
            ResponsePaymentMethodTypes {
                payment_method_type,
                bank_names: None,
                payment_experience: None,
                card_networks: None,
                bank_debits: Some(api_models::payment_methods::BankDebitTypes {
                    eligible_connectors: connectors.clone(),
                }),
                bank_transfers: None,
                // Required fields for BankDebit payment method
                required_fields: required_fields_hm
                    .get(&api_enums::PaymentMethod::BankDebit)
                    .and_then(|inner_hm| inner_hm.get(key.0))
                    .cloned(),
                surcharge_details: None,
                pm_auth_connector: pmt_to_auth_connector.get(&payment_method_type).cloned(),
            }
        })
    }

    if !bank_debit_payment_method_types.is_empty() {
        payment_method_responses.push(ResponsePaymentMethodsEnabled {
            payment_method: api_enums::PaymentMethod::BankDebit,
            payment_method_types: bank_debit_payment_method_types,
        });
    }

    let mut bank_transfer_payment_method_types = vec![];

    for key in bank_transfer_consolidated_hm.iter() {
        let payment_method_type = *key.0;
        let connectors = key.1.clone();
        bank_transfer_payment_method_types.push({
            ResponsePaymentMethodTypes {
                payment_method_type,
                bank_names: None,
                payment_experience: None,
                card_networks: None,
                bank_debits: None,
                bank_transfers: Some(api_models::payment_methods::BankTransferTypes {
                    eligible_connectors: connectors,
                }),
                // Required fields for BankTransfer payment method
                required_fields: required_fields_hm
                    .get(&api_enums::PaymentMethod::BankTransfer)
                    .and_then(|inner_hm| inner_hm.get(key.0))
                    .cloned(),
                surcharge_details: None,
                pm_auth_connector: pmt_to_auth_connector.get(&payment_method_type).cloned(),
            }
        })
    }

    if !bank_transfer_payment_method_types.is_empty() {
        payment_method_responses.push(ResponsePaymentMethodsEnabled {
            payment_method: api_enums::PaymentMethod::BankTransfer,
            payment_method_types: bank_transfer_payment_method_types,
        });
    }
    let currency = payment_intent.as_ref().and_then(|pi| pi.currency);
    let request_external_three_ds_authentication = payment_intent
        .as_ref()
        .and_then(|intent| intent.request_external_three_ds_authentication)
        .unwrap_or(false);
    let merchant_surcharge_configs =
        if let Some((payment_attempt, payment_intent, business_profile)) = payment_attempt
            .as_ref()
            .zip(payment_intent)
            .zip(business_profile)
            .map(|((pa, pi), bp)| (pa, pi, bp))
        {
            Box::pin(call_surcharge_decision_management(
                state,
                &merchant_account,
                &business_profile,
                payment_attempt,
                payment_intent,
                billing_address,
                &mut payment_method_responses,
            ))
            .await?
        } else {
            api_surcharge_decision_configs::MerchantSurchargeConfigs::default()
        };
    Ok(services::ApplicationResponse::Json(
        api::PaymentMethodListResponse {
            redirect_url: merchant_account.return_url,
            merchant_name: merchant_account.merchant_name,
            payment_type,
            payment_methods: payment_method_responses,
            mandate_payment: payment_attempt.and_then(|inner| inner.mandate_details).map(
                |d| match d {
                    hyperswitch_domain_models::mandates::MandateDataType::SingleUse(i) => {
                        api::MandateType::SingleUse(api::MandateAmountData {
                            amount: i.amount,
                            currency: i.currency,
                            start_date: i.start_date,
                            end_date: i.end_date,
                            metadata: i.metadata,
                        })
                    }
                    hyperswitch_domain_models::mandates::MandateDataType::MultiUse(Some(i)) => {
                        api::MandateType::MultiUse(Some(api::MandateAmountData {
                            amount: i.amount,
                            currency: i.currency,
                            start_date: i.start_date,
                            end_date: i.end_date,
                            metadata: i.metadata,
                        }))
                    }
                    hyperswitch_domain_models::mandates::MandateDataType::MultiUse(None) => {
                        api::MandateType::MultiUse(None)
                    }
                },
            ),
            show_surcharge_breakup_screen: merchant_surcharge_configs
                .show_surcharge_breakup_screen
                .unwrap_or_default(),
            currency,
            request_external_three_ds_authentication,
        },
    ))
}

async fn validate_payment_method_and_client_secret(
    cs: &String,
    db: &dyn db::StorageInterface,
    merchant_account: &domain::MerchantAccount,
) -> Result<(), error_stack::Report<errors::ApiErrorResponse>> {
    let pm_vec = cs.split("_secret").collect::<Vec<&str>>();
    let pm_id = pm_vec
        .first()
        .ok_or(errors::ApiErrorResponse::MissingRequiredField {
            field_name: "client_secret",
        })?;

    let payment_method = db
        .find_payment_method(pm_id, merchant_account.storage_scheme)
        .await
        .change_context(errors::ApiErrorResponse::PaymentMethodNotFound)
        .attach_printable("Unable to find payment method")?;

    let client_secret_expired =
        authenticate_pm_client_secret_and_check_expiry(cs, &payment_method)?;
    if client_secret_expired {
        return Err::<(), error_stack::Report<errors::ApiErrorResponse>>(
            (errors::ApiErrorResponse::ClientSecretExpired).into(),
        );
    }
    Ok(())
}

pub async fn call_surcharge_decision_management(
    state: routes::SessionState,
    merchant_account: &domain::MerchantAccount,
    business_profile: &BusinessProfile,
    payment_attempt: &storage::PaymentAttempt,
    payment_intent: storage::PaymentIntent,
    billing_address: Option<domain::Address>,
    response_payment_method_types: &mut [ResponsePaymentMethodsEnabled],
) -> errors::RouterResult<api_surcharge_decision_configs::MerchantSurchargeConfigs> {
    let algorithm_ref: routing_types::RoutingAlgorithmRef = merchant_account
        .routing_algorithm
        .clone()
        .map(|val| val.parse_value("routing algorithm"))
        .transpose()
        .change_context(errors::ApiErrorResponse::InternalServerError)
        .attach_printable("Could not decode the routing algorithm")?
        .unwrap_or_default();
    let (surcharge_results, merchant_sucharge_configs) =
        perform_surcharge_decision_management_for_payment_method_list(
            &state,
            algorithm_ref,
            payment_attempt,
            &payment_intent,
            billing_address.as_ref().map(Into::into),
            response_payment_method_types,
        )
        .await
        .change_context(errors::ApiErrorResponse::InternalServerError)
        .attach_printable("error performing surcharge decision operation")?;
    if !surcharge_results.is_empty_result() {
        surcharge_results
            .persist_individual_surcharge_details_in_redis(&state, business_profile)
            .await?;
        let _ = state
            .store
            .update_payment_intent(
                payment_intent,
                storage::PaymentIntentUpdate::SurchargeApplicableUpdate {
                    surcharge_applicable: true,
                    updated_by: merchant_account.storage_scheme.to_string(),
                },
                merchant_account.storage_scheme,
            )
            .await
            .to_not_found_response(errors::ApiErrorResponse::PaymentNotFound)
            .attach_printable("Failed to update surcharge_applicable in Payment Intent");
    }
    Ok(merchant_sucharge_configs)
}

pub async fn call_surcharge_decision_management_for_saved_card(
    state: &routes::SessionState,
    merchant_account: &domain::MerchantAccount,
    business_profile: &BusinessProfile,
    payment_attempt: &storage::PaymentAttempt,
    payment_intent: storage::PaymentIntent,
    customer_payment_method_response: &mut api::CustomerPaymentMethodsListResponse,
) -> errors::RouterResult<()> {
    let algorithm_ref: routing_types::RoutingAlgorithmRef = merchant_account
        .routing_algorithm
        .clone()
        .map(|val| val.parse_value("routing algorithm"))
        .transpose()
        .change_context(errors::ApiErrorResponse::InternalServerError)
        .attach_printable("Could not decode the routing algorithm")?
        .unwrap_or_default();
    let surcharge_results = perform_surcharge_decision_management_for_saved_cards(
        state,
        algorithm_ref,
        payment_attempt,
        &payment_intent,
        &mut customer_payment_method_response.customer_payment_methods,
    )
    .await
    .change_context(errors::ApiErrorResponse::InternalServerError)
    .attach_printable("error performing surcharge decision operation")?;
    if !surcharge_results.is_empty_result() {
        surcharge_results
            .persist_individual_surcharge_details_in_redis(state, business_profile)
            .await?;
        let _ = state
            .store
            .update_payment_intent(
                payment_intent,
                storage::PaymentIntentUpdate::SurchargeApplicableUpdate {
                    surcharge_applicable: true,
                    updated_by: merchant_account.storage_scheme.to_string(),
                },
                merchant_account.storage_scheme,
            )
            .await
            .to_not_found_response(errors::ApiErrorResponse::PaymentNotFound)
            .attach_printable("Failed to update surcharge_applicable in Payment Intent");
    }
    Ok(())
}

#[allow(clippy::too_many_arguments)]
pub async fn filter_payment_methods(
    payment_methods: Vec<serde_json::Value>,
    req: &mut api::PaymentMethodListRequest,
    resp: &mut Vec<ResponsePaymentMethodIntermediate>,
    payment_intent: Option<&storage::PaymentIntent>,
    payment_attempt: Option<&storage::PaymentAttempt>,
    address: Option<&domain::Address>,
    connector: String,
    config: &settings::ConnectorFilters,
    supported_payment_methods_for_mandate: &settings::SupportedPaymentMethodsForMandate,
    supported_payment_methods_for_update_mandate: &settings::SupportedPaymentMethodsForMandate,
    saved_payment_methods: &settings::EligiblePaymentMethods,
) -> errors::CustomResult<(), errors::ApiErrorResponse> {
    for payment_method in payment_methods.into_iter() {
        let parse_result = serde_json::from_value::<PaymentMethodsEnabled>(payment_method);
        if let Ok(payment_methods_enabled) = parse_result {
            let payment_method = payment_methods_enabled.payment_method;

            let allowed_payment_method_types = payment_intent
                .and_then(|payment_intent| {
                    payment_intent
                        .allowed_payment_method_types
                        .clone()
                        .map(|val| val.parse_value("Vec<PaymentMethodType>"))
                        .transpose()
                        .unwrap_or_else(|error| {
                            logger::error!(%error, "Failed to deserialize PaymentIntent allowed_payment_method_types"); None
                        })
                });

            for payment_method_type_info in payment_methods_enabled
                .payment_method_types
                .unwrap_or_default()
            {
                if filter_recurring_based(&payment_method_type_info, req.recurring_enabled)
                    && filter_installment_based(
                        &payment_method_type_info,
                        req.installment_payment_enabled,
                    )
                    && filter_amount_based(
                        &payment_method_type_info,
                        req.amount
                            .map(|minor_amount| minor_amount.get_amount_as_i64()),
                    )
                {
                    let mut payment_method_object = payment_method_type_info;

                    let filter;
                    (
                        payment_method_object.accepted_countries,
                        req.accepted_countries,
                        filter,
                    ) = filter_pm_country_based(
                        &payment_method_object.accepted_countries,
                        &req.accepted_countries,
                    );
                    let filter2;
                    (
                        payment_method_object.accepted_currencies,
                        req.accepted_currencies,
                        filter2,
                    ) = filter_pm_currencies_based(
                        &payment_method_object.accepted_currencies,
                        &req.accepted_currencies,
                    );

                    let filter4 = filter_pm_card_network_based(
                        payment_method_object.card_networks.as_ref(),
                        req.card_networks.as_ref(),
                        &payment_method_object.payment_method_type,
                    );

                    let filter3 = if let Some(payment_intent) = payment_intent {
                        filter_payment_country_based(&payment_method_object, address).await?
                            && filter_payment_currency_based(payment_intent, &payment_method_object)
                            && filter_payment_amount_based(payment_intent, &payment_method_object)
                            && filter_payment_mandate_based(payment_attempt, &payment_method_object)
                                .await?
                    } else {
                        true
                    };

                    let filter5 = filter_pm_based_on_config(
                        config,
                        &connector,
                        &payment_method_object.payment_method_type,
                        payment_attempt,
                        &mut payment_method_object.card_networks,
                        &address.and_then(|inner| inner.country),
                        payment_attempt.and_then(|value| value.currency),
                    );

                    let filter6 = filter_pm_based_on_allowed_types(
                        allowed_payment_method_types.as_ref(),
                        &payment_method_object.payment_method_type,
                    );

                    let connector_variant = api_enums::Connector::from_str(connector.as_str())
                        .change_context(errors::ConnectorError::InvalidConnectorName)
                        .change_context(errors::ApiErrorResponse::InvalidDataValue {
                            field_name: "connector",
                        })
                        .attach_printable_lazy(|| {
                            format!("unable to parse connector name {connector:?}")
                        })?;
                    let filter7 = payment_attempt
                        .and_then(|attempt| attempt.mandate_details.as_ref())
                        .map(|_mandate_details| {
                            filter_pm_based_on_supported_payments_for_mandate(
                                supported_payment_methods_for_mandate,
                                &payment_method,
                                &payment_method_object.payment_method_type,
                                connector_variant,
                            )
                        })
                        .unwrap_or(true);

                    let filter8 = payment_attempt
                        .and_then(|attempt| attempt.mandate_data.as_ref())
                        .map(|mandate_detail| {
                            if mandate_detail.update_mandate_id.is_some() {
                                filter_pm_based_on_update_mandate_support_for_connector(
                                    supported_payment_methods_for_update_mandate,
                                    &payment_method,
                                    &payment_method_object.payment_method_type,
                                    connector_variant,
                                )
                            } else {
                                true
                            }
                        })
                        .unwrap_or(true);

                    let filter9 = req
                        .client_secret
                        .as_ref()
                        .map(|cs| {
                            if cs.starts_with("pm_") {
                                saved_payment_methods
                                    .sdk_eligible_payment_methods
                                    .contains(payment_method.to_string().as_str())
                            } else {
                                true
                            }
                        })
                        .unwrap_or(true);

                    let connector = connector.clone();

                    let response_pm_type = ResponsePaymentMethodIntermediate::new(
                        payment_method_object,
                        connector,
                        payment_method,
                    );

                    if filter
                        && filter2
                        && filter3
                        && filter4
                        && filter5
                        && filter6
                        && filter7
                        && filter8
                        && filter9
                    {
                        resp.push(response_pm_type);
                    }
                }
            }
        }
    }
    Ok(())
}
pub fn filter_pm_based_on_update_mandate_support_for_connector(
    supported_payment_methods_for_mandate: &settings::SupportedPaymentMethodsForMandate,
    payment_method: &api_enums::PaymentMethod,
    payment_method_type: &api_enums::PaymentMethodType,
    connector: api_enums::Connector,
) -> bool {
    if payment_method == &api_enums::PaymentMethod::Card {
        supported_payment_methods_for_mandate
            .0
            .get(payment_method)
            .map(|payment_method_type_hm| {
                let pm_credit = payment_method_type_hm
                    .0
                    .get(&api_enums::PaymentMethodType::Credit)
                    .map(|conn| conn.connector_list.clone())
                    .unwrap_or_default();
                let pm_debit = payment_method_type_hm
                    .0
                    .get(&api_enums::PaymentMethodType::Debit)
                    .map(|conn| conn.connector_list.clone())
                    .unwrap_or_default();
                &pm_credit | &pm_debit
            })
            .map(|supported_connectors| supported_connectors.contains(&connector))
            .unwrap_or(false)
    } else {
        supported_payment_methods_for_mandate
            .0
            .get(payment_method)
            .and_then(|payment_method_type_hm| payment_method_type_hm.0.get(payment_method_type))
            .map(|supported_connectors| supported_connectors.connector_list.contains(&connector))
            .unwrap_or(false)
    }
}

fn filter_pm_based_on_supported_payments_for_mandate(
    supported_payment_methods_for_mandate: &settings::SupportedPaymentMethodsForMandate,
    payment_method: &api_enums::PaymentMethod,
    payment_method_type: &api_enums::PaymentMethodType,
    connector: api_enums::Connector,
) -> bool {
    supported_payment_methods_for_mandate
        .0
        .get(payment_method)
        .and_then(|payment_method_type_hm| payment_method_type_hm.0.get(payment_method_type))
        .map(|supported_connectors| supported_connectors.connector_list.contains(&connector))
        .unwrap_or(false)
}

fn filter_pm_based_on_config<'a>(
    config: &'a settings::ConnectorFilters,
    connector: &'a str,
    payment_method_type: &'a api_enums::PaymentMethodType,
    payment_attempt: Option<&storage::PaymentAttempt>,
    card_network: &mut Option<Vec<api_enums::CardNetwork>>,
    country: &Option<api_enums::CountryAlpha2>,
    currency: Option<api_enums::Currency>,
) -> bool {
    config
        .0
        .get(connector)
        .or_else(|| config.0.get("default"))
        .and_then(|inner| match payment_method_type {
            api_enums::PaymentMethodType::Credit | api_enums::PaymentMethodType::Debit => {
                let country_currency_filter = inner
                    .0
                    .get(&settings::PaymentMethodFilterKey::PaymentMethodType(
                        *payment_method_type,
                    ))
                    .map(|value| global_country_currency_filter(value, country, currency));

                card_network_filter(country, currency, card_network, inner);

                let capture_method_filter = payment_attempt
                    .and_then(|inner| inner.capture_method)
                    .and_then(|capture_method| {
                        (capture_method == storage_enums::CaptureMethod::Manual).then(|| {
                            filter_pm_based_on_capture_method_used(inner, payment_method_type)
                        })
                    });

                Some(
                    country_currency_filter.unwrap_or(true)
                        && capture_method_filter.unwrap_or(true),
                )
            }
            payment_method_type => inner
                .0
                .get(&settings::PaymentMethodFilterKey::PaymentMethodType(
                    *payment_method_type,
                ))
                .map(|value| global_country_currency_filter(value, country, currency)),
        })
        .unwrap_or(true)
}

///Filters the payment method list on basis of Capture methods, checks whether the connector issues Manual payments using cards or not if not it won't be visible in payment methods list
fn filter_pm_based_on_capture_method_used(
    payment_method_filters: &settings::PaymentMethodFilters,
    payment_method_type: &api_enums::PaymentMethodType,
) -> bool {
    payment_method_filters
        .0
        .get(&settings::PaymentMethodFilterKey::PaymentMethodType(
            *payment_method_type,
        ))
        .and_then(|v| v.not_available_flows)
        .and_then(|v| v.capture_method)
        .map(|v| !matches!(v, api_enums::CaptureMethod::Manual))
        .unwrap_or(true)
}

fn card_network_filter(
    country: &Option<api_enums::CountryAlpha2>,
    currency: Option<api_enums::Currency>,
    card_network: &mut Option<Vec<api_enums::CardNetwork>>,
    payment_method_filters: &settings::PaymentMethodFilters,
) {
    if let Some(value) = card_network.as_mut() {
        let filtered_card_networks = value
            .iter()
            .filter(|&element| {
                let key = settings::PaymentMethodFilterKey::CardNetwork(element.clone());
                payment_method_filters
                    .0
                    .get(&key)
                    .map(|value| global_country_currency_filter(value, country, currency))
                    .unwrap_or(true)
            })
            .cloned()
            .collect::<Vec<_>>();
        *value = filtered_card_networks;
    }
}

fn global_country_currency_filter(
    item: &settings::CurrencyCountryFlowFilter,
    country: &Option<api_enums::CountryAlpha2>,
    currency: Option<api_enums::Currency>,
) -> bool {
    let country_condition = item
        .country
        .as_ref()
        .zip(country.as_ref())
        .map(|(lhs, rhs)| lhs.contains(rhs));
    let currency_condition = item
        .currency
        .as_ref()
        .zip(currency)
        .map(|(lhs, rhs)| lhs.contains(&rhs));
    country_condition.unwrap_or(true) && currency_condition.unwrap_or(true)
}

fn filter_pm_card_network_based(
    pm_card_networks: Option<&Vec<api_enums::CardNetwork>>,
    request_card_networks: Option<&Vec<api_enums::CardNetwork>>,
    pm_type: &api_enums::PaymentMethodType,
) -> bool {
    match pm_type {
        api_enums::PaymentMethodType::Credit | api_enums::PaymentMethodType::Debit => {
            match (pm_card_networks, request_card_networks) {
                (Some(pm_card_networks), Some(request_card_networks)) => request_card_networks
                    .iter()
                    .all(|card_network| pm_card_networks.contains(card_network)),
                (None, Some(_)) => false,
                _ => true,
            }
        }
        _ => true,
    }
}
fn filter_pm_country_based(
    accepted_countries: &Option<admin::AcceptedCountries>,
    req_country_list: &Option<Vec<api_enums::CountryAlpha2>>,
) -> (
    Option<admin::AcceptedCountries>,
    Option<Vec<api_enums::CountryAlpha2>>,
    bool,
) {
    match (accepted_countries, req_country_list) {
        (None, None) => (None, None, true),
        (None, Some(ref r)) => (
            Some(admin::AcceptedCountries::EnableOnly(r.to_vec())),
            Some(r.to_vec()),
            true,
        ),
        (Some(l), None) => (Some(l.to_owned()), None, true),
        (Some(l), Some(ref r)) => {
            let updated = match l {
                admin::AcceptedCountries::EnableOnly(acc) => {
                    filter_accepted_enum_based(&Some(acc.clone()), &Some(r.to_owned()))
                        .map(admin::AcceptedCountries::EnableOnly)
                }

                admin::AcceptedCountries::DisableOnly(den) => {
                    filter_disabled_enum_based(&Some(den.clone()), &Some(r.to_owned()))
                        .map(admin::AcceptedCountries::DisableOnly)
                }

                admin::AcceptedCountries::AllAccepted => {
                    Some(admin::AcceptedCountries::AllAccepted)
                }
            };

            (updated, Some(r.to_vec()), true)
        }
    }
}

fn filter_pm_currencies_based(
    accepted_currency: &Option<admin::AcceptedCurrencies>,
    req_currency_list: &Option<Vec<api_enums::Currency>>,
) -> (
    Option<admin::AcceptedCurrencies>,
    Option<Vec<api_enums::Currency>>,
    bool,
) {
    match (accepted_currency, req_currency_list) {
        (None, None) => (None, None, true),
        (None, Some(ref r)) => (
            Some(admin::AcceptedCurrencies::EnableOnly(r.to_vec())),
            Some(r.to_vec()),
            true,
        ),
        (Some(l), None) => (Some(l.to_owned()), None, true),
        (Some(l), Some(ref r)) => {
            let updated = match l {
                admin::AcceptedCurrencies::EnableOnly(acc) => {
                    filter_accepted_enum_based(&Some(acc.clone()), &Some(r.to_owned()))
                        .map(admin::AcceptedCurrencies::EnableOnly)
                }

                admin::AcceptedCurrencies::DisableOnly(den) => {
                    filter_disabled_enum_based(&Some(den.clone()), &Some(r.to_owned()))
                        .map(admin::AcceptedCurrencies::DisableOnly)
                }

                admin::AcceptedCurrencies::AllAccepted => {
                    Some(admin::AcceptedCurrencies::AllAccepted)
                }
            };

            (updated, Some(r.to_vec()), true)
        }
    }
}

fn filter_accepted_enum_based<T: Eq + std::hash::Hash + Clone>(
    left: &Option<Vec<T>>,
    right: &Option<Vec<T>>,
) -> Option<Vec<T>> {
    match (left, right) {
        (Some(ref l), Some(ref r)) => {
            let a: HashSet<&T> = HashSet::from_iter(l.iter());
            let b: HashSet<&T> = HashSet::from_iter(r.iter());

            let y: Vec<T> = a.intersection(&b).map(|&i| i.to_owned()).collect();
            Some(y)
        }
        (Some(ref l), None) => Some(l.to_vec()),
        (_, _) => None,
    }
}

fn filter_disabled_enum_based<T: Eq + std::hash::Hash + Clone>(
    left: &Option<Vec<T>>,
    right: &Option<Vec<T>>,
) -> Option<Vec<T>> {
    match (left, right) {
        (Some(ref l), Some(ref r)) => {
            let mut enabled = Vec::new();
            for element in r {
                if !l.contains(element) {
                    enabled.push(element.to_owned());
                }
            }
            Some(enabled)
        }
        (None, Some(r)) => Some(r.to_vec()),
        (_, _) => None,
    }
}

fn filter_amount_based(payment_method: &RequestPaymentMethodTypes, amount: Option<i64>) -> bool {
    let min_check = amount
        .and_then(|amt| {
            payment_method
                .minimum_amount
                .map(|min_amt| amt >= min_amt.into())
        })
        .unwrap_or(true);
    let max_check = amount
        .and_then(|amt| {
            payment_method
                .maximum_amount
                .map(|max_amt| amt <= max_amt.into())
        })
        .unwrap_or(true);
    // let min_check = match (amount, payment_method.minimum_amount) {
    //     (Some(amt), Some(min_amt)) => amt >= min_amt,
    //     (_, _) => true,
    // };
    // let max_check = match (amount, payment_method.maximum_amount) {
    //     (Some(amt), Some(max_amt)) => amt <= max_amt,
    //     (_, _) => true,
    // };
    (min_check && max_check) || amount == Some(0)
}

fn filter_pm_based_on_allowed_types(
    allowed_types: Option<&Vec<api_enums::PaymentMethodType>>,
    payment_method_type: &api_enums::PaymentMethodType,
) -> bool {
    allowed_types.map_or(true, |pm| pm.contains(payment_method_type))
}

fn filter_recurring_based(
    payment_method: &RequestPaymentMethodTypes,
    recurring_enabled: Option<bool>,
) -> bool {
    recurring_enabled.map_or(true, |enabled| payment_method.recurring_enabled == enabled)
}

fn filter_installment_based(
    payment_method: &RequestPaymentMethodTypes,
    installment_payment_enabled: Option<bool>,
) -> bool {
    installment_payment_enabled.map_or(true, |enabled| {
        payment_method.installment_payment_enabled == enabled
    })
}

async fn filter_payment_country_based(
    pm: &RequestPaymentMethodTypes,
    address: Option<&domain::Address>,
) -> errors::CustomResult<bool, errors::ApiErrorResponse> {
    Ok(address.map_or(true, |address| {
        address.country.as_ref().map_or(true, |country| {
            pm.accepted_countries.as_ref().map_or(true, |ac| match ac {
                admin::AcceptedCountries::EnableOnly(acc) => acc.contains(country),
                admin::AcceptedCountries::DisableOnly(den) => !den.contains(country),
                admin::AcceptedCountries::AllAccepted => true,
            })
        })
    }))
}

fn filter_payment_currency_based(
    payment_intent: &storage::PaymentIntent,
    pm: &RequestPaymentMethodTypes,
) -> bool {
    payment_intent.currency.map_or(true, |currency| {
        pm.accepted_currencies.as_ref().map_or(true, |ac| match ac {
            admin::AcceptedCurrencies::EnableOnly(acc) => acc.contains(&currency),
            admin::AcceptedCurrencies::DisableOnly(den) => !den.contains(&currency),
            admin::AcceptedCurrencies::AllAccepted => true,
        })
    })
}

fn filter_payment_amount_based(
    payment_intent: &storage::PaymentIntent,
    pm: &RequestPaymentMethodTypes,
) -> bool {
    let amount = payment_intent.amount.get_amount_as_i64();
    (pm.maximum_amount.map_or(true, |amt| amount <= amt.into())
        && pm.minimum_amount.map_or(true, |amt| amount >= amt.into()))
        || payment_intent.amount.get_amount_as_i64() == 0
}

async fn filter_payment_mandate_based(
    payment_attempt: Option<&storage::PaymentAttempt>,
    pm: &RequestPaymentMethodTypes,
) -> errors::CustomResult<bool, errors::ApiErrorResponse> {
    let recurring_filter = if !pm.recurring_enabled {
        payment_attempt.map_or(true, |pa| pa.mandate_id.is_none())
    } else {
        true
    };
    Ok(recurring_filter)
}

pub async fn list_customer_payment_method_util(
    state: routes::AppState,
    merchant_account: domain::MerchantAccount,
    key_store: domain::MerchantKeyStore,
    req: Option<api::PaymentMethodListRequest>,
    generic_id: String,
    is_payment_associated: bool,
) -> errors::RouterResponse<api::CustomerPaymentMethodsListResponse> {
    let db = state.store.as_ref();
    let limit = req.clone().and_then(|pml_req| pml_req.limit);

    let (customer_id, payment_intent) = if is_payment_associated {
        let cloned_secret = req.and_then(|r| r.client_secret.as_ref().cloned());
        let payment_intent = helpers::verify_payment_intent_time_and_client_secret(
            db,
            &merchant_account,
            cloned_secret,
        )
        .await?;

        (
            payment_intent
                .as_ref()
                .and_then(|pi| pi.customer_id.clone()),
            payment_intent,
        )
    } else {
        (Some(generic_id), None)
    };

    let resp = if let Some(cust) = customer_id {
        Box::pin(list_customer_payment_method(
            &state,
            merchant_account,
            key_store,
            payment_intent,
            cust.as_str(),
            limit,
            is_payment_associated,
        ))
        .await?
    } else {
        let response = api::CustomerPaymentMethodsListResponse {
            customer_payment_methods: Vec::new(),
            is_guest_customer: Some(true),
        };
        services::ApplicationResponse::Json(response)
    };

    Ok(resp)
}

pub async fn do_list_customer_pm_fetch_customer_if_not_passed(
    state: routes::SessionState,
    merchant_account: domain::MerchantAccount,
    key_store: domain::MerchantKeyStore,
    req: Option<api::PaymentMethodListRequest>,
    customer_id: Option<&id_type::CustomerId>,
) -> errors::RouterResponse<api::CustomerPaymentMethodsListResponse> {
    let db = state.store.as_ref();
    let limit = req.clone().and_then(|pml_req| pml_req.limit);

    if let Some(customer_id) = customer_id {
        Box::pin(list_customer_payment_method(
            &state,
            merchant_account,
            key_store,
            None,
            customer_id,
            limit,
            true,
        ))
        .await
    } else {
        let cloned_secret = req.and_then(|r| r.client_secret.as_ref().cloned());
        let payment_intent: Option<hyperswitch_domain_models::payments::PaymentIntent> =
            helpers::verify_payment_intent_time_and_client_secret(
                db,
                &merchant_account,
                cloned_secret,
            )
            .await?;

        match payment_intent
            .as_ref()
            .and_then(|intent| intent.customer_id.to_owned())
        {
            Some(customer_id) => {
                Box::pin(list_customer_payment_method(
                    &state,
                    merchant_account,
                    key_store,
                    payment_intent,
                    &customer_id,
                    limit,
                    true,
                ))
                .await
            }
            None => {
                let response = api::CustomerPaymentMethodsListResponse {
                    customer_payment_methods: Vec::new(),
                    is_guest_customer: Some(true),
                };
                Ok(services::ApplicationResponse::Json(response))
            }
        }
    }
}

pub async fn list_customer_payment_method(
    state: &routes::SessionState,
    merchant_account: domain::MerchantAccount,
    key_store: domain::MerchantKeyStore,
    payment_intent: Option<storage::PaymentIntent>,
    customer_id: &id_type::CustomerId,
    limit: Option<i64>,
    is_payment_associated: bool,
) -> errors::RouterResponse<api::CustomerPaymentMethodsListResponse> {
    let db = &*state.store;
    let off_session_payment_flag = is_payment_associated
        && payment_intent
            .as_ref()
            .map(|pi| {
                matches!(
                    pi.setup_future_usage,
                    Some(common_enums::FutureUsage::OffSession)
                )
            })
            .unwrap_or(false);

    let customer = db
        .find_customer_by_customer_id_merchant_id(
            customer_id,
            &merchant_account.merchant_id,
            &key_store,
            merchant_account.storage_scheme,
        )
        .await
        .to_not_found_response(errors::ApiErrorResponse::CustomerNotFound)?;

    let key = key_store.key.get_inner().peek();

    let requires_cvv = if is_payment_associated {
        let is_requires_cvv = db
            .find_config_by_key_unwrap_or(
                format!("{}_requires_cvv", merchant_account.merchant_id).as_str(),
                Some("true".to_string()),
            )
            .await
            .change_context(errors::ApiErrorResponse::InternalServerError)
            .attach_printable("Failed to fetch requires_cvv config")?;

        is_requires_cvv.config != "false"
    } else {
        false
    };

    let resp = db
        .find_payment_method_by_customer_id_merchant_id_status(
            customer_id,
            &merchant_account.merchant_id,
            common_enums::PaymentMethodStatus::Active,
            limit,
            merchant_account.storage_scheme,
        )
        .await
        .to_not_found_response(errors::ApiErrorResponse::PaymentMethodNotFound)?;
    //let mca = query::find_mca_by_merchant_id(conn, &merchant_account.merchant_id)?;
    let mut customer_pms = Vec::new();
    for pm in resp.into_iter() {
        let payment_method = pm.payment_method.get_required_value("payment_method")?;
        let mut bank_details = None;

        let parent_payment_method_token =
            is_payment_associated.then(|| generate_id(consts::ID_LENGTH, "token"));

        let payment_method_retrieval_context = match payment_method {
            enums::PaymentMethod::Card => {
                let card_details = get_card_details_with_locker_fallback(&pm, key, state).await?;

                if card_details.is_some() {
                    PaymentMethodListContext {
                        card_details,
                        #[cfg(feature = "payouts")]
                        bank_transfer_details: None,
                        hyperswitch_token_data: if is_payment_associated {
                            PaymentTokenData::permanent_card(
                                Some(pm.payment_method_id.clone()),
                                pm.locker_id.clone().or(Some(pm.payment_method_id.clone())),
                                pm.locker_id.clone().unwrap_or(pm.payment_method_id.clone()),
                            )
                        } else {
                            PaymentTokenData::Null
                        },
                    }
                } else {
                    continue;
                }
            }

            enums::PaymentMethod::BankDebit => {
                // Retrieve the pm_auth connector details so that it can be tokenized
                let bank_account_token_data = if is_payment_associated {
                    get_bank_account_connector_details(&pm, key)
                        .await
                        .unwrap_or_else(|err| {
                            logger::error!(error=?err);
                            None
                        })
                } else {
                    None
                };

                // Retrieve the masked bank details to be sent as a response
                bank_details = if payment_method == enums::PaymentMethod::BankDebit {
                    get_masked_bank_details(&pm, key)
                        .await
                        .unwrap_or_else(|err| {
                            logger::error!(error=?err);
                            None
                        })
                } else {
                    None
                };

                PaymentMethodListContext {
                    card_details: None,
                    #[cfg(feature = "payouts")]
                    bank_transfer_details: None,
                    hyperswitch_token_data: if let Some(data) = bank_account_token_data {
                        PaymentTokenData::AuthBankDebit(data)
                    } else {
                        PaymentTokenData::Null
                    },
                }
            }

            enums::PaymentMethod::Wallet => PaymentMethodListContext {
                card_details: None,
                #[cfg(feature = "payouts")]
                bank_transfer_details: None,
                hyperswitch_token_data: PaymentTokenData::wallet_token(
                    pm.payment_method_id.clone(),
                ),
            },

            #[cfg(feature = "payouts")]
            enums::PaymentMethod::BankTransfer => PaymentMethodListContext {
                card_details: None,
                bank_transfer_details: Some(
                    get_bank_from_hs_locker(
                        state,
                        &key_store,
                        parent_payment_method_token.as_ref(),
                        &pm.customer_id,
                        &pm.merchant_id,
                        pm.locker_id.as_ref().unwrap_or(&pm.payment_method_id),
                    )
                    .await?,
                ),
                hyperswitch_token_data: if let Some(token) = parent_payment_method_token.as_ref() {
                    PaymentTokenData::temporary_generic(token.clone())
                } else {
                    PaymentTokenData::Null
                },
            },

            _ => PaymentMethodListContext {
                card_details: None,
                #[cfg(feature = "payouts")]
                bank_transfer_details: None,
                hyperswitch_token_data: PaymentTokenData::temporary_generic(generate_id(
                    consts::ID_LENGTH,
                    "token",
                )),
            },
        };

        let payment_method_billing = decrypt_generic_data::<api_models::payments::Address>(
            pm.payment_method_billing_address,
            key,
        )
        .await
        .attach_printable("unable to decrypt payment method billing address details")?;

        let connector_mandate_details = pm
            .connector_mandate_details
            .clone()
            .map(|val| {
                val.parse_value::<storage::PaymentsMandateReference>("PaymentsMandateReference")
            })
            .transpose()
            .change_context(errors::ApiErrorResponse::InternalServerError)
            .attach_printable("Failed to deserialize to Payment Mandate Reference ")?;
        let mca_enabled = get_mca_status(
            state,
            &key_store,
            &merchant_account.merchant_id,
            connector_mandate_details,
        )
        .await?;

        // Need validation for enabled payment method ,querying MCA
        let pma = api::CustomerPaymentMethod {
            payment_token: parent_payment_method_token.clone(),
            payment_method_id: pm.payment_method_id.clone(),
            customer_id: pm.customer_id,
            payment_method,
            payment_method_type: pm.payment_method_type,
            payment_method_issuer: pm.payment_method_issuer,
            card: payment_method_retrieval_context.card_details,
            metadata: pm.metadata,
            payment_method_issuer_code: pm.payment_method_issuer_code,
            recurring_enabled: mca_enabled,
            installment_payment_enabled: false,
            payment_experience: Some(vec![api_models::enums::PaymentExperience::RedirectToUrl]),
            created: Some(pm.created_at),
            #[cfg(feature = "payouts")]
            bank_transfer: payment_method_retrieval_context.bank_transfer_details,
            bank: bank_details,
            surcharge_details: None,
            requires_cvv: requires_cvv
                && !(off_session_payment_flag && pm.connector_mandate_details.is_some()),
            last_used_at: Some(pm.last_used_at),
            default_payment_method_set: customer.default_payment_method_id.is_some()
                && customer.default_payment_method_id == Some(pm.payment_method_id),
            billing: payment_method_billing,
        };
        customer_pms.push(pma.to_owned());

        let intent_created = payment_intent.as_ref().map(|intent| intent.created_at);

        if let Some(token) = parent_payment_method_token.as_ref() {
            ParentPaymentMethodToken::create_key_for_token((token, pma.payment_method))
                .insert(
                    intent_created,
                    payment_method_retrieval_context.hyperswitch_token_data,
                    state,
                )
                .await?;
        }

        // Check this block in review
        if let Some(token) = parent_payment_method_token {
            if let Some(metadata) = pma.metadata {
                let pm_metadata_vec: payment_methods::PaymentMethodMetadata = metadata
                    .parse_value("PaymentMethodMetadata")
                    .change_context(errors::ApiErrorResponse::InternalServerError)
                    .attach_printable(
                        "Failed to deserialize metadata to PaymentmethodMetadata struct",
                    )?;

                for pm_metadata in pm_metadata_vec.payment_method_tokenization {
                    let key = format!(
                        "pm_token_{}_{}_{}",
                        token, pma.payment_method, pm_metadata.0
                    );
                    let current_datetime_utc = common_utils::date_time::now();
                    let time_elapsed = current_datetime_utc
                        - payment_intent
                            .as_ref()
                            .map(|intent| intent.created_at)
                            .unwrap_or_else(|| current_datetime_utc);

                    let redis_conn = state
                        .store
                        .get_redis_conn()
                        .change_context(errors::ApiErrorResponse::InternalServerError)
                        .attach_printable("Failed to get redis connection")?;
                    redis_conn
                        .set_key_with_expiry(
                            &key,
                            pm_metadata.1,
                            consts::TOKEN_TTL - time_elapsed.whole_seconds(),
                        )
                        .await
                        .change_context(errors::StorageError::KVError)
                        .change_context(errors::ApiErrorResponse::InternalServerError)
                        .attach_printable("Failed to add data in redis")?;
                }
            }
        }
    }

    let mut response = api::CustomerPaymentMethodsListResponse {
        customer_payment_methods: customer_pms,
        is_guest_customer: payment_intent.as_ref().map(|_| false), //to return this key only when the request is tied to a payment intent
    };
    let payment_attempt = if is_payment_associated {
        payment_intent
            .as_ref()
            .async_map(|payment_intent| async {
                state
                    .store
                    .find_payment_attempt_by_payment_id_merchant_id_attempt_id(
                        &payment_intent.payment_id,
                        &merchant_account.merchant_id,
                        &payment_intent.active_attempt.get_id(),
                        merchant_account.storage_scheme,
                    )
                    .await
                    .to_not_found_response(errors::ApiErrorResponse::PaymentNotFound)
            })
            .await
            .transpose()?
    } else {
        None
    };

    let profile_id = payment_intent
        .as_ref()
        .async_map(|payment_intent| async {
            crate::core::utils::get_profile_id_from_business_details(
                payment_intent.business_country,
                payment_intent.business_label.as_ref(),
                &merchant_account,
                payment_intent.profile_id.as_ref(),
                db,
                false,
            )
            .await
            .attach_printable("Could not find profile id from business details")
        })
        .await
        .transpose()?;

    let business_profile = core_utils::validate_and_get_business_profile(
        db,
        profile_id.as_ref(),
        &merchant_account.merchant_id,
    )
    .await?;

    if let Some((payment_attempt, payment_intent, business_profile)) = payment_attempt
        .zip(payment_intent)
        .zip(business_profile)
        .map(|((pa, pi), bp)| (pa, pi, bp))
    {
        call_surcharge_decision_management_for_saved_card(
            state,
            &merchant_account,
            &business_profile,
            &payment_attempt,
            payment_intent,
            &mut response,
        )
        .await?;
    }

    Ok(services::ApplicationResponse::Json(response))
}

pub async fn get_mca_status(
    state: &routes::SessionState,
    key_store: &domain::MerchantKeyStore,
    merchant_id: &str,
    connector_mandate_details: Option<storage::PaymentsMandateReference>,
) -> errors::RouterResult<bool> {
    if let Some(connector_mandate_details) = connector_mandate_details {
        let mcas = state
            .store
            .find_merchant_connector_account_by_merchant_id_and_disabled_list(
                merchant_id,
                true,
                key_store,
            )
            .await
            .change_context(errors::ApiErrorResponse::MerchantConnectorAccountNotFound {
                id: merchant_id.to_string(),
            })?;

        let mut mca_ids = HashSet::new();
        let mcas = mcas
            .into_iter()
            .filter(|mca| mca.disabled == Some(true))
            .collect::<Vec<_>>();

        for mca in mcas {
            mca_ids.insert(mca.merchant_connector_id);
        }

        for mca_id in connector_mandate_details.keys() {
            if !mca_ids.contains(mca_id) {
                return Ok(true);
            }
        }
    }
    Ok(false)
}
pub async fn decrypt_generic_data<T>(
    data: Option<Encryption>,
    key: &[u8],
) -> errors::RouterResult<Option<T>>
where
    T: serde::de::DeserializeOwned,
{
    let decrypted_data = decrypt::<serde_json::Value, masking::WithType>(data, key)
        .await
        .change_context(errors::StorageError::DecryptionError)
        .change_context(errors::ApiErrorResponse::InternalServerError)
        .attach_printable("unable to decrypt data")?;

    decrypted_data
        .map(|decrypted_data| decrypted_data.into_inner().expose())
        .map(|decrypted_value| decrypted_value.parse_value("generic_data"))
        .transpose()
        .change_context(errors::ApiErrorResponse::InternalServerError)
        .attach_printable("unable to parse generic data value")
}

pub async fn get_card_details_with_locker_fallback(
    pm: &payment_method::PaymentMethod,
    key: &[u8],
    state: &routes::SessionState,
) -> errors::RouterResult<Option<api::CardDetailFromLocker>> {
    let card_decrypted =
        decrypt::<serde_json::Value, masking::WithType>(pm.payment_method_data.clone(), key)
            .await
            .change_context(errors::StorageError::DecryptionError)
            .attach_printable("unable to decrypt card details")
            .ok()
            .flatten()
            .map(|x| x.into_inner().expose())
            .and_then(|v| serde_json::from_value::<PaymentMethodsData>(v).ok())
            .and_then(|pmd| match pmd {
                PaymentMethodsData::Card(crd) => Some(api::CardDetailFromLocker::from(crd)),
                _ => None,
            });

    Ok(if let Some(mut crd) = card_decrypted {
        if crd.saved_to_locker {
            crd.scheme.clone_from(&pm.scheme);
            Some(crd)
        } else {
            None
        }
    } else {
        Some(get_card_details_from_locker(state, pm).await?)
    })
}

pub async fn get_card_details_without_locker_fallback(
    pm: &payment_method::PaymentMethod,
    key: &[u8],
    state: &routes::SessionState,
) -> errors::RouterResult<api::CardDetailFromLocker> {
    let card_decrypted =
        decrypt::<serde_json::Value, masking::WithType>(pm.payment_method_data.clone(), key)
            .await
            .change_context(errors::StorageError::DecryptionError)
            .attach_printable("unable to decrypt card details")
            .ok()
            .flatten()
            .map(|x| x.into_inner().expose())
            .and_then(|v| serde_json::from_value::<PaymentMethodsData>(v).ok())
            .and_then(|pmd| match pmd {
                PaymentMethodsData::Card(crd) => Some(api::CardDetailFromLocker::from(crd)),
                _ => None,
            });

    Ok(if let Some(mut crd) = card_decrypted {
        crd.scheme.clone_from(&pm.scheme);
        crd
    } else {
        get_card_details_from_locker(state, pm).await?
    })
}

pub async fn get_card_details_from_locker(
    state: &routes::SessionState,
    pm: &storage::PaymentMethod,
) -> errors::RouterResult<api::CardDetailFromLocker> {
    let card = get_card_from_locker(
        state,
        &pm.customer_id,
        &pm.merchant_id,
        pm.locker_id.as_ref().unwrap_or(&pm.payment_method_id),
    )
    .await
    .change_context(errors::ApiErrorResponse::InternalServerError)
    .attach_printable("Error getting card from card vault")?;

    payment_methods::get_card_detail(pm, card)
        .change_context(errors::ApiErrorResponse::InternalServerError)
        .attach_printable("Get Card Details Failed")
}

pub async fn get_lookup_key_from_locker(
    state: &routes::SessionState,
    payment_token: &str,
    pm: &storage::PaymentMethod,
    merchant_key_store: &domain::MerchantKeyStore,
) -> errors::RouterResult<api::CardDetailFromLocker> {
    let card_detail = get_card_details_from_locker(state, pm).await?;
    let card = card_detail.clone();

    let resp = TempLockerCardSupport::create_payment_method_data_in_temp_locker(
        state,
        payment_token,
        card,
        pm,
        merchant_key_store,
    )
    .await?;
    Ok(resp)
}

async fn get_masked_bank_details(
    pm: &payment_method::PaymentMethod,
    key: &[u8],
) -> errors::RouterResult<Option<MaskedBankDetails>> {
    let payment_method_data =
        decrypt::<serde_json::Value, masking::WithType>(pm.payment_method_data.clone(), key)
            .await
            .change_context(errors::StorageError::DecryptionError)
            .change_context(errors::ApiErrorResponse::InternalServerError)
            .attach_printable("unable to decrypt bank details")?
            .map(|x| x.into_inner().expose())
            .map(
                |v| -> Result<PaymentMethodsData, error_stack::Report<errors::ApiErrorResponse>> {
                    v.parse_value::<PaymentMethodsData>("PaymentMethodsData")
                        .change_context(errors::StorageError::DeserializationFailed)
                        .change_context(errors::ApiErrorResponse::InternalServerError)
                        .attach_printable("Failed to deserialize Payment Method Auth config")
                },
            )
            .transpose()?;

    match payment_method_data {
        Some(pmd) => match pmd {
            PaymentMethodsData::Card(_) => Ok(None),
            PaymentMethodsData::BankDetails(bank_details) => Ok(Some(MaskedBankDetails {
                mask: bank_details.mask,
            })),
        },
        None => Err(report!(errors::ApiErrorResponse::InternalServerError))
            .attach_printable("Unable to fetch payment method data"),
    }
}

async fn get_bank_account_connector_details(
    pm: &payment_method::PaymentMethod,
    key: &[u8],
) -> errors::RouterResult<Option<BankAccountTokenData>> {
    let payment_method_data =
        decrypt::<serde_json::Value, masking::WithType>(pm.payment_method_data.clone(), key)
            .await
            .change_context(errors::StorageError::DecryptionError)
            .change_context(errors::ApiErrorResponse::InternalServerError)
            .attach_printable("unable to decrypt bank details")?
            .map(|x| x.into_inner().expose())
            .map(
                |v| -> Result<PaymentMethodsData, error_stack::Report<errors::ApiErrorResponse>> {
                    v.parse_value::<PaymentMethodsData>("PaymentMethodsData")
                        .change_context(errors::StorageError::DeserializationFailed)
                        .change_context(errors::ApiErrorResponse::InternalServerError)
                        .attach_printable("Failed to deserialize Payment Method Auth config")
                },
            )
            .transpose()?;

    match payment_method_data {
        Some(pmd) => match pmd {
            PaymentMethodsData::Card(_) => Err(errors::ApiErrorResponse::UnprocessableEntity {
                message: "Card is not a valid entity".to_string(),
            }
            .into()),
            PaymentMethodsData::BankDetails(bank_details) => {
                let connector_details = bank_details
                    .connector_details
                    .first()
                    .ok_or(errors::ApiErrorResponse::InternalServerError)?;

                let pm_type = pm
                    .payment_method_type
                    .get_required_value("payment_method_type")
                    .attach_printable("PaymentMethodType not found")?;

                let pm = pm
                    .payment_method
                    .get_required_value("payment_method")
                    .attach_printable("PaymentMethod not found")?;

                let token_data = BankAccountTokenData {
                    payment_method_type: pm_type,
                    payment_method: pm,
                    connector_details: connector_details.clone(),
                };

                Ok(Some(token_data))
            }
        },
        None => Ok(None),
    }
}
pub async fn set_default_payment_method(
    db: &dyn db::StorageInterface,
    merchant_id: String,
    key_store: domain::MerchantKeyStore,
    customer_id: &id_type::CustomerId,
    payment_method_id: String,
    storage_scheme: MerchantStorageScheme,
) -> errors::RouterResponse<CustomerDefaultPaymentMethodResponse> {
    // check for the customer
    // TODO: customer need not be checked again here, this function can take an optional customer and check for existence of customer based on the optional value
    let customer = db
        .find_customer_by_customer_id_merchant_id(
            customer_id,
            &merchant_id,
            &key_store,
            storage_scheme,
        )
        .await
        .to_not_found_response(errors::ApiErrorResponse::CustomerNotFound)?;
    // check for the presence of payment_method
    let payment_method = db
        .find_payment_method(&payment_method_id, storage_scheme)
        .await
        .to_not_found_response(errors::ApiErrorResponse::PaymentMethodNotFound)?;
    let pm = payment_method
        .payment_method
        .get_required_value("payment_method")?;

    utils::when(
        &payment_method.customer_id != customer_id || payment_method.merchant_id != merchant_id,
        || {
            Err(errors::ApiErrorResponse::PreconditionFailed {
                message: "The payment_method_id is not valid".to_string(),
            })
        },
    )?;

    utils::when(
        Some(payment_method_id.clone()) == customer.default_payment_method_id,
        || {
            Err(errors::ApiErrorResponse::PreconditionFailed {
                message: "Payment Method is already set as default".to_string(),
            })
        },
    )?;

    let customer_update = CustomerUpdate::UpdateDefaultPaymentMethod {
        default_payment_method_id: Some(Some(payment_method_id.to_owned())),
    };

    let customer_id = customer.customer_id.clone();

    // update the db with the default payment method id
    let updated_customer_details = db
        .update_customer_by_customer_id_merchant_id(
            customer_id.to_owned(),
            merchant_id.to_owned(),
            customer,
            customer_update,
            &key_store,
            storage_scheme,
        )
        .await
        .change_context(errors::ApiErrorResponse::InternalServerError)
        .attach_printable("Failed to update the default payment method id for the customer")?;

    let resp = CustomerDefaultPaymentMethodResponse {
        default_payment_method_id: updated_customer_details.default_payment_method_id,
        customer_id,
        payment_method_type: payment_method.payment_method_type,
        payment_method: pm,
    };

    Ok(services::ApplicationResponse::Json(resp))
}

pub async fn update_last_used_at(
    pm_id: &str,
    state: &routes::SessionState,
    storage_scheme: MerchantStorageScheme,
) -> errors::RouterResult<()> {
    let update_last_used = storage::PaymentMethodUpdate::LastUsedUpdate {
        last_used_at: common_utils::date_time::now(),
    };
    let payment_method = state
        .store
        .find_payment_method(pm_id, storage_scheme)
        .await
        .to_not_found_response(errors::ApiErrorResponse::PaymentMethodNotFound)?;
    state
        .store
        .update_payment_method(payment_method, update_last_used, storage_scheme)
        .await
        .change_context(errors::ApiErrorResponse::InternalServerError)
        .attach_printable("Failed to update the last_used_at in db")?;

    Ok(())
}
#[cfg(feature = "payouts")]
pub async fn get_bank_from_hs_locker(
    state: &routes::SessionState,
    key_store: &domain::MerchantKeyStore,
<<<<<<< HEAD
    temp_token: Option<&String>,
    customer_id: &str,
=======
    temp_token: &str,
    customer_id: &id_type::CustomerId,
>>>>>>> f39c4206
    merchant_id: &str,
    token_ref: &str,
) -> errors::RouterResult<api::BankPayout> {
    let payment_method = get_payment_method_from_hs_locker(
        state,
        key_store,
        customer_id,
        merchant_id,
        token_ref,
        None,
    )
    .await
    .change_context(errors::ApiErrorResponse::InternalServerError)
    .attach_printable("Error getting payment method from locker")?;
    let pm_parsed: api::PayoutMethodData = payment_method
        .peek()
        .to_string()
        .parse_struct("PayoutMethodData")
        .change_context(errors::ApiErrorResponse::InternalServerError)?;
    match &pm_parsed {
        api::PayoutMethodData::Bank(bank) => {
            if let Some(token) = temp_token {
                vault::Vault::store_payout_method_data_in_locker(
                    state,
                    Some(token.clone()),
                    &pm_parsed,
                    Some(customer_id.to_owned()),
                    key_store,
                )
                .await
                .change_context(errors::ApiErrorResponse::InternalServerError)
                .attach_printable("Error storing payout method data in temporary locker")?;
            }
            Ok(bank.to_owned())
        }
        api::PayoutMethodData::Card(_) => Err(errors::ApiErrorResponse::InvalidRequestData {
            message: "Expected bank details, found card details instead".to_string(),
        }
        .into()),
        api::PayoutMethodData::Wallet(_) => Err(errors::ApiErrorResponse::InvalidRequestData {
            message: "Expected bank details, found wallet details instead".to_string(),
        }
        .into()),
    }
}

pub struct TempLockerCardSupport;

impl TempLockerCardSupport {
    #[instrument(skip_all)]
    async fn create_payment_method_data_in_temp_locker(
        state: &routes::SessionState,
        payment_token: &str,
        card: api::CardDetailFromLocker,
        pm: &storage::PaymentMethod,
        merchant_key_store: &domain::MerchantKeyStore,
    ) -> errors::RouterResult<api::CardDetailFromLocker> {
        let card_number = card.card_number.clone().get_required_value("card_number")?;
        let card_exp_month = card
            .expiry_month
            .clone()
            .expose_option()
            .get_required_value("expiry_month")?;
        let card_exp_year = card
            .expiry_year
            .clone()
            .expose_option()
            .get_required_value("expiry_year")?;
        let card_holder_name = card
            .card_holder_name
            .clone()
            .expose_option()
            .unwrap_or_default();
        let value1 = payment_methods::mk_card_value1(
            card_number,
            card_exp_year,
            card_exp_month,
            Some(card_holder_name),
            None,
            None,
            None,
        )
        .change_context(errors::ApiErrorResponse::InternalServerError)
        .attach_printable("Error getting Value1 for locker")?;
        let value2 = payment_methods::mk_card_value2(
            None,
            None,
            None,
            Some(pm.customer_id.clone()),
            Some(pm.payment_method_id.to_string()),
        )
        .change_context(errors::ApiErrorResponse::InternalServerError)
        .attach_printable("Error getting Value2 for locker")?;

        let value1 = vault::VaultPaymentMethod::Card(value1);
        let value2 = vault::VaultPaymentMethod::Card(value2);

        let value1 = value1
            .encode_to_string_of_json()
            .change_context(errors::ApiErrorResponse::InternalServerError)
            .attach_printable("Wrapped value1 construction failed when saving card to locker")?;

        let value2 = value2
            .encode_to_string_of_json()
            .change_context(errors::ApiErrorResponse::InternalServerError)
            .attach_printable("Wrapped value2 construction failed when saving card to locker")?;

        let lookup_key = vault::create_tokenize(
            state,
            value1,
            Some(value2),
            payment_token.to_string(),
            merchant_key_store.key.get_inner(),
        )
        .await?;
        vault::add_delete_tokenized_data_task(
            &*state.store,
            &lookup_key,
            enums::PaymentMethod::Card,
        )
        .await?;
        metrics::TOKENIZED_DATA_COUNT.add(&metrics::CONTEXT, 1, &[]);
        metrics::TASKS_ADDED_COUNT.add(
            &metrics::CONTEXT,
            1,
            &[request::add_attributes("flow", "DeleteTokenizeData")],
        );
        Ok(card)
    }
}

#[instrument(skip_all)]
pub async fn retrieve_payment_method(
    state: routes::SessionState,
    pm: api::PaymentMethodId,
    key_store: domain::MerchantKeyStore,
    merchant_account: domain::MerchantAccount,
) -> errors::RouterResponse<api::PaymentMethodResponse> {
    let db = state.store.as_ref();
    let pm = db
        .find_payment_method(&pm.payment_method_id, merchant_account.storage_scheme)
        .await
        .to_not_found_response(errors::ApiErrorResponse::PaymentMethodNotFound)?;

    let key = key_store.key.peek();
    let card = if pm.payment_method == Some(enums::PaymentMethod::Card) {
        let card_detail = if state.conf.locker.locker_enabled {
            let card = get_card_from_locker(
                &state,
                &pm.customer_id,
                &pm.merchant_id,
                pm.locker_id.as_ref().unwrap_or(&pm.payment_method_id),
            )
            .await
            .change_context(errors::ApiErrorResponse::InternalServerError)
            .attach_printable("Error getting card from card vault")?;
            payment_methods::get_card_detail(&pm, card)
                .change_context(errors::ApiErrorResponse::InternalServerError)
                .attach_printable("Failed while getting card details from locker")?
        } else {
            get_card_details_without_locker_fallback(&pm, key, &state).await?
        };
        Some(card_detail)
    } else {
        None
    };
    Ok(services::ApplicationResponse::Json(
        api::PaymentMethodResponse {
            merchant_id: pm.merchant_id,
            customer_id: Some(pm.customer_id),
            payment_method_id: pm.payment_method_id,
            payment_method: pm.payment_method,
            payment_method_type: pm.payment_method_type,
            #[cfg(feature = "payouts")]
            bank_transfer: None,
            card,
            metadata: pm.metadata,
            created: Some(pm.created_at),
            recurring_enabled: false,
            installment_payment_enabled: false,
            payment_experience: Some(vec![api_models::enums::PaymentExperience::RedirectToUrl]),
            last_used_at: Some(pm.last_used_at),
            client_secret: pm.client_secret,
        },
    ))
}

#[instrument(skip_all)]
pub async fn delete_payment_method(
    state: routes::SessionState,
    merchant_account: domain::MerchantAccount,
    pm_id: api::PaymentMethodId,
    key_store: domain::MerchantKeyStore,
) -> errors::RouterResponse<api::PaymentMethodDeleteResponse> {
    let db = state.store.as_ref();
    let key = db
        .find_payment_method(
            pm_id.payment_method_id.as_str(),
            merchant_account.storage_scheme,
        )
        .await
        .to_not_found_response(errors::ApiErrorResponse::PaymentMethodNotFound)?;

    let payment_methods_count = db
        .get_payment_method_count_by_customer_id_merchant_id_status(
            &key.customer_id,
            &merchant_account.merchant_id,
            api_enums::PaymentMethodStatus::Active,
        )
        .await
        .change_context(errors::ApiErrorResponse::InternalServerError)
        .attach_printable("Failed to get a count of payment methods for a customer")?;

    let customer = db
        .find_customer_by_customer_id_merchant_id(
            &key.customer_id,
            &merchant_account.merchant_id,
            &key_store,
            merchant_account.storage_scheme,
        )
        .await
        .to_not_found_response(errors::ApiErrorResponse::InternalServerError)
        .attach_printable("Customer not found for the payment method")?;

    utils::when(
        customer.default_payment_method_id.as_ref() == Some(&pm_id.payment_method_id)
            && payment_methods_count > 1,
        || Err(errors::ApiErrorResponse::PaymentMethodDeleteFailed),
    )?;

    if key.payment_method == Some(enums::PaymentMethod::Card) {
        let response = delete_card_from_locker(
            &state,
            &key.customer_id,
            &key.merchant_id,
            key.locker_id.as_ref().unwrap_or(&key.payment_method_id),
        )
        .await?;

        if response.status == "Ok" {
            logger::info!("Card From locker deleted Successfully!");
        } else {
            logger::error!("Error: Deleting Card From Locker!\n{:#?}", response);
            Err(errors::ApiErrorResponse::InternalServerError)?
        }
    }

    db.delete_payment_method_by_merchant_id_payment_method_id(
        &merchant_account.merchant_id,
        pm_id.payment_method_id.as_str(),
    )
    .await
    .to_not_found_response(errors::ApiErrorResponse::PaymentMethodNotFound)?;

    if customer.default_payment_method_id.as_ref() == Some(&pm_id.payment_method_id) {
        let customer_update = CustomerUpdate::UpdateDefaultPaymentMethod {
            default_payment_method_id: Some(None),
        };

        db.update_customer_by_customer_id_merchant_id(
            key.customer_id,
            key.merchant_id,
            customer,
            customer_update,
            &key_store,
            merchant_account.storage_scheme,
        )
        .await
        .change_context(errors::ApiErrorResponse::InternalServerError)
        .attach_printable("Failed to update the default payment method id for the customer")?;
    };

    Ok(services::ApplicationResponse::Json(
        api::PaymentMethodDeleteResponse {
            payment_method_id: key.payment_method_id,
            deleted: true,
        },
    ))
}

pub async fn create_encrypted_data<T>(
    key_store: &domain::MerchantKeyStore,
    data: Option<T>,
) -> Option<Encryption>
where
    T: Debug + serde::Serialize,
{
    let key = key_store.key.get_inner().peek();

    let encrypted_data: Option<Encryption> = data
        .as_ref()
        .map(Encode::encode_to_value)
        .transpose()
        .change_context(errors::StorageError::SerializationFailed)
        .attach_printable("Unable to convert data to a value")
        .unwrap_or_else(|err| {
            logger::error!(err=?err);
            None
        })
        .map(Secret::<_, masking::WithType>::new)
        .async_lift(|inner| encrypt_optional(inner, key))
        .await
        .change_context(errors::StorageError::EncryptionError)
        .attach_printable("Unable to encrypt data")
        .unwrap_or_else(|err| {
            logger::error!(err=?err);
            None
        })
        .map(|details| details.into());

    encrypted_data
}

pub async fn list_countries_currencies_for_connector_payment_method(
    state: routes::SessionState,
    req: ListCountriesCurrenciesRequest,
) -> errors::RouterResponse<ListCountriesCurrenciesResponse> {
    Ok(services::ApplicationResponse::Json(
        list_countries_currencies_for_connector_payment_method_util(
            state.conf.pm_filters.clone(),
            req.connector,
            req.payment_method_type,
        )
        .await,
    ))
}

// This feature will be more efficient as a WASM function rather than as an API.
// So extracting this logic to a separate function so that it can be used in WASM as well.
pub async fn list_countries_currencies_for_connector_payment_method_util(
    connector_filters: settings::ConnectorFilters,
    connector: api_enums::Connector,
    payment_method_type: api_enums::PaymentMethodType,
) -> ListCountriesCurrenciesResponse {
    let payment_method_type =
        settings::PaymentMethodFilterKey::PaymentMethodType(payment_method_type);

    let (currencies, country_codes) = connector_filters
        .0
        .get(&connector.to_string())
        .and_then(|filter| filter.0.get(&payment_method_type))
        .map(|filter| (filter.currency.clone(), filter.country.clone()))
        .unwrap_or_else(|| {
            connector_filters
                .0
                .get("default")
                .and_then(|filter| filter.0.get(&payment_method_type))
                .map_or((None, None), |filter| {
                    (filter.currency.clone(), filter.country.clone())
                })
        });

    let currencies =
        currencies.unwrap_or_else(|| api_enums::Currency::iter().collect::<HashSet<_>>());
    let country_codes =
        country_codes.unwrap_or_else(|| api_enums::CountryAlpha2::iter().collect::<HashSet<_>>());

    ListCountriesCurrenciesResponse {
        currencies,
        countries: country_codes
            .into_iter()
            .map(|country_code| CountryCodeWithName {
                code: country_code,
                name: common_enums::Country::from_alpha2(country_code),
            })
            .collect(),
    }
}<|MERGE_RESOLUTION|>--- conflicted
+++ resolved
@@ -3318,7 +3318,7 @@
 }
 
 pub async fn list_customer_payment_method_util(
-    state: routes::AppState,
+    state: routes::SessionState,
     merchant_account: domain::MerchantAccount,
     key_store: domain::MerchantKeyStore,
     req: Option<api::PaymentMethodListRequest>,
@@ -4115,13 +4115,8 @@
 pub async fn get_bank_from_hs_locker(
     state: &routes::SessionState,
     key_store: &domain::MerchantKeyStore,
-<<<<<<< HEAD
     temp_token: Option<&String>,
-    customer_id: &str,
-=======
-    temp_token: &str,
     customer_id: &id_type::CustomerId,
->>>>>>> f39c4206
     merchant_id: &str,
     token_ref: &str,
 ) -> errors::RouterResult<api::BankPayout> {
