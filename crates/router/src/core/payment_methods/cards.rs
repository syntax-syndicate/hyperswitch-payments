--- conflicted
+++ resolved
@@ -3094,19 +3094,6 @@
         .unwrap_or(true)
 }
 
-fn filter_amount_based(
-    payment_method: &RequestPaymentMethodTypes,
-    amount: Option<MinorUnit>,
-) -> bool {
-    let min_check = amount
-        .and_then(|amt| payment_method.minimum_amount.map(|min_amt| amt >= min_amt))
-        .unwrap_or(true);
-    let max_check = amount
-        .and_then(|amt| payment_method.maximum_amount.map(|max_amt| amt <= max_amt))
-        .unwrap_or(true);
-    (min_check && max_check) || amount == Some(MinorUnit::zero())
-}
-
 fn card_network_filter(
     country: &Option<api_enums::CountryAlpha2>,
     currency: Option<api_enums::Currency>,
@@ -3278,8 +3265,6 @@
     }
 }
 
-<<<<<<< HEAD
-=======
 fn filter_amount_based(
     payment_method: &RequestPaymentMethodTypes,
     amount: Option<MinorUnit>,
@@ -3293,7 +3278,6 @@
     (min_check && max_check) || amount == Some(MinorUnit::zero())
 }
 
->>>>>>> de1cd357
 fn filter_pm_based_on_allowed_types(
     allowed_types: Option<&Vec<api_enums::PaymentMethodType>>,
     payment_method_type: &api_enums::PaymentMethodType,
