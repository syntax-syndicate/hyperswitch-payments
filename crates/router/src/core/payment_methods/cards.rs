use std::{
    collections::{HashMap, HashSet},
    str::FromStr,
};

use api_models::{
    admin::{self, PaymentMethodsEnabled},
    enums::{self as api_enums},
    payment_methods::{
        BankAccountTokenData, CardDetailsPaymentMethod, CardNetworkTypes,
        CustomerDefaultPaymentMethodResponse, MaskedBankDetails, PaymentExperienceTypes,
        PaymentMethodsData, RequestPaymentMethodTypes, RequiredFieldInfo,
        ResponsePaymentMethodIntermediate, ResponsePaymentMethodTypes,
        ResponsePaymentMethodsEnabled,
    },
    payments::BankCodeResponse,
    pm_auth::PaymentMethodAuthConfig,
    surcharge_decision_configs as api_surcharge_decision_configs,
};
use common_utils::{
    consts,
    ext_traits::{AsyncExt, Encode, StringExt, ValueExt},
    generate_id,
};
use diesel_models::{
    business_profile::BusinessProfile, encryption::Encryption, enums as storage_enums,
    payment_method,
};
use domain::CustomerUpdate;
use error_stack::{report, IntoReport, ResultExt};
use masking::Secret;
use router_env::{instrument, tracing};

use super::surcharge_decision_configs::{
    perform_surcharge_decision_management_for_payment_method_list,
    perform_surcharge_decision_management_for_saved_cards,
};
#[cfg(not(feature = "connector_choice_mca_id"))]
use crate::core::utils::get_connector_label;
use crate::{
    configs::settings,
    core::{
        errors::{self, StorageErrorExt},
        payment_methods::{
            transformers::{self as payment_methods},
            vault,
        },
        payments::{
            helpers,
            routing::{self, SessionFlowRoutingInput},
        },
        utils as core_utils,
    },
    db, logger,
    pii::prelude::*,
    routes::{
        self,
        metrics::{self, request},
        payment_methods::ParentPaymentMethodToken,
    },
    services,
    types::{
        api::{self, routing as routing_types, PaymentMethodCreateExt},
        domain::{
            self,
            types::{decrypt, encrypt_optional, AsyncLift},
        },
        storage::{self, enums, PaymentMethodListContext, PaymentTokenData},
        transformers::ForeignFrom,
    },
    utils::{self, ConnectorResponseExt, OptionExt},
};

#[instrument(skip_all)]
#[allow(clippy::too_many_arguments)]
pub async fn create_payment_method(
    db: &dyn db::StorageInterface,
    req: &api::PaymentMethodCreate,
    customer_id: &str,
    payment_method_id: &str,
    locker_id: Option<String>,
    merchant_id: &str,
    pm_metadata: Option<serde_json::Value>,
    customer_acceptance: Option<serde_json::Value>,
    payment_method_data: Option<Encryption>,
    key_store: &domain::MerchantKeyStore,
    connector_mandate_details: Option<serde_json::Value>,
) -> errors::CustomResult<storage::PaymentMethod, errors::ApiErrorResponse> {
    let customer = db
        .find_customer_by_customer_id_merchant_id(customer_id, merchant_id, key_store)
        .await
        .to_not_found_response(errors::ApiErrorResponse::CustomerNotFound)?;

    let response = db
        .insert_payment_method(storage::PaymentMethodNew {
            customer_id: customer_id.to_string(),
            merchant_id: merchant_id.to_string(),
            payment_method_id: payment_method_id.to_string(),
            locker_id,
            payment_method: req.payment_method,
            payment_method_type: req.payment_method_type,
            payment_method_issuer: req.payment_method_issuer.clone(),
            scheme: req.card_network.clone(),
            metadata: pm_metadata.map(masking::Secret::new),
            payment_method_data,
            connector_mandate_details,
            customer_acceptance: customer_acceptance.map(masking::Secret::new),
            ..storage::PaymentMethodNew::default()
        })
        .await
        .change_context(errors::ApiErrorResponse::InternalServerError)
        .attach_printable("Failed to add payment method in db")?;

    if customer.default_payment_method_id.is_none() {
        let _ = set_default_payment_method(
            db,
            merchant_id.to_string(),
            key_store.clone(),
            customer_id,
            payment_method_id.to_owned(),
        )
        .await
        .map_err(|err| logger::error!(error=?err,"Failed to set the payment method as default"));
    }
    Ok(response)
}

pub fn store_default_payment_method(
    req: &api::PaymentMethodCreate,
    customer_id: &str,
    merchant_id: &String,
) -> (
    api::PaymentMethodResponse,
    Option<payment_methods::StoreCardRespPayload>,
) {
    let pm_id = generate_id(consts::ID_LENGTH, "pm");
    let payment_method_response = api::PaymentMethodResponse {
        merchant_id: merchant_id.to_string(),
        customer_id: Some(customer_id.to_owned()),
        payment_method_id: pm_id,
        payment_method: req.payment_method,
        payment_method_type: req.payment_method_type,
        #[cfg(feature = "payouts")]
        bank_transfer: None,
        card: None,
        metadata: req.metadata.clone(),
        created: Some(common_utils::date_time::now()),
        recurring_enabled: false,           //[#219]
        installment_payment_enabled: false, //[#219]
        payment_experience: Some(vec![api_models::enums::PaymentExperience::RedirectToUrl]),
        last_used_at: Some(common_utils::date_time::now()),
    };

    (payment_method_response, None)
}
#[instrument(skip_all)]
pub async fn get_or_insert_payment_method(
    db: &dyn db::StorageInterface,
    req: api::PaymentMethodCreate,
    resp: &mut api::PaymentMethodResponse,
    merchant_account: &domain::MerchantAccount,
    customer_id: &str,
    key_store: &domain::MerchantKeyStore,
    locker_id: &str,
) -> errors::RouterResult<diesel_models::PaymentMethod> {
    match db.find_payment_method_by_locker_id(locker_id).await {
        Ok(pm) => {
            resp.payment_method_id = pm.payment_method_id.clone();
            Ok(pm)
        }
        Err(err) => {
            if err.current_context().is_db_not_found() {
                resp.payment_method_id = generate_id(consts::ID_LENGTH, "pm");
                insert_payment_method(
                    db,
                    resp,
                    req,
                    key_store,
                    &merchant_account.merchant_id,
                    customer_id,
                    resp.metadata.clone().map(|val| val.expose()),
                    None,
                    Some(locker_id.to_string()),
                    None,
                )
                .await
            } else {
                Err(err)
                    .change_context(errors::ApiErrorResponse::InternalServerError)
                    .attach_printable("Error while finding payment method")
            }
        }
    }
}

#[instrument(skip_all)]
pub async fn add_payment_method(
    state: routes::AppState,
    req: api::PaymentMethodCreate,
    merchant_account: &domain::MerchantAccount,
    key_store: &domain::MerchantKeyStore,
) -> errors::RouterResponse<api::PaymentMethodResponse> {
    req.validate()?;
    let db = &*state.store;
    let merchant_id = &merchant_account.merchant_id;
    let customer_id = req.customer_id.clone().get_required_value("customer_id")?;

<<<<<<< HEAD
    let (mut resp, store_card_resp) = match req.payment_method {
=======
    let response = match req.payment_method {
        #[cfg(feature = "payouts")]
>>>>>>> 3653c2c1
        api_enums::PaymentMethod::BankTransfer => match req.bank_transfer.clone() {
            Some(bank) => add_bank_to_locker(
                &state,
                req.clone(),
                merchant_account,
                key_store,
                &bank,
                &customer_id,
            )
            .await
            .change_context(errors::ApiErrorResponse::InternalServerError)
            .attach_printable("Add PaymentMethod Failed"),
            _ => Ok(store_default_payment_method(
                &req,
                &customer_id,
                merchant_id,
            )),
        },
        api_enums::PaymentMethod::Card => match req.card.clone() {
            Some(card) => {
                add_card_to_locker(&state, req.clone(), &card, &customer_id, merchant_account)
                    .await
                    .change_context(errors::ApiErrorResponse::InternalServerError)
                    .attach_printable("Add Card Failed")
            }
            _ => Ok(store_default_payment_method(
                &req,
                &customer_id,
                merchant_id,
            )),
        },
        _ => Ok(store_default_payment_method(
            &req,
            &customer_id,
            merchant_id,
        )),
    }?;

    if let Some(store_card_resp) = store_card_resp {
        match store_card_resp.duplication_check {
            Some(duplication_check) => match duplication_check {
                payment_methods::DataDuplicationCheck::Duplicated => {
                    get_or_insert_payment_method(
                        db,
                        req.clone(),
                        &mut resp,
                        merchant_account,
                        &customer_id,
                        key_store,
                        &store_card_resp.card_reference,
                    )
                    .await?;
                }
                payment_methods::DataDuplicationCheck::MetaDataChanged => {
                    if let Some(card) = req.card.clone() {
                        let existing_pm = get_or_insert_payment_method(
                            db,
                            req.clone(),
                            &mut resp,
                            merchant_account,
                            &customer_id,
                            key_store,
                            &store_card_resp.card_reference,
                        )
                        .await?;

                        delete_card_from_locker(
                            &state,
                            &customer_id,
                            merchant_id,
                            &store_card_resp.card_reference,
                        )
                        .await?;

                        let add_card_resp = add_card_hs(
                            &state,
                            req.clone(),
                            &card,
                            customer_id.clone(),
                            merchant_account,
                            api::enums::LockerChoice::HyperswitchCardVault,
                            Some(&store_card_resp.card_reference),
                        )
                        .await;

                        if let Err(err) = add_card_resp {
                            logger::error!(vault_err=?err);
                            db.delete_payment_method_by_merchant_id_payment_method_id(
                                merchant_id,
                                &resp.payment_method_id,
                            )
                            .await
                            .to_not_found_response(
                                errors::ApiErrorResponse::PaymentMethodNotFound,
                            )?;

                            Err(report!(errors::ApiErrorResponse::InternalServerError)
                                .attach_printable("Failed while updating card metadata changes"))?
                        };

                        let updated_card = Some(api::CardDetailFromLocker {
                            scheme: None,
                            last4_digits: Some(card.card_number.clone().get_last4()),
                            issuer_country: card.card_issuing_country,
                            card_number: Some(card.card_number),
                            expiry_month: Some(card.card_exp_month),
                            expiry_year: Some(card.card_exp_year),
                            card_token: None,
                            card_fingerprint: None,
                            card_holder_name: card.card_holder_name,
                            nick_name: card.nick_name,
                            card_network: card.card_network,
                            card_isin: None,
                            card_issuer: card.card_issuer,
                            card_type: card.card_type,
                            saved_to_locker: true,
                        });

                        let updated_pmd = updated_card.as_ref().map(|card| {
                            PaymentMethodsData::Card(CardDetailsPaymentMethod::from(card.clone()))
                        });
                        let pm_data_encrypted =
                            create_encrypted_payment_method_data(key_store, updated_pmd).await;

                        let pm_update = storage::PaymentMethodUpdate::PaymentMethodDataUpdate {
                            payment_method_data: pm_data_encrypted,
                        };

                        db.update_payment_method(existing_pm, pm_update)
                            .await
                            .change_context(errors::ApiErrorResponse::InternalServerError)
                            .attach_printable("Failed to add payment method in db")?;
                    }
                }
            },
            None => {
                let pm_metadata = resp.metadata.as_ref().map(|data| data.peek());
                resp.payment_method_id = generate_id(consts::ID_LENGTH, "pm");

                insert_payment_method(
                    db,
                    &resp,
                    req,
                    key_store,
                    merchant_id,
                    &customer_id,
                    pm_metadata.cloned(),
                    None,
                    Some(store_card_resp.card_reference),
                    None,
                )
                .await?;
            }
        }
    } else {
        let pm_metadata = resp.metadata.as_ref().map(|data| data.peek());
        resp.payment_method_id = generate_id(consts::ID_LENGTH, "pm");

        insert_payment_method(
            db,
            &resp,
            req,
            key_store,
            merchant_id,
            &customer_id,
            pm_metadata.cloned(),
            None,
            None,
            None,
        )
        .await?;
    }

    Ok(services::ApplicationResponse::Json(resp))
}

#[allow(clippy::too_many_arguments)]
pub async fn insert_payment_method(
    db: &dyn db::StorageInterface,
    resp: &api::PaymentMethodResponse,
    req: api::PaymentMethodCreate,
    key_store: &domain::MerchantKeyStore,
    merchant_id: &str,
    customer_id: &str,
    pm_metadata: Option<serde_json::Value>,
    customer_acceptance: Option<serde_json::Value>,
    locker_id: Option<String>,
    connector_mandate_details: Option<serde_json::Value>,
) -> errors::RouterResult<diesel_models::PaymentMethod> {
    let pm_card_details = resp
        .card
        .as_ref()
        .map(|card| PaymentMethodsData::Card(CardDetailsPaymentMethod::from(card.clone())));
    let pm_data_encrypted = create_encrypted_payment_method_data(key_store, pm_card_details).await;
    create_payment_method(
        db,
        &req,
        customer_id,
        &resp.payment_method_id,
        locker_id,
        merchant_id,
        pm_metadata,
        customer_acceptance,
        pm_data_encrypted,
        key_store,
        connector_mandate_details,
    )
    .await
}

#[instrument(skip_all)]
pub async fn update_customer_payment_method(
    state: routes::AppState,
    merchant_account: domain::MerchantAccount,
    req: api::PaymentMethodUpdate,
    payment_method_id: &str,
    key_store: domain::MerchantKeyStore,
) -> errors::RouterResponse<api::PaymentMethodResponse> {
    let db = state.store.as_ref();
    let pm = db
        .delete_payment_method_by_merchant_id_payment_method_id(
            &merchant_account.merchant_id,
            payment_method_id,
        )
        .await
        .to_not_found_response(errors::ApiErrorResponse::PaymentMethodNotFound)?;
    if pm.payment_method == enums::PaymentMethod::Card {
        let locker_id = pm
            .locker_id
            .as_ref()
            .ok_or(report!(errors::ApiErrorResponse::InternalServerError))
            .attach_printable("locker_id not found in db")?;

        delete_card_from_locker(&state, &pm.customer_id, &pm.merchant_id, locker_id).await?;
    };
    let new_pm = api::PaymentMethodCreate {
        payment_method: pm.payment_method,
        payment_method_type: pm.payment_method_type,
        payment_method_issuer: pm.payment_method_issuer,
        payment_method_issuer_code: pm.payment_method_issuer_code,
        #[cfg(feature = "payouts")]
        bank_transfer: req.bank_transfer,
        card: req.card,
        #[cfg(feature = "payouts")]
        wallet: req.wallet,
        metadata: req.metadata,
        customer_id: Some(pm.customer_id),
        card_network: req
            .card_network
            .as_ref()
            .map(|card_network| card_network.to_string()),
    };
    Box::pin(add_payment_method(
        state,
        new_pm,
        &merchant_account,
        &key_store,
    ))
    .await
}

// Wrapper function to switch lockers

#[cfg(feature = "payouts")]
pub async fn add_bank_to_locker(
    state: &routes::AppState,
    req: api::PaymentMethodCreate,
    merchant_account: &domain::MerchantAccount,
    key_store: &domain::MerchantKeyStore,
    bank: &api::BankPayout,
    customer_id: &String,
) -> errors::CustomResult<
    (
        api::PaymentMethodResponse,
        Option<payment_methods::StoreCardRespPayload>,
    ),
    errors::VaultError,
> {
    let key = key_store.key.get_inner().peek();
    let payout_method_data = api::PayoutMethodData::Bank(bank.clone());
    let enc_data = async {
        serde_json::to_value(payout_method_data.to_owned())
            .map_err(|err| {
                logger::error!("Error while encoding payout method data: {}", err);
                errors::VaultError::SavePaymentMethodFailed
            })
            .into_report()
            .change_context(errors::VaultError::SavePaymentMethodFailed)
            .attach_printable("Unable to encode payout method data")
            .ok()
            .map(|v| {
                let secret: Secret<String> = Secret::new(v.to_string());
                secret
            })
            .async_lift(|inner| encrypt_optional(inner, key))
            .await
    }
    .await
    .change_context(errors::VaultError::SavePaymentMethodFailed)
    .attach_printable("Failed to encrypt payout method data")?
    .map(Encryption::from)
    .map(|e| e.into_inner())
    .map_or(Err(errors::VaultError::SavePaymentMethodFailed), |e| {
        Ok(hex::encode(e.peek()))
    })?;

    let payload =
        payment_methods::StoreLockerReq::LockerGeneric(payment_methods::StoreGenericReq {
            merchant_id: &merchant_account.merchant_id,
            merchant_customer_id: customer_id.to_owned(),
            enc_data,
        });
    let store_resp = call_to_locker_hs(
        state,
        &payload,
        customer_id,
        api_enums::LockerChoice::HyperswitchCardVault,
    )
    .await?;
    let payment_method_resp = payment_methods::mk_add_bank_response_hs(
        bank.clone(),
        store_resp.card_reference.clone(),
        req,
        &merchant_account.merchant_id,
    );
    Ok((payment_method_resp, Some(store_resp)))
}

/// The response will be the tuple of PaymentMethodResponse and the duplication check of payment_method
pub async fn add_card_to_locker(
    state: &routes::AppState,
    req: api::PaymentMethodCreate,
    card: &api::CardDetail,
    customer_id: &String,
    merchant_account: &domain::MerchantAccount,
) -> errors::CustomResult<
    (
        api::PaymentMethodResponse,
        Option<payment_methods::StoreCardRespPayload>,
    ),
    errors::VaultError,
> {
    metrics::STORED_TO_LOCKER.add(&metrics::CONTEXT, 1, &[]);
    let add_card_to_hs_resp = request::record_operation_time(
        async {
            add_card_hs(
                state,
                req.clone(),
                card,
                customer_id.to_string(),
                merchant_account,
                api_enums::LockerChoice::HyperswitchCardVault,
                None,
            )
            .await
            .map_err(|error| {
                metrics::CARD_LOCKER_FAILURES.add(
                    &metrics::CONTEXT,
                    1,
                    &[
                        router_env::opentelemetry::KeyValue::new("locker", "rust"),
                        router_env::opentelemetry::KeyValue::new("operation", "add"),
                    ],
                );
                error
            })
        },
        &metrics::CARD_ADD_TIME,
        &[router_env::opentelemetry::KeyValue::new("locker", "rust")],
    )
    .await?;

    logger::debug!("card added to hyperswitch-card-vault");
    Ok(add_card_to_hs_resp)
}

pub async fn get_card_from_locker(
    state: &routes::AppState,
    customer_id: &str,
    merchant_id: &str,
    card_reference: &str,
) -> errors::RouterResult<payment_methods::Card> {
    metrics::GET_FROM_LOCKER.add(&metrics::CONTEXT, 1, &[]);

    let get_card_from_rs_locker_resp = request::record_operation_time(
        async {
            get_card_from_hs_locker(
                state,
                customer_id,
                merchant_id,
                card_reference,
                api_enums::LockerChoice::HyperswitchCardVault,
            )
            .await
            .change_context(errors::ApiErrorResponse::InternalServerError)
            .attach_printable("Failed while getting card from hyperswitch card vault")
            .map_err(|error| {
                metrics::CARD_LOCKER_FAILURES.add(
                    &metrics::CONTEXT,
                    1,
                    &[
                        router_env::opentelemetry::KeyValue::new("locker", "rust"),
                        router_env::opentelemetry::KeyValue::new("operation", "get"),
                    ],
                );
                error
            })
        },
        &metrics::CARD_GET_TIME,
        &[router_env::opentelemetry::KeyValue::new("locker", "rust")],
    )
    .await?;

    logger::debug!("card retrieved from rust locker");
    Ok(get_card_from_rs_locker_resp)
}

pub async fn delete_card_from_locker(
    state: &routes::AppState,
    customer_id: &str,
    merchant_id: &str,
    card_reference: &str,
) -> errors::RouterResult<payment_methods::DeleteCardResp> {
    metrics::DELETE_FROM_LOCKER.add(&metrics::CONTEXT, 1, &[]);

    request::record_operation_time(
        async move {
            delete_card_from_hs_locker(state, customer_id, merchant_id, card_reference)
                .await
                .map_err(|error| {
                    metrics::CARD_LOCKER_FAILURES.add(&metrics::CONTEXT, 1, &[]);
                    error
                })
        },
        &metrics::CARD_DELETE_TIME,
        &[],
    )
    .await
}

#[instrument(skip_all)]
pub async fn add_card_hs(
    state: &routes::AppState,
    req: api::PaymentMethodCreate,
    card: &api::CardDetail,
    customer_id: String,
    merchant_account: &domain::MerchantAccount,
    locker_choice: api_enums::LockerChoice,
    card_reference: Option<&str>,
) -> errors::CustomResult<
    (
        api::PaymentMethodResponse,
        Option<payment_methods::StoreCardRespPayload>,
    ),
    errors::VaultError,
> {
    let payload = payment_methods::StoreLockerReq::LockerCard(payment_methods::StoreCardReq {
        merchant_id: &merchant_account.merchant_id,
        merchant_customer_id: customer_id.to_owned(),
        requestor_card_reference: card_reference.map(str::to_string),
        card: payment_methods::Card {
            card_number: card.card_number.to_owned(),
            name_on_card: card.card_holder_name.to_owned(),
            card_exp_month: card.card_exp_month.to_owned(),
            card_exp_year: card.card_exp_year.to_owned(),
            card_brand: None,
            card_isin: None,
            nick_name: card.nick_name.as_ref().map(masking::Secret::peek).cloned(),
        },
    });

    let store_card_payload =
        call_to_locker_hs(state, &payload, &customer_id, locker_choice).await?;

    let payment_method_resp =
        payment_methods::mk_add_card_response_hs(card.clone(), req, &merchant_account.merchant_id);
    Ok((payment_method_resp, Some(store_card_payload)))
}

#[instrument(skip_all)]
pub async fn decode_and_decrypt_locker_data(
    key_store: &domain::MerchantKeyStore,
    enc_card_data: String,
) -> errors::CustomResult<Secret<String>, errors::VaultError> {
    // Fetch key
    let key = key_store.key.get_inner().peek();
    // Decode
    let decoded_bytes = hex::decode(&enc_card_data)
        .into_report()
        .change_context(errors::VaultError::ResponseDeserializationFailed)
        .attach_printable("Failed to decode hex string into bytes")?;
    // Decrypt
    decrypt(Some(Encryption::new(decoded_bytes.into())), key)
        .await
        .change_context(errors::VaultError::FetchPaymentMethodFailed)?
        .map_or(
            Err(report!(errors::VaultError::FetchPaymentMethodFailed)),
            |d| Ok(d.into_inner()),
        )
}

#[instrument(skip_all)]
pub async fn get_payment_method_from_hs_locker<'a>(
    state: &'a routes::AppState,
    key_store: &domain::MerchantKeyStore,
    customer_id: &str,
    merchant_id: &str,
    payment_method_reference: &'a str,
    locker_choice: Option<api_enums::LockerChoice>,
) -> errors::CustomResult<Secret<String>, errors::VaultError> {
    let locker = &state.conf.locker;
    let jwekey = state.conf.jwekey.get_inner();

    let payment_method_data = if !locker.mock_locker {
        let request = payment_methods::mk_get_card_request_hs(
            jwekey,
            locker,
            customer_id,
            merchant_id,
            payment_method_reference,
            locker_choice,
        )
        .await
        .change_context(errors::VaultError::FetchPaymentMethodFailed)
        .attach_printable("Making get payment method request failed")?;
        let response = services::call_connector_api(state, request, "add_card_to_locker")
            .await
            .change_context(errors::VaultError::FetchPaymentMethodFailed)
            .attach_printable("Failed while executing call_connector_api for get_card");
        let jwe_body: services::JweBody = response
            .get_response_inner("JweBody")
            .change_context(errors::VaultError::FetchPaymentMethodFailed)?;
        let decrypted_payload =
            payment_methods::get_decrypted_response_payload(jwekey, jwe_body, locker_choice)
                .await
                .change_context(errors::VaultError::FetchPaymentMethodFailed)
                .attach_printable("Error getting decrypted response payload for get card")?;
        let get_card_resp: payment_methods::RetrieveCardResp = decrypted_payload
            .parse_struct("RetrieveCardResp")
            .change_context(errors::VaultError::FetchPaymentMethodFailed)
            .attach_printable("Failed to parse struct to RetrieveCardResp")?;
        let retrieve_card_resp = get_card_resp
            .payload
            .get_required_value("RetrieveCardRespPayload")
            .change_context(errors::VaultError::FetchPaymentMethodFailed)
            .attach_printable("Failed to retrieve field - payload from RetrieveCardResp")?;
        let enc_card_data = retrieve_card_resp
            .enc_card_data
            .get_required_value("enc_card_data")
            .change_context(errors::VaultError::FetchPaymentMethodFailed)
            .attach_printable(
                "Failed to retrieve field - enc_card_data from RetrieveCardRespPayload",
            )?;
        decode_and_decrypt_locker_data(key_store, enc_card_data.peek().to_string()).await?
    } else {
        mock_get_payment_method(&*state.store, key_store, payment_method_reference)
            .await?
            .payment_method
            .payment_method_data
    };
    Ok(payment_method_data)
}

#[instrument(skip_all)]
pub async fn call_to_locker_hs<'a>(
    state: &routes::AppState,
    payload: &payment_methods::StoreLockerReq<'a>,
    customer_id: &str,
    locker_choice: api_enums::LockerChoice,
) -> errors::CustomResult<payment_methods::StoreCardRespPayload, errors::VaultError> {
    let locker = &state.conf.locker;
    let jwekey = state.conf.jwekey.get_inner();
    let db = &*state.store;
    let stored_card_response = if !locker.mock_locker {
        let request =
            payment_methods::mk_add_locker_request_hs(jwekey, locker, payload, locker_choice)
                .await?;
        let response = services::call_connector_api(state, request, "add_card_to_hs_locker")
            .await
            .change_context(errors::VaultError::SaveCardFailed);

        let jwe_body: services::JweBody = response
            .get_response_inner("JweBody")
            .change_context(errors::VaultError::FetchCardFailed)?;

        let decrypted_payload =
            payment_methods::get_decrypted_response_payload(jwekey, jwe_body, Some(locker_choice))
                .await
                .change_context(errors::VaultError::SaveCardFailed)
                .attach_printable("Error getting decrypted response payload")?;
        let stored_card_resp: payment_methods::StoreCardResp = decrypted_payload
            .parse_struct("StoreCardResp")
            .change_context(errors::VaultError::ResponseDeserializationFailed)?;
        stored_card_resp
    } else {
        let card_id = generate_id(consts::ID_LENGTH, "card");
        mock_call_to_locker_hs(db, &card_id, payload, None, None, Some(customer_id)).await?
    };

    let stored_card = stored_card_response
        .payload
        .get_required_value("StoreCardRespPayload")
        .change_context(errors::VaultError::SaveCardFailed)?;
    Ok(stored_card)
}

pub async fn update_payment_method(
    db: &dyn db::StorageInterface,
    pm: payment_method::PaymentMethod,
    pm_metadata: serde_json::Value,
) -> errors::CustomResult<(), errors::VaultError> {
    let pm_update = payment_method::PaymentMethodUpdate::MetadataUpdate {
        metadata: Some(pm_metadata),
    };
    db.update_payment_method(pm, pm_update)
        .await
        .change_context(errors::VaultError::UpdateInPaymentMethodDataTableFailed)?;
    Ok(())
}

#[instrument(skip_all)]
pub async fn get_card_from_hs_locker<'a>(
    state: &'a routes::AppState,
    customer_id: &str,
    merchant_id: &str,
    card_reference: &'a str,
    locker_choice: api_enums::LockerChoice,
) -> errors::CustomResult<payment_methods::Card, errors::VaultError> {
    let locker = &state.conf.locker;
    let jwekey = &state.conf.jwekey.get_inner();

    if !locker.mock_locker {
        let request = payment_methods::mk_get_card_request_hs(
            jwekey,
            locker,
            customer_id,
            merchant_id,
            card_reference,
            Some(locker_choice),
        )
        .await
        .change_context(errors::VaultError::FetchCardFailed)
        .attach_printable("Making get card request failed")?;
        let response = services::call_connector_api(state, request, "get_card_from_locker")
            .await
            .change_context(errors::VaultError::FetchCardFailed)
            .attach_printable("Failed while executing call_connector_api for get_card");
        let jwe_body: services::JweBody = response
            .get_response_inner("JweBody")
            .change_context(errors::VaultError::FetchCardFailed)?;
        let decrypted_payload =
            payment_methods::get_decrypted_response_payload(jwekey, jwe_body, Some(locker_choice))
                .await
                .change_context(errors::VaultError::FetchCardFailed)
                .attach_printable("Error getting decrypted response payload for get card")?;
        let get_card_resp: payment_methods::RetrieveCardResp = decrypted_payload
            .parse_struct("RetrieveCardResp")
            .change_context(errors::VaultError::FetchCardFailed)?;
        let retrieve_card_resp = get_card_resp
            .payload
            .get_required_value("RetrieveCardRespPayload")
            .change_context(errors::VaultError::FetchCardFailed)?;
        retrieve_card_resp
            .card
            .get_required_value("Card")
            .change_context(errors::VaultError::FetchCardFailed)
    } else {
        let (get_card_resp, _) = mock_get_card(&*state.store, card_reference).await?;
        payment_methods::mk_get_card_response(get_card_resp)
            .change_context(errors::VaultError::ResponseDeserializationFailed)
    }
}

#[instrument(skip_all)]
pub async fn delete_card_from_hs_locker<'a>(
    state: &routes::AppState,
    customer_id: &str,
    merchant_id: &str,
    card_reference: &'a str,
) -> errors::RouterResult<payment_methods::DeleteCardResp> {
    let locker = &state.conf.locker;
    let jwekey = &state.conf.jwekey.get_inner();

    let request = payment_methods::mk_delete_card_request_hs(
        jwekey,
        locker,
        customer_id,
        merchant_id,
        card_reference,
    )
    .await
    .change_context(errors::ApiErrorResponse::InternalServerError)
    .attach_printable("Making delete card request failed")?;

    if !locker.mock_locker {
        let response = services::call_connector_api(state, request, "delete_card_from_locker")
            .await
            .change_context(errors::ApiErrorResponse::InternalServerError)
            .attach_printable("Failed while executing call_connector_api for delete card");
        let jwe_body: services::JweBody = response.get_response_inner("JweBody")?;
        let decrypted_payload = payment_methods::get_decrypted_response_payload(
            jwekey,
            jwe_body,
            Some(api_enums::LockerChoice::HyperswitchCardVault),
        )
        .await
        .change_context(errors::ApiErrorResponse::InternalServerError)
        .attach_printable("Error getting decrypted response payload for delete card")?;
        let delete_card_resp: payment_methods::DeleteCardResp = decrypted_payload
            .parse_struct("DeleteCardResp")
            .change_context(errors::ApiErrorResponse::InternalServerError)?;
        Ok(delete_card_resp)
    } else {
        Ok(mock_delete_card_hs(&*state.store, card_reference)
            .await
            .change_context(errors::ApiErrorResponse::InternalServerError)
            .attach_printable("card_delete_failure_message")?)
    }
}

///Mock api for local testing
pub async fn mock_call_to_locker_hs<'a>(
    db: &dyn db::StorageInterface,
    card_id: &str,
    payload: &payment_methods::StoreLockerReq<'a>,
    card_cvc: Option<String>,
    payment_method_id: Option<String>,
    customer_id: Option<&str>,
) -> errors::CustomResult<payment_methods::StoreCardResp, errors::VaultError> {
    let mut locker_mock_up = storage::LockerMockUpNew {
        card_id: card_id.to_string(),
        external_id: uuid::Uuid::new_v4().to_string(),
        card_fingerprint: uuid::Uuid::new_v4().to_string(),
        card_global_fingerprint: uuid::Uuid::new_v4().to_string(),
        merchant_id: "".to_string(),
        card_number: "4111111111111111".to_string(),
        card_exp_year: "2099".to_string(),
        card_exp_month: "12".to_string(),
        card_cvc,
        payment_method_id,
        customer_id: customer_id.map(str::to_string),
        name_on_card: None,
        nickname: None,
        enc_card_data: None,
    };
    locker_mock_up = match payload {
        payment_methods::StoreLockerReq::LockerCard(store_card_req) => storage::LockerMockUpNew {
            merchant_id: store_card_req.merchant_id.to_string(),
            card_number: store_card_req.card.card_number.peek().to_string(),
            card_exp_year: store_card_req.card.card_exp_year.peek().to_string(),
            card_exp_month: store_card_req.card.card_exp_month.peek().to_string(),
            name_on_card: store_card_req.card.name_on_card.to_owned().expose_option(),
            nickname: store_card_req.card.nick_name.to_owned(),
            ..locker_mock_up
        },
        payment_methods::StoreLockerReq::LockerGeneric(store_generic_req) => {
            storage::LockerMockUpNew {
                merchant_id: store_generic_req.merchant_id.to_string(),
                enc_card_data: Some(store_generic_req.enc_data.to_owned()),
                ..locker_mock_up
            }
        }
    };

    let response = db
        .insert_locker_mock_up(locker_mock_up)
        .await
        .change_context(errors::VaultError::SaveCardFailed)?;
    let payload = payment_methods::StoreCardRespPayload {
        card_reference: response.card_id,
        duplication_check: None,
    };
    Ok(payment_methods::StoreCardResp {
        status: "Ok".to_string(),
        error_code: None,
        error_message: None,
        payload: Some(payload),
    })
}

#[instrument(skip_all)]
pub async fn mock_get_card<'a>(
    db: &dyn db::StorageInterface,
    card_id: &'a str,
) -> errors::CustomResult<(payment_methods::GetCardResponse, Option<String>), errors::VaultError> {
    let locker_mock_up = db
        .find_locker_by_card_id(card_id)
        .await
        .change_context(errors::VaultError::FetchCardFailed)?;
    let add_card_response = payment_methods::AddCardResponse {
        card_id: locker_mock_up
            .payment_method_id
            .unwrap_or(locker_mock_up.card_id),
        external_id: locker_mock_up.external_id,
        card_fingerprint: locker_mock_up.card_fingerprint.into(),
        card_global_fingerprint: locker_mock_up.card_global_fingerprint.into(),
        merchant_id: Some(locker_mock_up.merchant_id),
        card_number: locker_mock_up
            .card_number
            .try_into()
            .into_report()
            .change_context(errors::VaultError::ResponseDeserializationFailed)
            .attach_printable("Invalid card number format from the mock locker")
            .map(Some)?,
        card_exp_year: Some(locker_mock_up.card_exp_year.into()),
        card_exp_month: Some(locker_mock_up.card_exp_month.into()),
        name_on_card: locker_mock_up.name_on_card.map(|card| card.into()),
        nickname: locker_mock_up.nickname,
        customer_id: locker_mock_up.customer_id,
        duplicate: locker_mock_up.duplicate,
    };
    Ok((
        payment_methods::GetCardResponse {
            card: add_card_response,
        },
        locker_mock_up.card_cvc,
    ))
}

#[instrument(skip_all)]
pub async fn mock_get_payment_method<'a>(
    db: &dyn db::StorageInterface,
    key_store: &domain::MerchantKeyStore,
    card_id: &'a str,
) -> errors::CustomResult<payment_methods::GetPaymentMethodResponse, errors::VaultError> {
    let locker_mock_up = db
        .find_locker_by_card_id(card_id)
        .await
        .change_context(errors::VaultError::FetchPaymentMethodFailed)?;
    let dec_data = if let Some(e) = locker_mock_up.enc_card_data {
        decode_and_decrypt_locker_data(key_store, e).await
    } else {
        Err(report!(errors::VaultError::FetchPaymentMethodFailed))
    }?;
    let payment_method_response = payment_methods::AddPaymentMethodResponse {
        payment_method_id: locker_mock_up
            .payment_method_id
            .unwrap_or(locker_mock_up.card_id),
        external_id: locker_mock_up.external_id,
        merchant_id: Some(locker_mock_up.merchant_id),
        nickname: locker_mock_up.nickname,
        customer_id: locker_mock_up.customer_id,
        duplicate: locker_mock_up.duplicate,
        payment_method_data: dec_data,
    };
    Ok(payment_methods::GetPaymentMethodResponse {
        payment_method: payment_method_response,
    })
}

#[instrument(skip_all)]
pub async fn mock_delete_card_hs<'a>(
    db: &dyn db::StorageInterface,
    card_id: &'a str,
) -> errors::CustomResult<payment_methods::DeleteCardResp, errors::VaultError> {
    db.delete_locker_mock_up(card_id)
        .await
        .change_context(errors::VaultError::FetchCardFailed)?;
    Ok(payment_methods::DeleteCardResp {
        status: "Ok".to_string(),
        error_code: None,
        error_message: None,
    })
}

#[instrument(skip_all)]
pub async fn mock_delete_card<'a>(
    db: &dyn db::StorageInterface,
    card_id: &'a str,
) -> errors::CustomResult<payment_methods::DeleteCardResponse, errors::VaultError> {
    let locker_mock_up = db
        .delete_locker_mock_up(card_id)
        .await
        .change_context(errors::VaultError::FetchCardFailed)?;
    Ok(payment_methods::DeleteCardResponse {
        card_id: Some(locker_mock_up.card_id),
        external_id: Some(locker_mock_up.external_id),
        card_isin: None,
        status: "Ok".to_string(),
    })
}
//------------------------------------------------------------------------------
pub fn get_banks(
    state: &routes::AppState,
    pm_type: api_enums::PaymentMethodType,
    connectors: Vec<String>,
) -> Result<Vec<BankCodeResponse>, errors::ApiErrorResponse> {
    let mut bank_names_hm: HashMap<String, HashSet<api_enums::BankNames>> = HashMap::new();

    if matches!(
        pm_type,
        api_enums::PaymentMethodType::Giropay | api_enums::PaymentMethodType::Sofort
    ) {
        Ok(vec![BankCodeResponse {
            bank_name: vec![],
            eligible_connectors: connectors,
        }])
    } else {
        let mut bank_code_responses = vec![];
        for connector in &connectors {
            if let Some(connector_bank_names) = state.conf.bank_config.0.get(&pm_type) {
                if let Some(connector_hash_set) = connector_bank_names.0.get(connector) {
                    bank_names_hm.insert(connector.clone(), connector_hash_set.banks.clone());
                } else {
                    logger::error!("Could not find any configured connectors for payment_method -> {pm_type} for connector -> {connector}");
                }
            } else {
                logger::error!("Could not find any configured banks for payment_method -> {pm_type} for connector -> {connector}");
            }
        }

        let vector_of_hashsets = bank_names_hm
            .values()
            .map(|bank_names_hashset| bank_names_hashset.to_owned())
            .collect::<Vec<_>>();

        let mut common_bank_names = HashSet::new();
        if let Some(first_element) = vector_of_hashsets.first() {
            common_bank_names = vector_of_hashsets
                .iter()
                .skip(1)
                .fold(first_element.to_owned(), |acc, hs| {
                    acc.intersection(hs).cloned().collect()
                });
        }

        if !common_bank_names.is_empty() {
            bank_code_responses.push(BankCodeResponse {
                bank_name: common_bank_names.clone().into_iter().collect(),
                eligible_connectors: connectors.clone(),
            });
        }

        for connector in connectors {
            if let Some(all_bank_codes_for_connector) = bank_names_hm.get(&connector) {
                let remaining_bank_codes: HashSet<_> = all_bank_codes_for_connector
                    .difference(&common_bank_names)
                    .collect();

                if !remaining_bank_codes.is_empty() {
                    bank_code_responses.push(BankCodeResponse {
                        bank_name: remaining_bank_codes
                            .into_iter()
                            .map(|ele| ele.to_owned())
                            .collect(),
                        eligible_connectors: vec![connector],
                    })
                }
            } else {
                logger::error!("Could not find any configured banks for payment_method -> {pm_type} for connector -> {connector}");
            }
        }
        Ok(bank_code_responses)
    }
}

fn get_val(str: String, val: &serde_json::Value) -> Option<String> {
    str.split('.')
        .try_fold(val, |acc, x| acc.get(x))
        .and_then(|v| v.as_str())
        .map(|s| s.to_string())
}

pub async fn list_payment_methods(
    state: routes::AppState,
    merchant_account: domain::MerchantAccount,
    key_store: domain::MerchantKeyStore,
    mut req: api::PaymentMethodListRequest,
) -> errors::RouterResponse<api::PaymentMethodListResponse> {
    let db = &*state.store;
    let pm_config_mapping = &state.conf.pm_filters;

    let payment_intent = helpers::verify_payment_intent_time_and_client_secret(
        db,
        &merchant_account,
        req.client_secret.clone(),
    )
    .await?;

    let shipping_address = payment_intent
        .as_ref()
        .async_map(|pi| async {
            helpers::get_address_by_id(
                db,
                pi.shipping_address_id.clone(),
                &key_store,
                &pi.payment_id,
                &merchant_account.merchant_id,
                merchant_account.storage_scheme,
            )
            .await
        })
        .await
        .transpose()?
        .flatten();

    let billing_address = payment_intent
        .as_ref()
        .async_map(|pi| async {
            helpers::get_address_by_id(
                db,
                pi.billing_address_id.clone(),
                &key_store,
                &pi.payment_id,
                &merchant_account.merchant_id,
                merchant_account.storage_scheme,
            )
            .await
        })
        .await
        .transpose()?
        .flatten();

    let customer = payment_intent
        .as_ref()
        .async_and_then(|pi| async {
            pi.customer_id
                .as_ref()
                .async_and_then(|cust| async {
                    db.find_customer_by_customer_id_merchant_id(
                        cust.as_str(),
                        &pi.merchant_id,
                        &key_store,
                    )
                    .await
                    .to_not_found_response(errors::ApiErrorResponse::CustomerNotFound)
                    .ok()
                })
                .await
        })
        .await;

    let payment_attempt = payment_intent
        .as_ref()
        .async_map(|pi| async {
            db.find_payment_attempt_by_payment_id_merchant_id_attempt_id(
                &pi.payment_id,
                &pi.merchant_id,
                &pi.active_attempt.get_id(),
                merchant_account.storage_scheme,
            )
            .await
            .change_context(errors::ApiErrorResponse::PaymentNotFound)
        })
        .await
        .transpose()?;
    let setup_future_usage = payment_intent.as_ref().and_then(|pi| pi.setup_future_usage);
    let payment_type = payment_attempt.as_ref().map(|pa| {
        let amount = api::Amount::from(pa.amount);
        let mandate_type = if pa.mandate_id.is_some() {
            Some(api::MandateTransactionType::RecurringMandateTransaction)
        } else if pa.mandate_details.is_some()
            || setup_future_usage
                .map(|future_usage| future_usage == api_enums::FutureUsage::OffSession)
                .unwrap_or(false)
        {
            Some(api::MandateTransactionType::NewMandateTransaction)
        } else {
            None
        };

        helpers::infer_payment_type(&amount, mandate_type.as_ref())
    });

    let all_mcas = db
        .find_merchant_connector_account_by_merchant_id_and_disabled_list(
            &merchant_account.merchant_id,
            false,
            &key_store,
        )
        .await
        .to_not_found_response(errors::ApiErrorResponse::MerchantAccountNotFound)?;

    let profile_id = payment_intent
        .as_ref()
        .async_map(|payment_intent| async {
            crate::core::utils::get_profile_id_from_business_details(
                payment_intent.business_country,
                payment_intent.business_label.as_ref(),
                &merchant_account,
                payment_intent.profile_id.as_ref(),
                db,
                false,
            )
            .await
            .attach_printable("Could not find profile id from business details")
        })
        .await
        .transpose()?;
    let business_profile = core_utils::validate_and_get_business_profile(
        db,
        profile_id.as_ref(),
        &merchant_account.merchant_id,
    )
    .await?;

    // filter out connectors based on the business country
    let filtered_mcas = helpers::filter_mca_based_on_business_profile(all_mcas, profile_id);

    logger::debug!(mca_before_filtering=?filtered_mcas);

    let mut response: Vec<ResponsePaymentMethodIntermediate> = vec![];
    for mca in &filtered_mcas {
        let payment_methods = match &mca.payment_methods_enabled {
            Some(pm) => pm.clone(),
            None => continue,
        };

        filter_payment_methods(
            payment_methods,
            &mut req,
            &mut response,
            payment_intent.as_ref(),
            payment_attempt.as_ref(),
            billing_address.as_ref(),
            mca.connector_name.clone(),
            pm_config_mapping,
            &state.conf.mandates.supported_payment_methods,
            &state.conf.mandates.update_mandate_supported,
        )
        .await?;
    }

    // Filter out wallet payment method from mca if customer has already saved it
    customer
        .as_ref()
        .async_map(|customer| async {
            let wallet_pm_exists = response
                .iter()
                .any(|mca| mca.payment_method == enums::PaymentMethod::Wallet);
            if wallet_pm_exists {
                match db
                    .find_payment_method_by_customer_id_merchant_id_list(
                        &customer.customer_id,
                        &merchant_account.merchant_id,
                        None,
                    )
                    .await
                {
                    Ok(customer_payment_methods) => {
                        let customer_wallet_pm = customer_payment_methods
                            .iter()
                            .filter(|cust_pm| {
                                cust_pm.payment_method == enums::PaymentMethod::Wallet
                            })
                            .collect::<Vec<_>>();

                        response.retain(|mca| {
                            !(mca.payment_method == enums::PaymentMethod::Wallet
                                && customer_wallet_pm.iter().any(|cust_pm| {
                                    cust_pm.payment_method_type == Some(mca.payment_method_type)
                                }))
                        });
                        Ok(())
                    }
                    Err(error) => {
                        if error.current_context().is_db_not_found() {
                            Ok(())
                        } else {
                            Err(error)
                                .change_context(errors::ApiErrorResponse::InternalServerError)
                                .attach_printable("failed to find payment methods for a customer")
                        }
                    }
                }
            } else {
                Ok(())
            }
        })
        .await
        .transpose()?;

    let mut pmt_to_auth_connector = HashMap::new();

    if let Some((payment_attempt, payment_intent)) =
        payment_attempt.as_ref().zip(payment_intent.as_ref())
    {
        let routing_enabled_pms = HashSet::from([
            api_enums::PaymentMethod::BankTransfer,
            api_enums::PaymentMethod::BankDebit,
            api_enums::PaymentMethod::BankRedirect,
        ]);

        let routing_enabled_pm_types = HashSet::from([
            api_enums::PaymentMethodType::GooglePay,
            api_enums::PaymentMethodType::ApplePay,
            api_enums::PaymentMethodType::Klarna,
            api_enums::PaymentMethodType::Paypal,
        ]);

        let mut chosen = Vec::<api::SessionConnectorData>::new();
        for intermediate in &response {
            if routing_enabled_pm_types.contains(&intermediate.payment_method_type)
                || routing_enabled_pms.contains(&intermediate.payment_method)
            {
                let connector_data = api::ConnectorData::get_connector_by_name(
                    &state.clone().conf.connectors,
                    &intermediate.connector,
                    api::GetToken::from(intermediate.payment_method_type),
                    None,
                )
                .change_context(errors::ApiErrorResponse::InternalServerError)
                .attach_printable("invalid connector name received")?;

                chosen.push(api::SessionConnectorData {
                    payment_method_type: intermediate.payment_method_type,
                    connector: connector_data,
                    business_sub_label: None,
                });
            }
        }
        let sfr = SessionFlowRoutingInput {
            state: &state,
            country: shipping_address.clone().and_then(|ad| ad.country),
            key_store: &key_store,
            merchant_account: &merchant_account,
            payment_attempt,
            payment_intent,
            chosen,
        };
        let result = routing::perform_session_flow_routing(sfr, &enums::TransactionType::Payment)
            .await
            .change_context(errors::ApiErrorResponse::InternalServerError)
            .attach_printable("error performing session flow routing")?;

        response.retain(|intermediate| {
            if !routing_enabled_pm_types.contains(&intermediate.payment_method_type)
                && !routing_enabled_pms.contains(&intermediate.payment_method)
            {
                return true;
            }

            if let Some(choice) = result.get(&intermediate.payment_method_type) {
                intermediate.connector == choice.connector.connector_name.to_string()
            } else {
                false
            }
        });

        let mut routing_info: storage::PaymentRoutingInfo = payment_attempt
            .straight_through_algorithm
            .clone()
            .map(|val| val.parse_value("PaymentRoutingInfo"))
            .transpose()
            .change_context(errors::ApiErrorResponse::InternalServerError)
            .attach_printable("Invalid PaymentRoutingInfo format found in payment attempt")?
            .unwrap_or_else(|| storage::PaymentRoutingInfo {
                algorithm: None,
                pre_routing_results: None,
            });

        let mut pre_routing_results: HashMap<
            api_enums::PaymentMethodType,
            routing_types::RoutableConnectorChoice,
        > = HashMap::new();

        for (pm_type, choice) in result {
            let routable_choice = routing_types::RoutableConnectorChoice {
                #[cfg(feature = "backwards_compatibility")]
                choice_kind: routing_types::RoutableChoiceKind::FullStruct,
                connector: choice
                    .connector
                    .connector_name
                    .to_string()
                    .parse()
                    .into_report()
                    .change_context(errors::ApiErrorResponse::InternalServerError)
                    .attach_printable("")?,
                #[cfg(feature = "connector_choice_mca_id")]
                merchant_connector_id: choice.connector.merchant_connector_id,
                #[cfg(not(feature = "connector_choice_mca_id"))]
                sub_label: choice.sub_label,
            };

            pre_routing_results.insert(pm_type, routable_choice);
        }

        let redis_conn = db
            .get_redis_conn()
            .map_err(|redis_error| logger::error!(?redis_error))
            .ok();

        let mut val = Vec::new();

        for (payment_method_type, routable_connector_choice) in &pre_routing_results {
            #[cfg(not(feature = "connector_choice_mca_id"))]
            let connector_label = get_connector_label(
                payment_intent.business_country,
                payment_intent.business_label.as_ref(),
                #[cfg(not(feature = "connector_choice_mca_id"))]
                routable_connector_choice.sub_label.as_ref(),
                #[cfg(feature = "connector_choice_mca_id")]
                None,
                routable_connector_choice.connector.to_string().as_str(),
            );
            #[cfg(not(feature = "connector_choice_mca_id"))]
            let matched_mca = filtered_mcas
                .iter()
                .find(|m| connector_label == m.connector_label);

            #[cfg(feature = "connector_choice_mca_id")]
            let matched_mca = filtered_mcas.iter().find(|m| {
                routable_connector_choice.merchant_connector_id.as_ref()
                    == Some(&m.merchant_connector_id)
            });

            if let Some(m) = matched_mca {
                let pm_auth_config = m
                    .pm_auth_config
                    .as_ref()
                    .map(|config| {
                        serde_json::from_value::<PaymentMethodAuthConfig>(config.clone())
                            .into_report()
                            .change_context(errors::StorageError::DeserializationFailed)
                            .attach_printable("Failed to deserialize Payment Method Auth config")
                    })
                    .transpose()
                    .unwrap_or_else(|err| {
                        logger::error!(error=?err);
                        None
                    });

                let matched_config = match pm_auth_config {
                    Some(config) => {
                        let internal_config = config
                            .enabled_payment_methods
                            .iter()
                            .find(|config| config.payment_method_type == *payment_method_type)
                            .cloned();

                        internal_config
                    }
                    None => None,
                };

                if let Some(config) = matched_config {
                    pmt_to_auth_connector
                        .insert(*payment_method_type, config.connector_name.clone());
                    val.push(config);
                }
            }
        }

        let pm_auth_key = format!("pm_auth_{}", payment_intent.payment_id);
        let redis_expiry = state.conf.payment_method_auth.get_inner().redis_expiry;

        if let Some(rc) = redis_conn {
            rc.serialize_and_set_key_with_expiry(pm_auth_key.as_str(), val, redis_expiry)
                .await
                .attach_printable("Failed to store pm auth data in redis")
                .unwrap_or_else(|err| {
                    logger::error!(error=?err);
                })
        };

        routing_info.pre_routing_results = Some(pre_routing_results);

        let encoded = routing_info
            .encode_to_value()
            .change_context(errors::ApiErrorResponse::InternalServerError)
            .attach_printable("Unable to serialize payment routing info to value")?;

        let attempt_update = storage::PaymentAttemptUpdate::UpdateTrackers {
            payment_token: None,
            connector: None,
            straight_through_algorithm: Some(encoded),
            amount_capturable: None,
            updated_by: merchant_account.storage_scheme.to_string(),
            merchant_connector_id: None,
            surcharge_amount: None,
            tax_amount: None,
        };

        state
            .store
            .update_payment_attempt_with_attempt_id(
                payment_attempt.clone(),
                attempt_update,
                merchant_account.storage_scheme,
            )
            .await
            .to_not_found_response(errors::ApiErrorResponse::PaymentNotFound)?;
    }

    let req = api_models::payments::PaymentsRequest::foreign_from((
        payment_attempt.as_ref(),
        shipping_address.as_ref(),
        billing_address.as_ref(),
        customer.as_ref(),
    ));
    let req_val = serde_json::to_value(req).ok();
    logger::debug!(filtered_payment_methods=?response);

    let mut payment_experiences_consolidated_hm: HashMap<
        api_enums::PaymentMethod,
        HashMap<api_enums::PaymentMethodType, HashMap<api_enums::PaymentExperience, Vec<String>>>,
    > = HashMap::new();

    let mut card_networks_consolidated_hm: HashMap<
        api_enums::PaymentMethod,
        HashMap<api_enums::PaymentMethodType, HashMap<api_enums::CardNetwork, Vec<String>>>,
    > = HashMap::new();

    let mut banks_consolidated_hm: HashMap<api_enums::PaymentMethodType, Vec<String>> =
        HashMap::new();

    let mut bank_debits_consolidated_hm =
        HashMap::<api_enums::PaymentMethodType, Vec<String>>::new();

    let mut bank_transfer_consolidated_hm =
        HashMap::<api_enums::PaymentMethodType, Vec<String>>::new();

    let mut required_fields_hm = HashMap::<
        api_enums::PaymentMethod,
        HashMap<api_enums::PaymentMethodType, HashMap<String, RequiredFieldInfo>>,
    >::new();

    for element in response.clone() {
        let payment_method = element.payment_method;
        let payment_method_type = element.payment_method_type;
        let connector = element.connector.clone();

        let connector_variant = api_enums::Connector::from_str(connector.as_str())
            .into_report()
            .change_context(errors::ConnectorError::InvalidConnectorName)
            .change_context(errors::ApiErrorResponse::InvalidDataValue {
                field_name: "connector",
            })
            .attach_printable_lazy(|| format!("unable to parse connector name {connector:?}"))?;
        state.conf.required_fields.0.get(&payment_method).map(
            |required_fields_hm_for_each_payment_method_type| {
                required_fields_hm_for_each_payment_method_type
                    .0
                    .get(&payment_method_type)
                    .map(|required_fields_hm_for_each_connector| {
                        required_fields_hm.entry(payment_method).or_default();
                        required_fields_hm_for_each_connector
                            .fields
                            .get(&connector_variant)
                            .map(|required_fields_final| {
                                let mut required_fields_hs = required_fields_final.common.clone();
                                if let Some(pa) = payment_attempt.as_ref() {
                                    if let Some(_mandate) = &pa.mandate_details {
                                        required_fields_hs
                                            .extend(required_fields_final.mandate.clone());
                                    } else {
                                        required_fields_hs
                                            .extend(required_fields_final.non_mandate.clone());
                                    }
                                }

                                {
                                    for (key, val) in &mut required_fields_hs {
                                        let temp = req_val
                                            .as_ref()
                                            .and_then(|r| get_val(key.to_owned(), r));
                                        if let Some(s) = temp {
                                            val.value = Some(s)
                                        };
                                    }
                                }

                                let existing_req_fields_hs = required_fields_hm
                                    .get_mut(&payment_method)
                                    .and_then(|inner_hm| inner_hm.get_mut(&payment_method_type));

                                // If payment_method_type already exist in required_fields_hm, extend the required_fields hs to existing hs.
                                if let Some(inner_hs) = existing_req_fields_hs {
                                    inner_hs.extend(required_fields_hs);
                                } else {
                                    required_fields_hm.get_mut(&payment_method).map(|inner_hm| {
                                        inner_hm.insert(payment_method_type, required_fields_hs)
                                    });
                                }
                            })
                    })
            },
        );

        if let Some(payment_experience) = element.payment_experience {
            if let Some(payment_method_hm) =
                payment_experiences_consolidated_hm.get_mut(&payment_method)
            {
                if let Some(payment_method_type_hm) =
                    payment_method_hm.get_mut(&payment_method_type)
                {
                    if let Some(vector_of_connectors) =
                        payment_method_type_hm.get_mut(&payment_experience)
                    {
                        vector_of_connectors.push(connector);
                    } else {
                        payment_method_type_hm.insert(payment_experience, vec![connector]);
                    }
                } else {
                    payment_method_hm.insert(
                        payment_method_type,
                        HashMap::from([(payment_experience, vec![connector])]),
                    );
                }
            } else {
                let inner_hm = HashMap::from([(payment_experience, vec![connector])]);
                let payment_method_type_hm = HashMap::from([(payment_method_type, inner_hm)]);
                payment_experiences_consolidated_hm.insert(payment_method, payment_method_type_hm);
            }
        }

        if let Some(card_networks) = element.card_networks {
            if let Some(payment_method_hm) = card_networks_consolidated_hm.get_mut(&payment_method)
            {
                if let Some(payment_method_type_hm) =
                    payment_method_hm.get_mut(&payment_method_type)
                {
                    for card_network in card_networks {
                        if let Some(vector_of_connectors) =
                            payment_method_type_hm.get_mut(&card_network)
                        {
                            let connector = element.connector.clone();
                            vector_of_connectors.push(connector);
                        } else {
                            let connector = element.connector.clone();
                            payment_method_type_hm.insert(card_network, vec![connector]);
                        }
                    }
                } else {
                    let mut inner_hashmap: HashMap<api_enums::CardNetwork, Vec<String>> =
                        HashMap::new();
                    for card_network in card_networks {
                        if let Some(vector_of_connectors) = inner_hashmap.get_mut(&card_network) {
                            let connector = element.connector.clone();
                            vector_of_connectors.push(connector);
                        } else {
                            let connector = element.connector.clone();
                            inner_hashmap.insert(card_network, vec![connector]);
                        }
                    }
                    payment_method_hm.insert(payment_method_type, inner_hashmap);
                }
            } else {
                let mut inner_hashmap: HashMap<api_enums::CardNetwork, Vec<String>> =
                    HashMap::new();
                for card_network in card_networks {
                    if let Some(vector_of_connectors) = inner_hashmap.get_mut(&card_network) {
                        let connector = element.connector.clone();
                        vector_of_connectors.push(connector);
                    } else {
                        let connector = element.connector.clone();
                        inner_hashmap.insert(card_network, vec![connector]);
                    }
                }
                let payment_method_type_hm = HashMap::from([(payment_method_type, inner_hashmap)]);
                card_networks_consolidated_hm.insert(payment_method, payment_method_type_hm);
            }
        }

        if element.payment_method == api_enums::PaymentMethod::BankRedirect {
            let connector = element.connector.clone();
            if let Some(vector_of_connectors) =
                banks_consolidated_hm.get_mut(&element.payment_method_type)
            {
                vector_of_connectors.push(connector);
            } else {
                banks_consolidated_hm.insert(element.payment_method_type, vec![connector]);
            }
        }

        if element.payment_method == api_enums::PaymentMethod::BankDebit {
            let connector = element.connector.clone();
            if let Some(vector_of_connectors) =
                bank_debits_consolidated_hm.get_mut(&element.payment_method_type)
            {
                vector_of_connectors.push(connector);
            } else {
                bank_debits_consolidated_hm.insert(element.payment_method_type, vec![connector]);
            }
        }

        if element.payment_method == api_enums::PaymentMethod::BankTransfer {
            let connector = element.connector.clone();
            if let Some(vector_of_connectors) =
                bank_transfer_consolidated_hm.get_mut(&element.payment_method_type)
            {
                vector_of_connectors.push(connector);
            } else {
                bank_transfer_consolidated_hm.insert(element.payment_method_type, vec![connector]);
            }
        }
    }

    let mut payment_method_responses: Vec<ResponsePaymentMethodsEnabled> = vec![];
    for key in payment_experiences_consolidated_hm.iter() {
        let mut payment_method_types = vec![];
        for payment_method_types_hm in key.1 {
            let mut payment_experience_types = vec![];
            for payment_experience_type in payment_method_types_hm.1 {
                payment_experience_types.push(PaymentExperienceTypes {
                    payment_experience_type: *payment_experience_type.0,
                    eligible_connectors: payment_experience_type.1.clone(),
                })
            }

            payment_method_types.push(ResponsePaymentMethodTypes {
                payment_method_type: *payment_method_types_hm.0,
                payment_experience: Some(payment_experience_types),
                card_networks: None,
                bank_names: None,
                bank_debits: None,
                bank_transfers: None,
                // Required fields for PayLater payment method
                required_fields: required_fields_hm
                    .get(key.0)
                    .and_then(|inner_hm| inner_hm.get(payment_method_types_hm.0))
                    .cloned(),
                surcharge_details: None,
                pm_auth_connector: pmt_to_auth_connector
                    .get(payment_method_types_hm.0)
                    .cloned(),
            })
        }

        payment_method_responses.push(ResponsePaymentMethodsEnabled {
            payment_method: *key.0,
            payment_method_types,
        })
    }

    for key in card_networks_consolidated_hm.iter() {
        let mut payment_method_types = vec![];
        for payment_method_types_hm in key.1 {
            let mut card_network_types = vec![];
            for card_network_type in payment_method_types_hm.1 {
                card_network_types.push(CardNetworkTypes {
                    card_network: card_network_type.0.clone(),
                    eligible_connectors: card_network_type.1.clone(),
                    surcharge_details: None,
                })
            }

            payment_method_types.push(ResponsePaymentMethodTypes {
                payment_method_type: *payment_method_types_hm.0,
                card_networks: Some(card_network_types),
                payment_experience: None,
                bank_names: None,
                bank_debits: None,
                bank_transfers: None,
                // Required fields for Card payment method
                required_fields: required_fields_hm
                    .get(key.0)
                    .and_then(|inner_hm| inner_hm.get(payment_method_types_hm.0))
                    .cloned(),
                surcharge_details: None,
                pm_auth_connector: pmt_to_auth_connector
                    .get(payment_method_types_hm.0)
                    .cloned(),
            })
        }

        payment_method_responses.push(ResponsePaymentMethodsEnabled {
            payment_method: *key.0,
            payment_method_types,
        })
    }

    let mut bank_redirect_payment_method_types = vec![];

    for key in banks_consolidated_hm.iter() {
        let payment_method_type = *key.0;
        let connectors = key.1.clone();
        let bank_names = get_banks(&state, payment_method_type, connectors)?;
        bank_redirect_payment_method_types.push({
            ResponsePaymentMethodTypes {
                payment_method_type,
                bank_names: Some(bank_names),
                payment_experience: None,
                card_networks: None,
                bank_debits: None,
                bank_transfers: None,
                // Required fields for BankRedirect payment method
                required_fields: required_fields_hm
                    .get(&api_enums::PaymentMethod::BankRedirect)
                    .and_then(|inner_hm| inner_hm.get(key.0))
                    .cloned(),
                surcharge_details: None,
                pm_auth_connector: pmt_to_auth_connector.get(&payment_method_type).cloned(),
            }
        })
    }

    if !bank_redirect_payment_method_types.is_empty() {
        payment_method_responses.push(ResponsePaymentMethodsEnabled {
            payment_method: api_enums::PaymentMethod::BankRedirect,
            payment_method_types: bank_redirect_payment_method_types,
        });
    }

    let mut bank_debit_payment_method_types = vec![];

    for key in bank_debits_consolidated_hm.iter() {
        let payment_method_type = *key.0;
        let connectors = key.1.clone();
        bank_debit_payment_method_types.push({
            ResponsePaymentMethodTypes {
                payment_method_type,
                bank_names: None,
                payment_experience: None,
                card_networks: None,
                bank_debits: Some(api_models::payment_methods::BankDebitTypes {
                    eligible_connectors: connectors.clone(),
                }),
                bank_transfers: None,
                // Required fields for BankDebit payment method
                required_fields: required_fields_hm
                    .get(&api_enums::PaymentMethod::BankDebit)
                    .and_then(|inner_hm| inner_hm.get(key.0))
                    .cloned(),
                surcharge_details: None,
                pm_auth_connector: pmt_to_auth_connector.get(&payment_method_type).cloned(),
            }
        })
    }

    if !bank_debit_payment_method_types.is_empty() {
        payment_method_responses.push(ResponsePaymentMethodsEnabled {
            payment_method: api_enums::PaymentMethod::BankDebit,
            payment_method_types: bank_debit_payment_method_types,
        });
    }

    let mut bank_transfer_payment_method_types = vec![];

    for key in bank_transfer_consolidated_hm.iter() {
        let payment_method_type = *key.0;
        let connectors = key.1.clone();
        bank_transfer_payment_method_types.push({
            ResponsePaymentMethodTypes {
                payment_method_type,
                bank_names: None,
                payment_experience: None,
                card_networks: None,
                bank_debits: None,
                bank_transfers: Some(api_models::payment_methods::BankTransferTypes {
                    eligible_connectors: connectors,
                }),
                // Required fields for BankTransfer payment method
                required_fields: required_fields_hm
                    .get(&api_enums::PaymentMethod::BankTransfer)
                    .and_then(|inner_hm| inner_hm.get(key.0))
                    .cloned(),
                surcharge_details: None,
                pm_auth_connector: pmt_to_auth_connector.get(&payment_method_type).cloned(),
            }
        })
    }

    if !bank_transfer_payment_method_types.is_empty() {
        payment_method_responses.push(ResponsePaymentMethodsEnabled {
            payment_method: api_enums::PaymentMethod::BankTransfer,
            payment_method_types: bank_transfer_payment_method_types,
        });
    }
    let currency = payment_intent.as_ref().and_then(|pi| pi.currency);
    let merchant_surcharge_configs =
        if let Some((payment_attempt, payment_intent, business_profile)) = payment_attempt
            .as_ref()
            .zip(payment_intent)
            .zip(business_profile)
            .map(|((pa, pi), bp)| (pa, pi, bp))
        {
            Box::pin(call_surcharge_decision_management(
                state,
                &merchant_account,
                &business_profile,
                payment_attempt,
                payment_intent,
                billing_address,
                &mut payment_method_responses,
            ))
            .await?
        } else {
            api_surcharge_decision_configs::MerchantSurchargeConfigs::default()
        };
    Ok(services::ApplicationResponse::Json(
        api::PaymentMethodListResponse {
            redirect_url: merchant_account.return_url,
            merchant_name: merchant_account.merchant_name,
            payment_type,
            payment_methods: payment_method_responses,
            mandate_payment: payment_attempt.and_then(|inner| inner.mandate_details).map(
                |d| match d {
                    data_models::mandates::MandateDataType::SingleUse(i) => {
                        api::MandateType::SingleUse(api::MandateAmountData {
                            amount: i.amount,
                            currency: i.currency,
                            start_date: i.start_date,
                            end_date: i.end_date,
                            metadata: i.metadata,
                        })
                    }
                    data_models::mandates::MandateDataType::MultiUse(Some(i)) => {
                        api::MandateType::MultiUse(Some(api::MandateAmountData {
                            amount: i.amount,
                            currency: i.currency,
                            start_date: i.start_date,
                            end_date: i.end_date,
                            metadata: i.metadata,
                        }))
                    }
                    data_models::mandates::MandateDataType::MultiUse(None) => {
                        api::MandateType::MultiUse(None)
                    }
                },
            ),
            show_surcharge_breakup_screen: merchant_surcharge_configs
                .show_surcharge_breakup_screen
                .unwrap_or_default(),
            currency,
        },
    ))
}

pub async fn call_surcharge_decision_management(
    state: routes::AppState,
    merchant_account: &domain::MerchantAccount,
    business_profile: &BusinessProfile,
    payment_attempt: &storage::PaymentAttempt,
    payment_intent: storage::PaymentIntent,
    billing_address: Option<domain::Address>,
    response_payment_method_types: &mut [ResponsePaymentMethodsEnabled],
) -> errors::RouterResult<api_surcharge_decision_configs::MerchantSurchargeConfigs> {
    let algorithm_ref: routing_types::RoutingAlgorithmRef = merchant_account
        .routing_algorithm
        .clone()
        .map(|val| val.parse_value("routing algorithm"))
        .transpose()
        .change_context(errors::ApiErrorResponse::InternalServerError)
        .attach_printable("Could not decode the routing algorithm")?
        .unwrap_or_default();
    let (surcharge_results, merchant_sucharge_configs) =
        perform_surcharge_decision_management_for_payment_method_list(
            &state,
            algorithm_ref,
            payment_attempt,
            &payment_intent,
            billing_address.as_ref().map(Into::into),
            response_payment_method_types,
        )
        .await
        .change_context(errors::ApiErrorResponse::InternalServerError)
        .attach_printable("error performing surcharge decision operation")?;
    if !surcharge_results.is_empty_result() {
        surcharge_results
            .persist_individual_surcharge_details_in_redis(&state, business_profile)
            .await?;
        let _ = state
            .store
            .update_payment_intent(
                payment_intent,
                storage::PaymentIntentUpdate::SurchargeApplicableUpdate {
                    surcharge_applicable: true,
                    updated_by: merchant_account.storage_scheme.to_string(),
                },
                merchant_account.storage_scheme,
            )
            .await
            .to_not_found_response(errors::ApiErrorResponse::PaymentNotFound)
            .attach_printable("Failed to update surcharge_applicable in Payment Intent");
    }
    Ok(merchant_sucharge_configs)
}

pub async fn call_surcharge_decision_management_for_saved_card(
    state: &routes::AppState,
    merchant_account: &domain::MerchantAccount,
    business_profile: &BusinessProfile,
    payment_attempt: &storage::PaymentAttempt,
    payment_intent: storage::PaymentIntent,
    customer_payment_method_response: &mut api::CustomerPaymentMethodsListResponse,
) -> errors::RouterResult<()> {
    let algorithm_ref: routing_types::RoutingAlgorithmRef = merchant_account
        .routing_algorithm
        .clone()
        .map(|val| val.parse_value("routing algorithm"))
        .transpose()
        .change_context(errors::ApiErrorResponse::InternalServerError)
        .attach_printable("Could not decode the routing algorithm")?
        .unwrap_or_default();
    let surcharge_results = perform_surcharge_decision_management_for_saved_cards(
        state,
        algorithm_ref,
        payment_attempt,
        &payment_intent,
        &mut customer_payment_method_response.customer_payment_methods,
    )
    .await
    .change_context(errors::ApiErrorResponse::InternalServerError)
    .attach_printable("error performing surcharge decision operation")?;
    if !surcharge_results.is_empty_result() {
        surcharge_results
            .persist_individual_surcharge_details_in_redis(state, business_profile)
            .await?;
        let _ = state
            .store
            .update_payment_intent(
                payment_intent,
                storage::PaymentIntentUpdate::SurchargeApplicableUpdate {
                    surcharge_applicable: true,
                    updated_by: merchant_account.storage_scheme.to_string(),
                },
                merchant_account.storage_scheme,
            )
            .await
            .to_not_found_response(errors::ApiErrorResponse::PaymentNotFound)
            .attach_printable("Failed to update surcharge_applicable in Payment Intent");
    }
    Ok(())
}

#[allow(clippy::too_many_arguments)]
pub async fn filter_payment_methods(
    payment_methods: Vec<serde_json::Value>,
    req: &mut api::PaymentMethodListRequest,
    resp: &mut Vec<ResponsePaymentMethodIntermediate>,
    payment_intent: Option<&storage::PaymentIntent>,
    payment_attempt: Option<&storage::PaymentAttempt>,
    address: Option<&domain::Address>,
    connector: String,
    config: &settings::ConnectorFilters,
    supported_payment_methods_for_mandate: &settings::SupportedPaymentMethodsForMandate,
    supported_payment_methods_for_update_mandate: &settings::SupportedPaymentMethodsForMandate,
) -> errors::CustomResult<(), errors::ApiErrorResponse> {
    for payment_method in payment_methods.into_iter() {
        let parse_result = serde_json::from_value::<PaymentMethodsEnabled>(payment_method);
        if let Ok(payment_methods_enabled) = parse_result {
            let payment_method = payment_methods_enabled.payment_method;

            let allowed_payment_method_types = payment_intent
                .and_then(|payment_intent| {
                    payment_intent
                        .allowed_payment_method_types
                        .clone()
                        .map(|val| val.parse_value("Vec<PaymentMethodType>"))
                        .transpose()
                        .unwrap_or_else(|error| {
                            logger::error!(%error, "Failed to deserialize PaymentIntent allowed_payment_method_types"); None
                        })
                });

            for payment_method_type_info in payment_methods_enabled
                .payment_method_types
                .unwrap_or_default()
            {
                if filter_recurring_based(&payment_method_type_info, req.recurring_enabled)
                    && filter_installment_based(
                        &payment_method_type_info,
                        req.installment_payment_enabled,
                    )
                    && filter_amount_based(&payment_method_type_info, req.amount)
                {
                    let mut payment_method_object = payment_method_type_info;

                    let filter;
                    (
                        payment_method_object.accepted_countries,
                        req.accepted_countries,
                        filter,
                    ) = filter_pm_country_based(
                        &payment_method_object.accepted_countries,
                        &req.accepted_countries,
                    );
                    let filter2;
                    (
                        payment_method_object.accepted_currencies,
                        req.accepted_currencies,
                        filter2,
                    ) = filter_pm_currencies_based(
                        &payment_method_object.accepted_currencies,
                        &req.accepted_currencies,
                    );

                    let filter4 = filter_pm_card_network_based(
                        payment_method_object.card_networks.as_ref(),
                        req.card_networks.as_ref(),
                        &payment_method_object.payment_method_type,
                    );

                    let filter3 = if let Some(payment_intent) = payment_intent {
                        filter_payment_country_based(&payment_method_object, address).await?
                            && filter_payment_currency_based(payment_intent, &payment_method_object)
                            && filter_payment_amount_based(payment_intent, &payment_method_object)
                            && filter_payment_mandate_based(payment_attempt, &payment_method_object)
                                .await?
                    } else {
                        true
                    };

                    let filter5 = filter_pm_based_on_config(
                        config,
                        &connector,
                        &payment_method_object.payment_method_type,
                        payment_attempt,
                        &mut payment_method_object.card_networks,
                        &address.and_then(|inner| inner.country),
                        payment_attempt.and_then(|value| value.currency),
                    );

                    let filter6 = filter_pm_based_on_allowed_types(
                        allowed_payment_method_types.as_ref(),
                        &payment_method_object.payment_method_type,
                    );

                    let connector_variant = api_enums::Connector::from_str(connector.as_str())
                        .into_report()
                        .change_context(errors::ConnectorError::InvalidConnectorName)
                        .change_context(errors::ApiErrorResponse::InvalidDataValue {
                            field_name: "connector",
                        })
                        .attach_printable_lazy(|| {
                            format!("unable to parse connector name {connector:?}")
                        })?;
                    let filter7 = payment_attempt
                        .and_then(|attempt| attempt.mandate_details.as_ref())
                        .map(|_mandate_details| {
                            filter_pm_based_on_supported_payments_for_mandate(
                                supported_payment_methods_for_mandate,
                                &payment_method,
                                &payment_method_object.payment_method_type,
                                connector_variant,
                            )
                        })
                        .unwrap_or(true);

                    let filter8 = payment_attempt
                        .and_then(|attempt| attempt.mandate_data.as_ref())
                        .map(|mandate_detail| {
                            if mandate_detail.update_mandate_id.is_some() {
                                filter_pm_based_on_update_mandate_support_for_connector(
                                    supported_payment_methods_for_update_mandate,
                                    &payment_method,
                                    &payment_method_object.payment_method_type,
                                    connector_variant,
                                )
                            } else {
                                true
                            }
                        })
                        .unwrap_or(true);

                    let connector = connector.clone();

                    let response_pm_type = ResponsePaymentMethodIntermediate::new(
                        payment_method_object,
                        connector,
                        payment_method,
                    );

                    if filter
                        && filter2
                        && filter3
                        && filter4
                        && filter5
                        && filter6
                        && filter7
                        && filter8
                    {
                        resp.push(response_pm_type);
                    }
                }
            }
        }
    }
    Ok(())
}
pub fn filter_pm_based_on_update_mandate_support_for_connector(
    supported_payment_methods_for_mandate: &settings::SupportedPaymentMethodsForMandate,
    payment_method: &api_enums::PaymentMethod,
    payment_method_type: &api_enums::PaymentMethodType,
    connector: api_enums::Connector,
) -> bool {
    if payment_method == &api_enums::PaymentMethod::Card {
        supported_payment_methods_for_mandate
            .0
            .get(payment_method)
            .map(|payment_method_type_hm| {
                let pm_credit = payment_method_type_hm
                    .0
                    .get(&api_enums::PaymentMethodType::Credit)
                    .map(|conn| conn.connector_list.clone())
                    .unwrap_or_default();
                let pm_debit = payment_method_type_hm
                    .0
                    .get(&api_enums::PaymentMethodType::Debit)
                    .map(|conn| conn.connector_list.clone())
                    .unwrap_or_default();
                &pm_credit | &pm_debit
            })
            .map(|supported_connectors| supported_connectors.contains(&connector))
            .unwrap_or(false)
    } else {
        supported_payment_methods_for_mandate
            .0
            .get(payment_method)
            .and_then(|payment_method_type_hm| payment_method_type_hm.0.get(payment_method_type))
            .map(|supported_connectors| supported_connectors.connector_list.contains(&connector))
            .unwrap_or(false)
    }
}

fn filter_pm_based_on_supported_payments_for_mandate(
    supported_payment_methods_for_mandate: &settings::SupportedPaymentMethodsForMandate,
    payment_method: &api_enums::PaymentMethod,
    payment_method_type: &api_enums::PaymentMethodType,
    connector: api_enums::Connector,
) -> bool {
    supported_payment_methods_for_mandate
        .0
        .get(payment_method)
        .and_then(|payment_method_type_hm| payment_method_type_hm.0.get(payment_method_type))
        .map(|supported_connectors| supported_connectors.connector_list.contains(&connector))
        .unwrap_or(false)
}

fn filter_pm_based_on_config<'a>(
    config: &'a crate::configs::settings::ConnectorFilters,
    connector: &'a str,
    payment_method_type: &'a api_enums::PaymentMethodType,
    payment_attempt: Option<&storage::PaymentAttempt>,
    card_network: &mut Option<Vec<api_enums::CardNetwork>>,
    country: &Option<api_enums::CountryAlpha2>,
    currency: Option<api_enums::Currency>,
) -> bool {
    config
        .0
        .get(connector)
        .or_else(|| config.0.get("default"))
        .and_then(|inner| match payment_method_type {
            api_enums::PaymentMethodType::Credit | api_enums::PaymentMethodType::Debit => {
                let country_currency_filter = inner
                    .0
                    .get(&settings::PaymentMethodFilterKey::PaymentMethodType(
                        *payment_method_type,
                    ))
                    .map(|value| global_country_currency_filter(value, country, currency));

                card_network_filter(country, currency, card_network, inner);

                let capture_method_filter = payment_attempt
                    .and_then(|inner| inner.capture_method)
                    .and_then(|capture_method| {
                        (capture_method == storage_enums::CaptureMethod::Manual).then(|| {
                            filter_pm_based_on_capture_method_used(inner, payment_method_type)
                        })
                    });

                Some(
                    country_currency_filter.unwrap_or(true)
                        && capture_method_filter.unwrap_or(true),
                )
            }
            payment_method_type => inner
                .0
                .get(&settings::PaymentMethodFilterKey::PaymentMethodType(
                    *payment_method_type,
                ))
                .map(|value| global_country_currency_filter(value, country, currency)),
        })
        .unwrap_or(true)
}

///Filters the payment method list on basis of Capture methods, checks whether the connector issues Manual payments using cards or not if not it won't be visible in payment methods list
fn filter_pm_based_on_capture_method_used(
    payment_method_filters: &settings::PaymentMethodFilters,
    payment_method_type: &api_enums::PaymentMethodType,
) -> bool {
    payment_method_filters
        .0
        .get(&settings::PaymentMethodFilterKey::PaymentMethodType(
            *payment_method_type,
        ))
        .and_then(|v| v.not_available_flows)
        .and_then(|v| v.capture_method)
        .map(|v| !matches!(v, api_enums::CaptureMethod::Manual))
        .unwrap_or(true)
}

fn card_network_filter(
    country: &Option<api_enums::CountryAlpha2>,
    currency: Option<api_enums::Currency>,
    card_network: &mut Option<Vec<api_enums::CardNetwork>>,
    payment_method_filters: &settings::PaymentMethodFilters,
) {
    if let Some(value) = card_network.as_mut() {
        let filtered_card_networks = value
            .iter()
            .filter(|&element| {
                let key = settings::PaymentMethodFilterKey::CardNetwork(element.clone());
                payment_method_filters
                    .0
                    .get(&key)
                    .map(|value| global_country_currency_filter(value, country, currency))
                    .unwrap_or(true)
            })
            .cloned()
            .collect::<Vec<_>>();
        *value = filtered_card_networks;
    }
}

fn global_country_currency_filter(
    item: &settings::CurrencyCountryFlowFilter,
    country: &Option<api_enums::CountryAlpha2>,
    currency: Option<api_enums::Currency>,
) -> bool {
    let country_condition = item
        .country
        .as_ref()
        .zip(country.as_ref())
        .map(|(lhs, rhs)| lhs.contains(rhs));
    let currency_condition = item
        .currency
        .as_ref()
        .zip(currency)
        .map(|(lhs, rhs)| lhs.contains(&rhs));
    country_condition.unwrap_or(true) && currency_condition.unwrap_or(true)
}

fn filter_pm_card_network_based(
    pm_card_networks: Option<&Vec<api_enums::CardNetwork>>,
    request_card_networks: Option<&Vec<api_enums::CardNetwork>>,
    pm_type: &api_enums::PaymentMethodType,
) -> bool {
    match pm_type {
        api_enums::PaymentMethodType::Credit | api_enums::PaymentMethodType::Debit => {
            match (pm_card_networks, request_card_networks) {
                (Some(pm_card_networks), Some(request_card_networks)) => request_card_networks
                    .iter()
                    .all(|card_network| pm_card_networks.contains(card_network)),
                (None, Some(_)) => false,
                _ => true,
            }
        }
        _ => true,
    }
}
fn filter_pm_country_based(
    accepted_countries: &Option<admin::AcceptedCountries>,
    req_country_list: &Option<Vec<api_enums::CountryAlpha2>>,
) -> (
    Option<admin::AcceptedCountries>,
    Option<Vec<api_enums::CountryAlpha2>>,
    bool,
) {
    match (accepted_countries, req_country_list) {
        (None, None) => (None, None, true),
        (None, Some(ref r)) => (
            Some(admin::AcceptedCountries::EnableOnly(r.to_vec())),
            Some(r.to_vec()),
            true,
        ),
        (Some(l), None) => (Some(l.to_owned()), None, true),
        (Some(l), Some(ref r)) => {
            let updated = match l {
                admin::AcceptedCountries::EnableOnly(acc) => {
                    filter_accepted_enum_based(&Some(acc.clone()), &Some(r.to_owned()))
                        .map(admin::AcceptedCountries::EnableOnly)
                }

                admin::AcceptedCountries::DisableOnly(den) => {
                    filter_disabled_enum_based(&Some(den.clone()), &Some(r.to_owned()))
                        .map(admin::AcceptedCountries::DisableOnly)
                }

                admin::AcceptedCountries::AllAccepted => {
                    Some(admin::AcceptedCountries::AllAccepted)
                }
            };

            (updated, Some(r.to_vec()), true)
        }
    }
}

fn filter_pm_currencies_based(
    accepted_currency: &Option<admin::AcceptedCurrencies>,
    req_currency_list: &Option<Vec<api_enums::Currency>>,
) -> (
    Option<admin::AcceptedCurrencies>,
    Option<Vec<api_enums::Currency>>,
    bool,
) {
    match (accepted_currency, req_currency_list) {
        (None, None) => (None, None, true),
        (None, Some(ref r)) => (
            Some(admin::AcceptedCurrencies::EnableOnly(r.to_vec())),
            Some(r.to_vec()),
            true,
        ),
        (Some(l), None) => (Some(l.to_owned()), None, true),
        (Some(l), Some(ref r)) => {
            let updated = match l {
                admin::AcceptedCurrencies::EnableOnly(acc) => {
                    filter_accepted_enum_based(&Some(acc.clone()), &Some(r.to_owned()))
                        .map(admin::AcceptedCurrencies::EnableOnly)
                }

                admin::AcceptedCurrencies::DisableOnly(den) => {
                    filter_disabled_enum_based(&Some(den.clone()), &Some(r.to_owned()))
                        .map(admin::AcceptedCurrencies::DisableOnly)
                }

                admin::AcceptedCurrencies::AllAccepted => {
                    Some(admin::AcceptedCurrencies::AllAccepted)
                }
            };

            (updated, Some(r.to_vec()), true)
        }
    }
}

fn filter_accepted_enum_based<T: Eq + std::hash::Hash + Clone>(
    left: &Option<Vec<T>>,
    right: &Option<Vec<T>>,
) -> Option<Vec<T>> {
    match (left, right) {
        (Some(ref l), Some(ref r)) => {
            let a: HashSet<&T> = HashSet::from_iter(l.iter());
            let b: HashSet<&T> = HashSet::from_iter(r.iter());

            let y: Vec<T> = a.intersection(&b).map(|&i| i.to_owned()).collect();
            Some(y)
        }
        (Some(ref l), None) => Some(l.to_vec()),
        (_, _) => None,
    }
}

fn filter_disabled_enum_based<T: Eq + std::hash::Hash + Clone>(
    left: &Option<Vec<T>>,
    right: &Option<Vec<T>>,
) -> Option<Vec<T>> {
    match (left, right) {
        (Some(ref l), Some(ref r)) => {
            let mut enabled = Vec::new();
            for element in r {
                if !l.contains(element) {
                    enabled.push(element.to_owned());
                }
            }
            Some(enabled)
        }
        (None, Some(r)) => Some(r.to_vec()),
        (_, _) => None,
    }
}

fn filter_amount_based(payment_method: &RequestPaymentMethodTypes, amount: Option<i64>) -> bool {
    let min_check = amount
        .and_then(|amt| {
            payment_method
                .minimum_amount
                .map(|min_amt| amt >= min_amt.into())
        })
        .unwrap_or(true);
    let max_check = amount
        .and_then(|amt| {
            payment_method
                .maximum_amount
                .map(|max_amt| amt <= max_amt.into())
        })
        .unwrap_or(true);
    // let min_check = match (amount, payment_method.minimum_amount) {
    //     (Some(amt), Some(min_amt)) => amt >= min_amt,
    //     (_, _) => true,
    // };
    // let max_check = match (amount, payment_method.maximum_amount) {
    //     (Some(amt), Some(max_amt)) => amt <= max_amt,
    //     (_, _) => true,
    // };
    (min_check && max_check) || amount == Some(0)
}

fn filter_pm_based_on_allowed_types(
    allowed_types: Option<&Vec<api_enums::PaymentMethodType>>,
    payment_method_type: &api_enums::PaymentMethodType,
) -> bool {
    allowed_types.map_or(true, |pm| pm.contains(payment_method_type))
}

fn filter_recurring_based(
    payment_method: &RequestPaymentMethodTypes,
    recurring_enabled: Option<bool>,
) -> bool {
    recurring_enabled.map_or(true, |enabled| payment_method.recurring_enabled == enabled)
}

fn filter_installment_based(
    payment_method: &RequestPaymentMethodTypes,
    installment_payment_enabled: Option<bool>,
) -> bool {
    installment_payment_enabled.map_or(true, |enabled| {
        payment_method.installment_payment_enabled == enabled
    })
}

async fn filter_payment_country_based(
    pm: &RequestPaymentMethodTypes,
    address: Option<&domain::Address>,
) -> errors::CustomResult<bool, errors::ApiErrorResponse> {
    Ok(address.map_or(true, |address| {
        address.country.as_ref().map_or(true, |country| {
            pm.accepted_countries.as_ref().map_or(true, |ac| match ac {
                admin::AcceptedCountries::EnableOnly(acc) => acc.contains(country),
                admin::AcceptedCountries::DisableOnly(den) => !den.contains(country),
                admin::AcceptedCountries::AllAccepted => true,
            })
        })
    }))
}

fn filter_payment_currency_based(
    payment_intent: &storage::PaymentIntent,
    pm: &RequestPaymentMethodTypes,
) -> bool {
    payment_intent.currency.map_or(true, |currency| {
        pm.accepted_currencies.as_ref().map_or(true, |ac| match ac {
            admin::AcceptedCurrencies::EnableOnly(acc) => acc.contains(&currency),
            admin::AcceptedCurrencies::DisableOnly(den) => !den.contains(&currency),
            admin::AcceptedCurrencies::AllAccepted => true,
        })
    })
}

fn filter_payment_amount_based(
    payment_intent: &storage::PaymentIntent,
    pm: &RequestPaymentMethodTypes,
) -> bool {
    let amount = payment_intent.amount;
    (pm.maximum_amount.map_or(true, |amt| amount <= amt.into())
        && pm.minimum_amount.map_or(true, |amt| amount >= amt.into()))
        || payment_intent.amount == 0
}

async fn filter_payment_mandate_based(
    payment_attempt: Option<&storage::PaymentAttempt>,
    pm: &RequestPaymentMethodTypes,
) -> errors::CustomResult<bool, errors::ApiErrorResponse> {
    let recurring_filter = if !pm.recurring_enabled {
        payment_attempt.map_or(true, |pa| pa.mandate_id.is_none())
    } else {
        true
    };
    Ok(recurring_filter)
}

pub async fn do_list_customer_pm_fetch_customer_if_not_passed(
    state: routes::AppState,
    merchant_account: domain::MerchantAccount,
    key_store: domain::MerchantKeyStore,
    req: Option<api::PaymentMethodListRequest>,
    customer_id: Option<&str>,
) -> errors::RouterResponse<api::CustomerPaymentMethodsListResponse> {
    let db = state.store.as_ref();
    let limit = req.clone().and_then(|pml_req| pml_req.limit);

    if let Some(customer_id) = customer_id {
        Box::pin(list_customer_payment_method(
            &state,
            merchant_account,
            key_store,
            None,
            customer_id,
            limit,
        ))
        .await
    } else {
        let cloned_secret = req.and_then(|r| r.client_secret.as_ref().cloned());
        let payment_intent: Option<data_models::payments::PaymentIntent> =
            helpers::verify_payment_intent_time_and_client_secret(
                db,
                &merchant_account,
                cloned_secret,
            )
            .await?;

        match payment_intent
            .as_ref()
            .and_then(|intent| intent.customer_id.to_owned())
        {
            Some(customer_id) => {
                Box::pin(list_customer_payment_method(
                    &state,
                    merchant_account,
                    key_store,
                    payment_intent,
                    &customer_id,
                    limit,
                ))
                .await
            }
            None => {
                let response = api::CustomerPaymentMethodsListResponse {
                    customer_payment_methods: Vec::new(),
                    is_guest_customer: Some(true),
                };
                Ok(services::ApplicationResponse::Json(response))
            }
        }
    }
}

pub async fn list_customer_payment_method(
    state: &routes::AppState,
    merchant_account: domain::MerchantAccount,
    key_store: domain::MerchantKeyStore,
    payment_intent: Option<storage::PaymentIntent>,
    customer_id: &str,
    limit: Option<i64>,
) -> errors::RouterResponse<api::CustomerPaymentMethodsListResponse> {
    let db = &*state.store;

    if let Some(ref payment_intent) = payment_intent {
        if payment_intent.payment_link_id.is_some() {
            Err(errors::ApiErrorResponse::AccessForbidden {
                resource: "saved payment methods".to_string(),
            })?
        }
    };

    let off_session_payment_flag = payment_intent
        .as_ref()
        .map(|pi| {
            matches!(
                pi.setup_future_usage,
                Some(common_enums::FutureUsage::OffSession)
            )
        })
        .unwrap_or(false);

    let customer = db
        .find_customer_by_customer_id_merchant_id(
            customer_id,
            &merchant_account.merchant_id,
            &key_store,
        )
        .await
        .to_not_found_response(errors::ApiErrorResponse::CustomerNotFound)?;

    let key = key_store.key.get_inner().peek();

    let is_requires_cvv = db
        .find_config_by_key_unwrap_or(
            format!("{}_requires_cvv", merchant_account.merchant_id).as_str(),
            Some("true".to_string()),
        )
        .await
        .change_context(errors::ApiErrorResponse::InternalServerError)
        .attach_printable("Failed to fetch requires_cvv config")?;

    let requires_cvv = is_requires_cvv.config != "false";

    let resp = db
        .find_payment_method_by_customer_id_merchant_id_status(
            customer_id,
            &merchant_account.merchant_id,
            common_enums::PaymentMethodStatus::Active,
            limit,
        )
        .await
        .to_not_found_response(errors::ApiErrorResponse::PaymentMethodNotFound)?;
    //let mca = query::find_mca_by_merchant_id(conn, &merchant_account.merchant_id)?;
    let mut customer_pms = Vec::new();
    for pm in resp.into_iter() {
        let parent_payment_method_token = generate_id(consts::ID_LENGTH, "token");

        let payment_method_retrieval_context = match pm.payment_method {
            enums::PaymentMethod::Card => {
                let card_details = get_card_details_with_locker_fallback(&pm, key, state).await?;

                if card_details.is_some() {
                    PaymentMethodListContext {
                        card_details,
<<<<<<< HEAD
                        None,
                        PaymentTokenData::permanent_card(
                            pm.payment_method_id.clone(),
                            pm.locker_id.clone(),
=======
                        #[cfg(feature = "payouts")]
                        bank_transfer_details: None,
                        hyperswitch_token_data: PaymentTokenData::permanent_card(
                            Some(pm.payment_method_id.clone()),
                            pm.locker_id.clone().or(Some(pm.payment_method_id.clone())),
                            pm.locker_id.clone().unwrap_or(pm.payment_method_id.clone()),
>>>>>>> 3653c2c1
                        ),
                    }
                } else {
                    continue;
                }
            }

<<<<<<< HEAD
            #[cfg(feature = "payouts")]
            enums::PaymentMethod::BankTransfer => {
                let token = generate_id(consts::ID_LENGTH, "token");
                let locker_id = pm
                    .locker_id
                    .as_ref()
                    .ok_or(report!(errors::ApiErrorResponse::InternalServerError))
                    .attach_printable("locker_id not found in db")?;
                let token_data = PaymentTokenData::temporary_generic(token.clone());
                (
                    None,
                    Some(
                        get_bank_from_hs_locker(
                            state,
                            &key_store,
                            &token,
                            &pm.customer_id,
                            &pm.merchant_id,
                            locker_id,
                        )
                        .await?,
                    ),
                    token_data,
                )
            }

=======
>>>>>>> 3653c2c1
            enums::PaymentMethod::BankDebit => {
                // Retrieve the pm_auth connector details so that it can be tokenized
                let bank_account_token_data = get_bank_account_connector_details(&pm, key)
                    .await
                    .unwrap_or_else(|err| {
                        logger::error!(error=?err);
                        None
                    });
                if let Some(data) = bank_account_token_data {
                    let token_data = PaymentTokenData::AuthBankDebit(data);

                    PaymentMethodListContext {
                        card_details: None,
                        #[cfg(feature = "payouts")]
                        bank_transfer_details: None,
                        hyperswitch_token_data: token_data,
                    }
                } else {
                    continue;
                }
            }

            enums::PaymentMethod::Wallet => PaymentMethodListContext {
                card_details: None,
                #[cfg(feature = "payouts")]
                bank_transfer_details: None,
                hyperswitch_token_data: PaymentTokenData::wallet_token(
                    pm.payment_method_id.clone(),
                ),
            },

            #[cfg(feature = "payouts")]
            enums::PaymentMethod::BankTransfer => PaymentMethodListContext {
                card_details: None,
                bank_transfer_details: Some(
                    get_bank_from_hs_locker(
                        state,
                        &key_store,
                        &parent_payment_method_token,
                        &pm.customer_id,
                        &pm.merchant_id,
                        pm.locker_id.as_ref().unwrap_or(&pm.payment_method_id),
                    )
                    .await?,
                ),
                hyperswitch_token_data: PaymentTokenData::temporary_generic(
                    parent_payment_method_token.clone(),
                ),
            },

            _ => PaymentMethodListContext {
                card_details: None,
                #[cfg(feature = "payouts")]
                bank_transfer_details: None,
                hyperswitch_token_data: PaymentTokenData::temporary_generic(generate_id(
                    consts::ID_LENGTH,
                    "token",
                )),
            },
        };

        // Retrieve the masked bank details to be sent as a response
        let bank_details = if pm.payment_method == enums::PaymentMethod::BankDebit {
            get_masked_bank_details(&pm, key)
                .await
                .unwrap_or_else(|err| {
                    logger::error!(error=?err);
                    None
                })
        } else {
            None
        };

        //Need validation for enabled payment method ,querying MCA

        let pma = api::CustomerPaymentMethod {
            payment_token: parent_payment_method_token.to_owned(),
            payment_method_id: pm.payment_method_id.clone(),
            customer_id: pm.customer_id,
            payment_method: pm.payment_method,
            payment_method_type: pm.payment_method_type,
            payment_method_issuer: pm.payment_method_issuer,
            card: payment_method_retrieval_context.card_details,
            metadata: pm.metadata,
            payment_method_issuer_code: pm.payment_method_issuer_code,
            recurring_enabled: false,
            installment_payment_enabled: false,
            payment_experience: Some(vec![api_models::enums::PaymentExperience::RedirectToUrl]),
            created: Some(pm.created_at),
            #[cfg(feature = "payouts")]
            bank_transfer: payment_method_retrieval_context.bank_transfer_details,
            bank: bank_details,
            surcharge_details: None,
            requires_cvv: requires_cvv
                && !(off_session_payment_flag && pm.connector_mandate_details.is_some()),
            last_used_at: Some(pm.last_used_at),
            default_payment_method_set: customer.default_payment_method_id.is_some()
                && customer.default_payment_method_id == Some(pm.payment_method_id),
        };
        customer_pms.push(pma.to_owned());

        let intent_created = payment_intent.as_ref().map(|intent| intent.created_at);

        let redis_conn = state
            .store
            .get_redis_conn()
            .change_context(errors::ApiErrorResponse::InternalServerError)
            .attach_printable("Failed to get redis connection")?;
        ParentPaymentMethodToken::create_key_for_token((
            &parent_payment_method_token,
            pma.payment_method,
        ))
        .insert(
            intent_created,
            payment_method_retrieval_context.hyperswitch_token_data,
            state,
        )
        .await?;

        if let Some(metadata) = pma.metadata {
            let pm_metadata_vec: payment_methods::PaymentMethodMetadata = metadata
                .parse_value("PaymentMethodMetadata")
                .change_context(errors::ApiErrorResponse::InternalServerError)
                .attach_printable(
                    "Failed to deserialize metadata to PaymentmethodMetadata struct",
                )?;

            for pm_metadata in pm_metadata_vec.payment_method_tokenization {
                let key = format!(
                    "pm_token_{}_{}_{}",
                    parent_payment_method_token, pma.payment_method, pm_metadata.0
                );
                let current_datetime_utc = common_utils::date_time::now();
                let time_elapsed = current_datetime_utc
                    - payment_intent
                        .as_ref()
                        .map(|intent| intent.created_at)
                        .unwrap_or_else(|| current_datetime_utc);
                redis_conn
                    .set_key_with_expiry(
                        &key,
                        pm_metadata.1,
                        consts::TOKEN_TTL - time_elapsed.whole_seconds(),
                    )
                    .await
                    .change_context(errors::StorageError::KVError)
                    .change_context(errors::ApiErrorResponse::InternalServerError)
                    .attach_printable("Failed to add data in redis")?;
            }
        }
    }

    let mut response = api::CustomerPaymentMethodsListResponse {
        customer_payment_methods: customer_pms,
        is_guest_customer: payment_intent.as_ref().map(|_| false), //to return this key only when the request is tied to a payment intent
    };
    let payment_attempt = payment_intent
        .as_ref()
        .async_map(|payment_intent| async {
            state
                .store
                .find_payment_attempt_by_payment_id_merchant_id_attempt_id(
                    &payment_intent.payment_id,
                    &merchant_account.merchant_id,
                    &payment_intent.active_attempt.get_id(),
                    merchant_account.storage_scheme,
                )
                .await
                .to_not_found_response(errors::ApiErrorResponse::PaymentNotFound)
        })
        .await
        .transpose()?;

    let profile_id = payment_intent
        .as_ref()
        .async_map(|payment_intent| async {
            crate::core::utils::get_profile_id_from_business_details(
                payment_intent.business_country,
                payment_intent.business_label.as_ref(),
                &merchant_account,
                payment_intent.profile_id.as_ref(),
                db,
                false,
            )
            .await
            .attach_printable("Could not find profile id from business details")
        })
        .await
        .transpose()?;
    let business_profile = core_utils::validate_and_get_business_profile(
        db,
        profile_id.as_ref(),
        &merchant_account.merchant_id,
    )
    .await?;

    if let Some((payment_attempt, payment_intent, business_profile)) = payment_attempt
        .zip(payment_intent)
        .zip(business_profile)
        .map(|((pa, pi), bp)| (pa, pi, bp))
    {
        call_surcharge_decision_management_for_saved_card(
            state,
            &merchant_account,
            &business_profile,
            &payment_attempt,
            payment_intent,
            &mut response,
        )
        .await?;
    }

    Ok(services::ApplicationResponse::Json(response))
}

pub async fn get_card_details_with_locker_fallback(
    pm: &payment_method::PaymentMethod,
    key: &[u8],
    state: &routes::AppState,
) -> errors::RouterResult<Option<api::CardDetailFromLocker>> {
    let card_decrypted =
        decrypt::<serde_json::Value, masking::WithType>(pm.payment_method_data.clone(), key)
            .await
            .change_context(errors::StorageError::DecryptionError)
            .attach_printable("unable to decrypt card details")
            .ok()
            .flatten()
            .map(|x| x.into_inner().expose())
            .and_then(|v| serde_json::from_value::<PaymentMethodsData>(v).ok())
            .and_then(|pmd| match pmd {
                PaymentMethodsData::Card(crd) => Some(api::CardDetailFromLocker::from(crd)),
                _ => None,
            });

    Ok(if let Some(mut crd) = card_decrypted {
        if crd.saved_to_locker {
            crd.scheme = pm.scheme.clone();
            Some(crd)
        } else {
            None
        }
    } else {
        Some(get_card_details_from_locker(state, pm).await?)
    })
}

pub async fn get_card_details_without_locker_fallback(
    pm: &payment_method::PaymentMethod,
    key: &[u8],
    state: &routes::AppState,
) -> errors::RouterResult<api::CardDetailFromLocker> {
    let card_decrypted =
        decrypt::<serde_json::Value, masking::WithType>(pm.payment_method_data.clone(), key)
            .await
            .change_context(errors::StorageError::DecryptionError)
            .attach_printable("unable to decrypt card details")
            .ok()
            .flatten()
            .map(|x| x.into_inner().expose())
            .and_then(|v| serde_json::from_value::<PaymentMethodsData>(v).ok())
            .and_then(|pmd| match pmd {
                PaymentMethodsData::Card(crd) => Some(api::CardDetailFromLocker::from(crd)),
                _ => None,
            });

    Ok(if let Some(mut crd) = card_decrypted {
        crd.scheme = pm.scheme.clone();
        crd
    } else {
        get_card_details_from_locker(state, pm).await?
    })
}

pub async fn get_card_details_from_locker(
    state: &routes::AppState,
    pm: &storage::PaymentMethod,
) -> errors::RouterResult<api::CardDetailFromLocker> {
    let locker_id = pm
        .locker_id
        .as_ref()
        .ok_or(report!(errors::ApiErrorResponse::InternalServerError))
        .attach_printable("locker_id not found in db")?;

    let card = get_card_from_locker(state, &pm.customer_id, &pm.merchant_id, locker_id)
        .await
        .change_context(errors::ApiErrorResponse::InternalServerError)
        .attach_printable("Error getting card from card vault")?;

    payment_methods::get_card_detail(pm, card)
        .change_context(errors::ApiErrorResponse::InternalServerError)
        .attach_printable("Get Card Details Failed")
}

pub async fn get_lookup_key_from_locker(
    state: &routes::AppState,
    payment_token: &str,
    pm: &storage::PaymentMethod,
    merchant_key_store: &domain::MerchantKeyStore,
) -> errors::RouterResult<api::CardDetailFromLocker> {
    let card_detail = get_card_details_from_locker(state, pm).await?;
    let card = card_detail.clone();

    let resp = TempLockerCardSupport::create_payment_method_data_in_temp_locker(
        state,
        payment_token,
        card,
        pm,
        merchant_key_store,
    )
    .await?;
    Ok(resp)
}

async fn get_masked_bank_details(
    pm: &payment_method::PaymentMethod,
    key: &[u8],
) -> errors::RouterResult<Option<MaskedBankDetails>> {
    let payment_method_data =
        decrypt::<serde_json::Value, masking::WithType>(pm.payment_method_data.clone(), key)
            .await
            .change_context(errors::StorageError::DecryptionError)
            .change_context(errors::ApiErrorResponse::InternalServerError)
            .attach_printable("unable to decrypt bank details")?
            .map(|x| x.into_inner().expose())
            .map(
                |v| -> Result<PaymentMethodsData, error_stack::Report<errors::ApiErrorResponse>> {
                    v.parse_value::<PaymentMethodsData>("PaymentMethodsData")
                        .change_context(errors::StorageError::DeserializationFailed)
                        .change_context(errors::ApiErrorResponse::InternalServerError)
                        .attach_printable("Failed to deserialize Payment Method Auth config")
                },
            )
            .transpose()?;

    match payment_method_data {
        Some(pmd) => match pmd {
            PaymentMethodsData::Card(_) => Ok(None),
            PaymentMethodsData::BankDetails(bank_details) => Ok(Some(MaskedBankDetails {
                mask: bank_details.mask,
            })),
        },
        None => Err(errors::ApiErrorResponse::InternalServerError.into())
            .attach_printable("Unable to fetch payment method data"),
    }
}

async fn get_bank_account_connector_details(
    pm: &payment_method::PaymentMethod,
    key: &[u8],
) -> errors::RouterResult<Option<BankAccountTokenData>> {
    let payment_method_data =
        decrypt::<serde_json::Value, masking::WithType>(pm.payment_method_data.clone(), key)
            .await
            .change_context(errors::StorageError::DecryptionError)
            .change_context(errors::ApiErrorResponse::InternalServerError)
            .attach_printable("unable to decrypt bank details")?
            .map(|x| x.into_inner().expose())
            .map(
                |v| -> Result<PaymentMethodsData, error_stack::Report<errors::ApiErrorResponse>> {
                    v.parse_value::<PaymentMethodsData>("PaymentMethodsData")
                        .change_context(errors::StorageError::DeserializationFailed)
                        .change_context(errors::ApiErrorResponse::InternalServerError)
                        .attach_printable("Failed to deserialize Payment Method Auth config")
                },
            )
            .transpose()?;

    match payment_method_data {
        Some(pmd) => match pmd {
            PaymentMethodsData::Card(_) => Err(errors::ApiErrorResponse::UnprocessableEntity {
                message: "Card is not a valid entity".to_string(),
            })
            .into_report(),
            PaymentMethodsData::BankDetails(bank_details) => {
                let connector_details = bank_details
                    .connector_details
                    .first()
                    .ok_or(errors::ApiErrorResponse::InternalServerError)?;

                let pm_type = pm
                    .payment_method_type
                    .get_required_value("payment_method_type")
                    .attach_printable("PaymentMethodType not found")?;

                let token_data = BankAccountTokenData {
                    payment_method_type: pm_type,
                    payment_method: pm.payment_method,
                    connector_details: connector_details.clone(),
                };

                Ok(Some(token_data))
            }
        },
        None => Ok(None),
    }
}
pub async fn set_default_payment_method(
    db: &dyn db::StorageInterface,
    merchant_id: String,
    key_store: domain::MerchantKeyStore,
    customer_id: &str,
    payment_method_id: String,
) -> errors::RouterResponse<CustomerDefaultPaymentMethodResponse> {
    //check for the customer
    let customer = db
        .find_customer_by_customer_id_merchant_id(customer_id, &merchant_id, &key_store)
        .await
        .to_not_found_response(errors::ApiErrorResponse::CustomerNotFound)?;
    // check for the presence of payment_method
    let payment_method = db
        .find_payment_method(&payment_method_id)
        .await
        .to_not_found_response(errors::ApiErrorResponse::PaymentMethodNotFound)?;

    utils::when(
        payment_method.customer_id != customer_id || payment_method.merchant_id != merchant_id,
        || {
            Err(errors::ApiErrorResponse::PreconditionFailed {
                message: "The payment_method_id is not valid".to_string(),
            })
            .into_report()
        },
    )?;

    utils::when(
        Some(payment_method_id.clone()) == customer.default_payment_method_id,
        || {
            Err(errors::ApiErrorResponse::PreconditionFailed {
                message: "Payment Method is already set as default".to_string(),
            })
            .into_report()
        },
    )?;

    let customer_update = CustomerUpdate::UpdateDefaultPaymentMethod {
        default_payment_method_id: Some(Some(payment_method_id.to_owned())),
    };

    // update the db with the default payment method id
    let updated_customer_details = db
        .update_customer_by_customer_id_merchant_id(
            customer_id.to_owned(),
            merchant_id.to_owned(),
            customer_update,
            &key_store,
        )
        .await
        .change_context(errors::ApiErrorResponse::InternalServerError)
        .attach_printable("Failed to update the default payment method id for the customer")?;
    let resp = CustomerDefaultPaymentMethodResponse {
        default_payment_method_id: updated_customer_details.default_payment_method_id,
        customer_id: customer.customer_id,
        payment_method_type: payment_method.payment_method_type,
        payment_method: payment_method.payment_method,
    };

    Ok(services::ApplicationResponse::Json(resp))
}

pub async fn update_last_used_at(
    pm_id: &str,
    state: &routes::AppState,
) -> errors::RouterResult<()> {
    let update_last_used = storage::PaymentMethodUpdate::LastUsedUpdate {
        last_used_at: common_utils::date_time::now(),
    };
    let payment_method = state
        .store
        .find_payment_method(pm_id)
        .await
        .to_not_found_response(errors::ApiErrorResponse::PaymentMethodNotFound)?;
    state
        .store
        .update_payment_method(payment_method, update_last_used)
        .await
        .change_context(errors::ApiErrorResponse::InternalServerError)
        .attach_printable("Failed to update the last_used_at in db")?;

    Ok(())
}
#[cfg(feature = "payouts")]
pub async fn get_bank_from_hs_locker(
    state: &routes::AppState,
    key_store: &domain::MerchantKeyStore,
    temp_token: &str,
    customer_id: &str,
    merchant_id: &str,
    token_ref: &str,
) -> errors::RouterResult<api::BankPayout> {
    let payment_method = get_payment_method_from_hs_locker(
        state,
        key_store,
        customer_id,
        merchant_id,
        token_ref,
        None,
    )
    .await
    .change_context(errors::ApiErrorResponse::InternalServerError)
    .attach_printable("Error getting payment method from locker")?;
    let pm_parsed: api::PayoutMethodData = payment_method
        .peek()
        .to_string()
        .parse_struct("PayoutMethodData")
        .change_context(errors::ApiErrorResponse::InternalServerError)?;
    match &pm_parsed {
        api::PayoutMethodData::Bank(bank) => {
            vault::Vault::store_payout_method_data_in_locker(
                state,
                Some(temp_token.to_string()),
                &pm_parsed,
                Some(customer_id.to_owned()),
                key_store,
            )
            .await
            .change_context(errors::ApiErrorResponse::InternalServerError)
            .attach_printable("Error storing payout method data in temporary locker")?;
            Ok(bank.to_owned())
        }
        api::PayoutMethodData::Card(_) => Err(errors::ApiErrorResponse::InvalidRequestData {
            message: "Expected bank details, found card details instead".to_string(),
        }
        .into()),
        api::PayoutMethodData::Wallet(_) => Err(errors::ApiErrorResponse::InvalidRequestData {
            message: "Expected bank details, found wallet details instead".to_string(),
        }
        .into()),
    }
}

pub struct TempLockerCardSupport;

impl TempLockerCardSupport {
    #[instrument(skip_all)]
    async fn create_payment_method_data_in_temp_locker(
        state: &routes::AppState,
        payment_token: &str,
        card: api::CardDetailFromLocker,
        pm: &storage::PaymentMethod,
        merchant_key_store: &domain::MerchantKeyStore,
    ) -> errors::RouterResult<api::CardDetailFromLocker> {
        let card_number = card.card_number.clone().get_required_value("card_number")?;
        let card_exp_month = card
            .expiry_month
            .clone()
            .expose_option()
            .get_required_value("expiry_month")?;
        let card_exp_year = card
            .expiry_year
            .clone()
            .expose_option()
            .get_required_value("expiry_year")?;
        let card_holder_name = card
            .card_holder_name
            .clone()
            .expose_option()
            .unwrap_or_default();
        let value1 = payment_methods::mk_card_value1(
            card_number,
            card_exp_year,
            card_exp_month,
            Some(card_holder_name),
            None,
            None,
            None,
        )
        .change_context(errors::ApiErrorResponse::InternalServerError)
        .attach_printable("Error getting Value1 for locker")?;
        let value2 = payment_methods::mk_card_value2(
            None,
            None,
            None,
            Some(pm.customer_id.to_string()),
            Some(pm.payment_method_id.to_string()),
        )
        .change_context(errors::ApiErrorResponse::InternalServerError)
        .attach_printable("Error getting Value2 for locker")?;

        let value1 = vault::VaultPaymentMethod::Card(value1);
        let value2 = vault::VaultPaymentMethod::Card(value2);

        let value1 = value1
            .encode_to_string_of_json()
            .change_context(errors::ApiErrorResponse::InternalServerError)
            .attach_printable("Wrapped value1 construction failed when saving card to locker")?;

        let value2 = value2
            .encode_to_string_of_json()
            .change_context(errors::ApiErrorResponse::InternalServerError)
            .attach_printable("Wrapped value2 construction failed when saving card to locker")?;

        let lookup_key = vault::create_tokenize(
            state,
            value1,
            Some(value2),
            payment_token.to_string(),
            merchant_key_store.key.get_inner(),
        )
        .await?;
        vault::add_delete_tokenized_data_task(
            &*state.store,
            &lookup_key,
            enums::PaymentMethod::Card,
        )
        .await?;
        metrics::TOKENIZED_DATA_COUNT.add(&metrics::CONTEXT, 1, &[]);
        metrics::TASKS_ADDED_COUNT.add(
            &metrics::CONTEXT,
            1,
            &[metrics::request::add_attributes(
                "flow",
                "DeleteTokenizeData",
            )],
        );
        Ok(card)
    }
}

#[instrument(skip_all)]
pub async fn retrieve_payment_method(
    state: routes::AppState,
    pm: api::PaymentMethodId,
    key_store: domain::MerchantKeyStore,
) -> errors::RouterResponse<api::PaymentMethodResponse> {
    let db = state.store.as_ref();
    let pm = db
        .find_payment_method(&pm.payment_method_id)
        .await
        .to_not_found_response(errors::ApiErrorResponse::PaymentMethodNotFound)?;

    let key = key_store.key.peek();
    let card = if pm.payment_method == enums::PaymentMethod::Card {
        let locker_id = pm
            .locker_id
            .as_ref()
            .ok_or(report!(errors::ApiErrorResponse::InternalServerError))
            .attach_printable("locker_id not found in db")?;

        let card_detail = if state.conf.locker.locker_enabled {
            let card = get_card_from_locker(&state, &pm.customer_id, &pm.merchant_id, locker_id)
                .await
                .change_context(errors::ApiErrorResponse::InternalServerError)
                .attach_printable("Error getting card from card vault")?;
            payment_methods::get_card_detail(&pm, card)
                .change_context(errors::ApiErrorResponse::InternalServerError)
                .attach_printable("Failed while getting card details from locker")?
        } else {
            get_card_details_without_locker_fallback(&pm, key, &state).await?
        };
        Some(card_detail)
    } else {
        None
    };
    Ok(services::ApplicationResponse::Json(
        api::PaymentMethodResponse {
            merchant_id: pm.merchant_id,
            customer_id: Some(pm.customer_id),
            payment_method_id: pm.payment_method_id,
            payment_method: pm.payment_method,
            payment_method_type: pm.payment_method_type,
            #[cfg(feature = "payouts")]
            bank_transfer: None,
            card,
            metadata: pm.metadata,
            created: Some(pm.created_at),
            recurring_enabled: false,
            installment_payment_enabled: false,
            payment_experience: Some(vec![api_models::enums::PaymentExperience::RedirectToUrl]),
            last_used_at: Some(pm.last_used_at),
        },
    ))
}

#[instrument(skip_all)]
pub async fn delete_payment_method(
    state: routes::AppState,
    merchant_account: domain::MerchantAccount,
    pm_id: api::PaymentMethodId,
    key_store: domain::MerchantKeyStore,
) -> errors::RouterResponse<api::PaymentMethodDeleteResponse> {
    let db = state.store.as_ref();
    let pm = db
        .find_payment_method(pm_id.payment_method_id.as_str())
        .await
        .to_not_found_response(errors::ApiErrorResponse::PaymentMethodNotFound)?;

    let payment_methods_count = db
        .get_payment_method_count_by_customer_id_merchant_id_status(
            &key.customer_id,
            &merchant_account.merchant_id,
            api_enums::PaymentMethodStatus::Active,
        )
        .await
        .change_context(errors::ApiErrorResponse::InternalServerError)
        .attach_printable("Failed to get a count of payment methods for a customer")?;

    let customer = db
        .find_customer_by_customer_id_merchant_id(
            &pm.customer_id,
            &merchant_account.merchant_id,
            &key_store,
        )
        .await
        .to_not_found_response(errors::ApiErrorResponse::InternalServerError)
        .attach_printable("Customer not found for the payment method")?;

    utils::when(
        customer.default_payment_method_id.as_ref() == Some(&pm_id.payment_method_id)
            && payment_methods_count > 1,
        || Err(errors::ApiErrorResponse::PaymentMethodDeleteFailed),
    )?;

    if pm.payment_method == enums::PaymentMethod::Card {
        let locker_id = pm
            .locker_id
            .as_ref()
            .ok_or(report!(errors::ApiErrorResponse::InternalServerError))
            .attach_printable("locker_id not found in db")?;
        let response =
            delete_card_from_locker(&state, &pm.customer_id, &pm.merchant_id, locker_id).await?;

        if response.status == "Ok" {
            logger::info!("Card From locker deleted Successfully!");
        } else {
            logger::error!("Error: Deleting Card From Locker!\n{:#?}", response);
            Err(errors::ApiErrorResponse::InternalServerError)?
        }
    }

    db.delete_payment_method_by_merchant_id_payment_method_id(
        &merchant_account.merchant_id,
        pm_id.payment_method_id.as_str(),
    )
    .await
    .to_not_found_response(errors::ApiErrorResponse::PaymentMethodNotFound)?;

    if customer.default_payment_method_id.as_ref() == Some(&pm_id.payment_method_id) {
        let customer_update = CustomerUpdate::UpdateDefaultPaymentMethod {
            default_payment_method_id: Some(None),
        };

        db.update_customer_by_customer_id_merchant_id(
            key.customer_id,
            key.merchant_id,
            customer_update,
            &key_store,
        )
        .await
        .change_context(errors::ApiErrorResponse::InternalServerError)
        .attach_printable("Failed to update the default payment method id for the customer")?;
    };

    Ok(services::ApplicationResponse::Json(
        api::PaymentMethodDeleteResponse {
            payment_method_id: pm.payment_method_id,
            deleted: true,
        },
    ))
}

pub async fn create_encrypted_payment_method_data(
    key_store: &domain::MerchantKeyStore,
    pm_data: Option<PaymentMethodsData>,
) -> Option<Encryption> {
    let key = key_store.key.get_inner().peek();

    let pm_data_encrypted: Option<Encryption> = pm_data
        .as_ref()
        .map(utils::Encode::encode_to_value)
        .transpose()
        .change_context(errors::StorageError::SerializationFailed)
        .attach_printable("Unable to convert payment method data to a value")
        .unwrap_or_else(|err| {
            logger::error!(err=?err);
            None
        })
        .map(masking::Secret::<_, masking::WithType>::new)
        .async_lift(|inner| encrypt_optional(inner, key))
        .await
        .change_context(errors::StorageError::EncryptionError)
        .attach_printable("Unable to encrypt payment method data")
        .unwrap_or_else(|err| {
            logger::error!(err=?err);
            None
        })
        .map(|details| details.into());

    pm_data_encrypted
}<|MERGE_RESOLUTION|>--- conflicted
+++ resolved
@@ -205,12 +205,8 @@
     let merchant_id = &merchant_account.merchant_id;
     let customer_id = req.customer_id.clone().get_required_value("customer_id")?;
 
-<<<<<<< HEAD
     let (mut resp, store_card_resp) = match req.payment_method {
-=======
-    let response = match req.payment_method {
         #[cfg(feature = "payouts")]
->>>>>>> 3653c2c1
         api_enums::PaymentMethod::BankTransfer => match req.bank_transfer.clone() {
             Some(bank) => add_bank_to_locker(
                 &state,
@@ -2791,19 +2787,11 @@
                 if card_details.is_some() {
                     PaymentMethodListContext {
                         card_details,
-<<<<<<< HEAD
-                        None,
-                        PaymentTokenData::permanent_card(
-                            pm.payment_method_id.clone(),
-                            pm.locker_id.clone(),
-=======
                         #[cfg(feature = "payouts")]
                         bank_transfer_details: None,
                         hyperswitch_token_data: PaymentTokenData::permanent_card(
-                            Some(pm.payment_method_id.clone()),
-                            pm.locker_id.clone().or(Some(pm.payment_method_id.clone())),
-                            pm.locker_id.clone().unwrap_or(pm.payment_method_id.clone()),
->>>>>>> 3653c2c1
+                            pm.payment_method_id.clone(),
+                            pm.locker_id.clone(),
                         ),
                     }
                 } else {
@@ -2811,35 +2799,6 @@
                 }
             }
 
-<<<<<<< HEAD
-            #[cfg(feature = "payouts")]
-            enums::PaymentMethod::BankTransfer => {
-                let token = generate_id(consts::ID_LENGTH, "token");
-                let locker_id = pm
-                    .locker_id
-                    .as_ref()
-                    .ok_or(report!(errors::ApiErrorResponse::InternalServerError))
-                    .attach_printable("locker_id not found in db")?;
-                let token_data = PaymentTokenData::temporary_generic(token.clone());
-                (
-                    None,
-                    Some(
-                        get_bank_from_hs_locker(
-                            state,
-                            &key_store,
-                            &token,
-                            &pm.customer_id,
-                            &pm.merchant_id,
-                            locker_id,
-                        )
-                        .await?,
-                    ),
-                    token_data,
-                )
-            }
-
-=======
->>>>>>> 3653c2c1
             enums::PaymentMethod::BankDebit => {
                 // Retrieve the pm_auth connector details so that it can be tokenized
                 let bank_account_token_data = get_bank_account_connector_details(&pm, key)
@@ -2881,7 +2840,10 @@
                         &parent_payment_method_token,
                         &pm.customer_id,
                         &pm.merchant_id,
-                        pm.locker_id.as_ref().unwrap_or(&pm.payment_method_id),
+                        pm.locker_id
+                            .as_ref()
+                            .ok_or(report!(errors::ApiErrorResponse::InternalServerError))
+                            .attach_printable("locker_id not found in db")?,
                     )
                     .await?,
                 ),
