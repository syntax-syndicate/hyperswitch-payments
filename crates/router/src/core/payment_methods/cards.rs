--- conflicted
+++ resolved
@@ -2320,25 +2320,6 @@
             })
         || card_updation_obj
             .card_holder_name
-<<<<<<< HEAD
-            .map(|name| name.peek().to_string())
-            .map_or(false, |new_card_holder_name| {
-                existing_card_data
-                    .card_holder_name
-                    .map(|name| name.peek().to_string())
-                    .map_or(true, |old_card_holder_name| {
-                        new_card_holder_name != old_card_holder_name
-                    })
-            })
-        || card_updation_obj
-            .nick_name
-            .map(|nick_name| nick_name.peek().to_string())
-            .map_or(false, |new_nick_name| {
-                existing_card_data
-                    .nick_name
-                    .map(|nick_name| nick_name.peek().to_string())
-                    .map_or(true, |old_nick_name| new_nick_name != old_nick_name)
-=======
             .map(|name| name.expose())
             .is_some_and(|new_card_holder_name| {
                 existing_card_data
@@ -2354,7 +2335,6 @@
                     .nick_name
                     .map(|nick_name| nick_name.expose())
                     != Some(new_nick_name)
->>>>>>> da5443cb
             })
 }
 
