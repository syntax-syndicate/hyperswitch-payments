--- conflicted
+++ resolved
@@ -13,15 +13,11 @@
 use error_stack::{report, ResultExt};
 
 use crate::{
-<<<<<<< HEAD
     core::{
         errors::{self, RouterResult},
         payments::helpers,
         pm_auth as core_pm_auth,
     },
-=======
-    core::{errors::RouterResult, payments::helpers, pm_auth as core_pm_auth},
->>>>>>> 3653c2c1
     routes::AppState,
     types::{
         api::{self, payments},
