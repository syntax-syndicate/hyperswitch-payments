--- conflicted
+++ resolved
@@ -302,10 +302,7 @@
     pub setup_future_usage: Option<storage_enums::FutureUsage>,
     pub off_session: Option<bool>,
     pub setup_mandate_details: Option<payments::MandateData>,
-<<<<<<< HEAD
     pub router_return_url: Option<String>,
-=======
->>>>>>> 73035cd4
     pub email: Option<masking::Secret<String, Email>>,
 }
 
