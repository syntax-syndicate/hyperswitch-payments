--- conflicted
+++ resolved
@@ -3610,38 +3610,16 @@
         self.diesel_store.find_role_by_role_id(role_id).await
     }
 
-<<<<<<< HEAD
-=======
-    //TODO:Remove once find_by_role_id_in_lineage is stable
-    async fn find_role_by_role_id_in_merchant_scope(
+    async fn find_role_by_role_id_in_lineage(
         &self,
         role_id: &str,
         merchant_id: &id_type::MerchantId,
         org_id: &id_type::OrganizationId,
+        profile_id: &id_type::ProfileId,
         tenant_id: &id_type::TenantId,
     ) -> CustomResult<storage::Role, errors::StorageError> {
         self.diesel_store
-            .find_role_by_role_id_in_merchant_scope(role_id, merchant_id, org_id, tenant_id)
-            .await
-    }
-
->>>>>>> 7584c666
-    async fn find_role_by_role_id_in_lineage(
-        &self,
-        role_id: &str,
-        merchant_id: &id_type::MerchantId,
-        org_id: &id_type::OrganizationId,
-<<<<<<< HEAD
-        profile_id: &id_type::ProfileId,
-    ) -> CustomResult<storage::Role, errors::StorageError> {
-        self.diesel_store
-            .find_role_by_role_id_in_lineage(role_id, merchant_id, org_id, profile_id)
-=======
-        tenant_id: &id_type::TenantId,
-    ) -> CustomResult<storage::Role, errors::StorageError> {
-        self.diesel_store
-            .find_role_by_role_id_in_lineage(role_id, merchant_id, org_id, tenant_id)
->>>>>>> 7584c666
+            .find_role_by_role_id_in_lineage(role_id, merchant_id, org_id, profile_id, tenant_id)
             .await
     }
 
@@ -3673,21 +3651,7 @@
         self.diesel_store.delete_role_by_role_id(role_id).await
     }
 
-<<<<<<< HEAD
     //TODO: Remove once generic_list_roles_by_entity_type is stable
-=======
-    async fn list_all_roles(
-        &self,
-        merchant_id: &id_type::MerchantId,
-        org_id: &id_type::OrganizationId,
-        tenant_id: &id_type::TenantId,
-    ) -> CustomResult<Vec<storage::Role>, errors::StorageError> {
-        self.diesel_store
-            .list_all_roles(merchant_id, org_id, tenant_id)
-            .await
-    }
-
->>>>>>> 7584c666
     async fn list_roles_for_org_by_parameters(
         &self,
         tenant_id: &id_type::TenantId,
