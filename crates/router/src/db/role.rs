--- conflicted
+++ resolved
@@ -25,28 +25,13 @@
         role_id: &str,
     ) -> CustomResult<storage::Role, errors::StorageError>;
 
-<<<<<<< HEAD
-=======
-    //TODO:Remove once find_by_role_id_in_lineage is stable
-    async fn find_role_by_role_id_in_merchant_scope(
+    async fn find_role_by_role_id_in_lineage(
         &self,
         role_id: &str,
         merchant_id: &id_type::MerchantId,
         org_id: &id_type::OrganizationId,
-        tenant_id: &id_type::TenantId,
-    ) -> CustomResult<storage::Role, errors::StorageError>;
-
->>>>>>> 7584c666
-    async fn find_role_by_role_id_in_lineage(
-        &self,
-        role_id: &str,
-        merchant_id: &id_type::MerchantId,
-        org_id: &id_type::OrganizationId,
-<<<<<<< HEAD
         profile_id: &id_type::ProfileId,
-=======
-        tenant_id: &id_type::TenantId,
->>>>>>> 7584c666
+        tenant_id: &id_type::TenantId,
     ) -> CustomResult<storage::Role, errors::StorageError>;
 
     async fn find_by_role_id_org_id_tenant_id(
@@ -67,17 +52,7 @@
         role_id: &str,
     ) -> CustomResult<storage::Role, errors::StorageError>;
 
-<<<<<<< HEAD
     //TODO: Remove once generic_list_roles_by_entity_type is stable
-=======
-    async fn list_all_roles(
-        &self,
-        merchant_id: &id_type::MerchantId,
-        org_id: &id_type::OrganizationId,
-        tenant_id: &id_type::TenantId,
-    ) -> CustomResult<Vec<storage::Role>, errors::StorageError>;
-
->>>>>>> 7584c666
     async fn list_roles_for_org_by_parameters(
         &self,
         tenant_id: &id_type::TenantId,
@@ -118,51 +93,28 @@
             .map_err(|error| report!(errors::StorageError::from(error)))
     }
 
-<<<<<<< HEAD
-=======
-    //TODO:Remove once find_by_role_id_in_lineage is stable
-    #[instrument(skip_all)]
-    async fn find_role_by_role_id_in_merchant_scope(
+    #[instrument(skip_all)]
+    async fn find_role_by_role_id_in_lineage(
         &self,
         role_id: &str,
         merchant_id: &id_type::MerchantId,
         org_id: &id_type::OrganizationId,
+        profile_id: &id_type::ProfileId,
         tenant_id: &id_type::TenantId,
     ) -> CustomResult<storage::Role, errors::StorageError> {
         let conn = connection::pg_connection_read(self).await?;
-        storage::Role::find_by_role_id_in_merchant_scope(
+        storage::Role::find_by_role_id_in_lineage(
             &conn,
             role_id,
             merchant_id,
             org_id,
+            profile_id,
             tenant_id,
         )
         .await
         .map_err(|error| report!(errors::StorageError::from(error)))
     }
 
->>>>>>> 7584c666
-    #[instrument(skip_all)]
-    async fn find_role_by_role_id_in_lineage(
-        &self,
-        role_id: &str,
-        merchant_id: &id_type::MerchantId,
-        org_id: &id_type::OrganizationId,
-<<<<<<< HEAD
-        profile_id: &id_type::ProfileId,
-    ) -> CustomResult<storage::Role, errors::StorageError> {
-        let conn = connection::pg_connection_read(self).await?;
-        storage::Role::find_by_role_id_in_lineage(&conn, role_id, merchant_id, org_id, profile_id)
-=======
-        tenant_id: &id_type::TenantId,
-    ) -> CustomResult<storage::Role, errors::StorageError> {
-        let conn = connection::pg_connection_read(self).await?;
-        storage::Role::find_by_role_id_in_lineage(&conn, role_id, merchant_id, org_id, tenant_id)
->>>>>>> 7584c666
-            .await
-            .map_err(|error| report!(errors::StorageError::from(error)))
-    }
-
     #[instrument(skip_all)]
     async fn find_by_role_id_org_id_tenant_id(
         &self,
@@ -199,23 +151,7 @@
             .map_err(|error| report!(errors::StorageError::from(error)))
     }
 
-<<<<<<< HEAD
     //TODO: Remove once generic_list_roles_by_entity_type is stable
-=======
-    #[instrument(skip_all)]
-    async fn list_all_roles(
-        &self,
-        merchant_id: &id_type::MerchantId,
-        org_id: &id_type::OrganizationId,
-        tenant_id: &id_type::TenantId,
-    ) -> CustomResult<Vec<storage::Role>, errors::StorageError> {
-        let conn = connection::pg_connection_read(self).await?;
-        storage::Role::list_roles(&conn, merchant_id, org_id, tenant_id)
-            .await
-            .map_err(|error| report!(errors::StorageError::from(error)))
-    }
-
->>>>>>> 7584c666
     #[instrument(skip_all)]
     async fn list_roles_for_org_by_parameters(
         &self,
@@ -279,11 +215,8 @@
             created_at: role.created_at,
             last_modified_at: role.last_modified_at,
             last_modified_by: role.last_modified_by,
-<<<<<<< HEAD
             profile_id: role.profile_id,
-=======
             tenant_id: role.tenant_id,
->>>>>>> 7584c666
         };
         roles.push(role.clone());
         Ok(role)
@@ -306,46 +239,13 @@
             )
     }
 
-<<<<<<< HEAD
-=======
-    // TODO: Remove once find_by_role_id_in_lineage is stable
-    async fn find_role_by_role_id_in_merchant_scope(
+    async fn find_role_by_role_id_in_lineage(
         &self,
         role_id: &str,
         merchant_id: &id_type::MerchantId,
         org_id: &id_type::OrganizationId,
-        tenant_id: &id_type::TenantId,
-    ) -> CustomResult<storage::Role, errors::StorageError> {
-        let roles = self.roles.lock().await;
-        roles
-            .iter()
-            .find(|role| {
-                role.role_id == role_id
-                    && (role.tenant_id == *tenant_id)
-                    && (role.merchant_id == *merchant_id
-                        || (role.org_id == *org_id && role.scope == enums::RoleScope::Organization))
-            })
-            .cloned()
-            .ok_or(
-                errors::StorageError::ValueNotFound(format!(
-                    "No role available in merchant scope for role_id = {role_id}, \
-                    merchant_id = {merchant_id:?} and org_id = {org_id:?}"
-                ))
-                .into(),
-            )
-    }
-
->>>>>>> 7584c666
-    async fn find_role_by_role_id_in_lineage(
-        &self,
-        role_id: &str,
-        merchant_id: &id_type::MerchantId,
-        org_id: &id_type::OrganizationId,
-<<<<<<< HEAD
         profile_id: &id_type::ProfileId,
-=======
-        tenant_id: &id_type::TenantId,
->>>>>>> 7584c666
+        tenant_id: &id_type::TenantId,
     ) -> CustomResult<storage::Role, errors::StorageError> {
         let roles = self.roles.lock().await;
         roles
@@ -448,33 +348,26 @@
     #[instrument(skip_all)]
     async fn list_roles_for_org_by_parameters(
         &self,
-        org_id: &id_type::OrganizationId,
-<<<<<<< HEAD
+        tenant_id: &id_type::TenantId,
+        org_id: &id_type::OrganizationId,
         merchant_id: Option<&id_type::MerchantId>,
         entity_type: Option<EntityType>,
         limit: Option<u32>,
-=======
-        tenant_id: &id_type::TenantId,
->>>>>>> 7584c666
     ) -> CustomResult<Vec<storage::Role>, errors::StorageError> {
         let roles = self.roles.lock().await;
         let limit_usize = limit.unwrap_or(u32::MAX).try_into().unwrap_or(usize::MAX);
         let roles_list: Vec<_> = roles
             .iter()
             .filter(|role| {
-<<<<<<< HEAD
                 let matches_merchant = match merchant_id {
                     Some(merchant_id) => role.merchant_id == *merchant_id,
                     None => true,
                 };
 
-                matches_merchant && role.org_id == *org_id && Some(role.entity_type) == entity_type
-=======
-                role.tenant_id == *tenant_id
-                    && (role.merchant_id == *merchant_id
-                        || (role.org_id == *org_id
-                            && role.scope == diesel_models::enums::RoleScope::Organization))
->>>>>>> 7584c666
+                matches_merchant
+                    && role.org_id == *org_id
+                    && role.tenant_id == *tenant_id
+                    && Some(role.entity_type) == entity_type
             })
             .take(limit_usize)
             .cloned()
@@ -486,21 +379,12 @@
     #[instrument(skip_all)]
     async fn generic_list_roles_by_entity_type(
         &self,
-<<<<<<< HEAD
         payload: storage::ListRolesByEntityPayload,
         is_lineage_data_required: bool,
-=======
-        tenant_id: &id_type::TenantId,
-        org_id: &id_type::OrganizationId,
-        merchant_id: Option<&id_type::MerchantId>,
-        entity_type: Option<enums::EntityType>,
-        limit: Option<u32>,
->>>>>>> 7584c666
     ) -> CustomResult<Vec<storage::Role>, errors::StorageError> {
         let roles = self.roles.lock().await;
         let roles_list: Vec<_> = roles
             .iter()
-<<<<<<< HEAD
             .filter(|role| match &payload {
                 storage::ListRolesByEntityPayload::Organization(org_id) => {
                     let entity_in_vec = if is_lineage_data_required {
@@ -547,18 +431,6 @@
                             || matches_profile)
                         && entity_in_vec.contains(&role.entity_type)
                 }
-=======
-            .filter(|role| {
-                let matches_merchant = match merchant_id {
-                    Some(merchant_id) => role.merchant_id == *merchant_id,
-                    None => true,
-                };
-
-                matches_merchant
-                    && role.org_id == *org_id
-                    && role.tenant_id == *tenant_id
-                    && Some(role.entity_type) == entity_type
->>>>>>> 7584c666
             })
             .cloned()
             .collect();
