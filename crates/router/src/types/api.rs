--- conflicted
+++ resolved
@@ -381,14 +381,9 @@
                 enums::Connector::Tsys => Ok(Box::new(&connector::Tsys)),
                 enums::Connector::Volt => Ok(Box::new(&connector::Volt)),
                 enums::Connector::Zen => Ok(Box::new(&connector::Zen)),
-<<<<<<< HEAD
                 enums::Connector::Signifyd
-                | enums::Connector::Plaid
                 | enums::Connector::Riskified
                 | enums::Connector::Threedsecureio => {
-=======
-                enums::Connector::Signifyd | enums::Connector::Riskified => {
->>>>>>> 178db4e9
                     Err(report!(errors::ConnectorError::InvalidConnectorName)
                         .attach_printable(format!("invalid connector name: {connector_name}")))
                     .change_context(errors::ApiErrorResponse::InternalServerError)
