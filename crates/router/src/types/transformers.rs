use api_models::enums as api_enums;
use common_utils::ext_traits::ValueExt;
use error_stack::ResultExt;
use masking::{PeekInterface, Secret};
use storage_models::enums as storage_enums;

use crate::{
    core::errors,
    types::{api as api_types, storage},
};

pub trait ForeignInto<T> {
    fn foreign_into(self) -> T;
}

pub trait ForeignTryInto<T> {
    type Error;

    fn foreign_try_into(self) -> Result<T, Self::Error>;
}

pub trait ForeignFrom<F> {
    fn foreign_from(from: F) -> Self;
}

pub trait ForeignTryFrom<F>: Sized {
    type Error;

    fn foreign_try_from(from: F) -> Result<Self, Self::Error>;
}

impl<F, T> ForeignInto<T> for F
where
    T: ForeignFrom<F>,
{
    fn foreign_into(self) -> T {
        T::foreign_from(self)
    }
}

impl<F, T> ForeignTryInto<T> for F
where
    T: ForeignTryFrom<F>,
{
    type Error = <T as ForeignTryFrom<F>>::Error;

    fn foreign_try_into(self) -> Result<T, Self::Error> {
        T::foreign_try_from(self)
    }
}

impl ForeignFrom<api_enums::ConnectorType> for storage_enums::ConnectorType {
    fn foreign_from(conn: api_enums::ConnectorType) -> Self {
        frunk::labelled_convert_from(conn)
    }
}

impl ForeignFrom<storage_enums::ConnectorType> for api_enums::ConnectorType {
    fn foreign_from(conn: storage_enums::ConnectorType) -> Self {
        frunk::labelled_convert_from(conn)
    }
}

impl ForeignFrom<api_models::refunds::RefundType> for storage_enums::RefundType {
    fn foreign_from(item: api_models::refunds::RefundType) -> Self {
        match item {
            api_models::refunds::RefundType::Instant => Self::InstantRefund,
            api_models::refunds::RefundType::Scheduled => Self::RegularRefund,
        }
    }
}

impl ForeignFrom<storage_enums::MandateStatus> for api_enums::MandateStatus {
    fn foreign_from(status: storage_enums::MandateStatus) -> Self {
        frunk::labelled_convert_from(status)
    }
}

impl ForeignFrom<api_enums::PaymentMethod> for storage_enums::PaymentMethod {
    fn foreign_from(pm_type: api_enums::PaymentMethod) -> Self {
        frunk::labelled_convert_from(pm_type)
    }
}

impl ForeignFrom<storage_enums::PaymentMethod> for api_enums::PaymentMethod {
    fn foreign_from(pm_type: storage_enums::PaymentMethod) -> Self {
        frunk::labelled_convert_from(pm_type)
    }
}

impl ForeignFrom<storage_enums::PaymentMethodIssuerCode> for api_enums::PaymentMethodIssuerCode {
    fn foreign_from(issuer_code: storage_enums::PaymentMethodIssuerCode) -> Self {
        frunk::labelled_convert_from(issuer_code)
    }
}

impl ForeignFrom<api_enums::PaymentExperience> for storage_enums::PaymentExperience {
    fn foreign_from(experience: api_enums::PaymentExperience) -> Self {
        frunk::labelled_convert_from(experience)
    }
}

impl ForeignFrom<storage_enums::PaymentExperience> for api_enums::PaymentExperience {
    fn foreign_from(experience: storage_enums::PaymentExperience) -> Self {
        frunk::labelled_convert_from(experience)
    }
}

impl ForeignFrom<storage_enums::IntentStatus> for api_enums::IntentStatus {
    fn foreign_from(status: storage_enums::IntentStatus) -> Self {
        frunk::labelled_convert_from(status)
    }
}

impl ForeignFrom<api_enums::IntentStatus> for storage_enums::IntentStatus {
    fn foreign_from(status: api_enums::IntentStatus) -> Self {
        frunk::labelled_convert_from(status)
    }
}

impl ForeignFrom<storage_enums::AttemptStatus> for storage_enums::IntentStatus {
    fn foreign_from(s: storage_enums::AttemptStatus) -> Self {
        match s {
            storage_enums::AttemptStatus::Charged | storage_enums::AttemptStatus::AutoRefunded => {
                Self::Succeeded
            }

            storage_enums::AttemptStatus::ConfirmationAwaited => Self::RequiresConfirmation,
            storage_enums::AttemptStatus::PaymentMethodAwaited => Self::RequiresPaymentMethod,

            storage_enums::AttemptStatus::Authorized => Self::RequiresCapture,
            storage_enums::AttemptStatus::AuthenticationPending
            | storage_enums::AttemptStatus::DeviceDataCollectionPending => {
                Self::RequiresCustomerAction
            }
            storage_enums::AttemptStatus::Unresolved => Self::RequiresMerchantAction,

            storage_enums::AttemptStatus::PartialCharged
            | storage_enums::AttemptStatus::Started
            | storage_enums::AttemptStatus::AuthenticationSuccessful
            | storage_enums::AttemptStatus::Authorizing
            | storage_enums::AttemptStatus::CodInitiated
            | storage_enums::AttemptStatus::VoidInitiated
            | storage_enums::AttemptStatus::CaptureInitiated
            | storage_enums::AttemptStatus::Pending => Self::Processing,

            storage_enums::AttemptStatus::AuthenticationFailed
            | storage_enums::AttemptStatus::AuthorizationFailed
            | storage_enums::AttemptStatus::VoidFailed
            | storage_enums::AttemptStatus::RouterDeclined
            | storage_enums::AttemptStatus::CaptureFailed
            | storage_enums::AttemptStatus::Failure => Self::Failed,
            storage_enums::AttemptStatus::Voided => Self::Cancelled,
        }
    }
}

impl ForeignTryFrom<api_enums::IntentStatus> for storage_enums::EventType {
    type Error = errors::ValidationError;

    fn foreign_try_from(value: api_enums::IntentStatus) -> Result<Self, Self::Error> {
        match value {
            api_enums::IntentStatus::Succeeded => Ok(Self::PaymentSucceeded),
            api_enums::IntentStatus::Processing => Ok(Self::PaymentProcessing),
            api_enums::IntentStatus::RequiresMerchantAction => Ok(Self::ActionRequired),
            _ => Err(errors::ValidationError::IncorrectValueProvided {
                field_name: "intent_status",
            }),
        }
    }
}

impl ForeignTryFrom<storage_enums::RefundStatus> for storage_enums::EventType {
    type Error = errors::ValidationError;

    fn foreign_try_from(value: storage_enums::RefundStatus) -> Result<Self, Self::Error> {
        match value {
            storage_enums::RefundStatus::Success => Ok(Self::RefundSucceeded),
            storage_enums::RefundStatus::Failure => Ok(Self::RefundFailed),
            _ => Err(errors::ValidationError::IncorrectValueProvided {
                field_name: "refund_status",
            }),
        }
    }
}

impl ForeignTryFrom<storage_enums::DisputeStatus> for storage_enums::EventType {
    type Error = errors::ValidationError;

    fn foreign_try_from(value: storage_enums::DisputeStatus) -> Result<Self, Self::Error> {
        match value {
            storage_enums::DisputeStatus::DisputeOpened => Ok(Self::DisputeOpened),
            storage_enums::DisputeStatus::DisputeExpired => Ok(Self::DisputeExpired),
            storage_enums::DisputeStatus::DisputeAccepted => Ok(Self::DisputeAccepted),
            storage_enums::DisputeStatus::DisputeCancelled => Ok(Self::DisputeCancelled),
            storage_enums::DisputeStatus::DisputeChallenged => Ok(Self::DisputeChallenged),
            storage_enums::DisputeStatus::DisputeWon => Ok(Self::DisputeWon),
            storage_enums::DisputeStatus::DisputeLost => Ok(Self::DisputeLost),
        }
    }
}

impl ForeignTryFrom<api_models::webhooks::IncomingWebhookEvent> for storage_enums::RefundStatus {
    type Error = errors::ValidationError;

    fn foreign_try_from(
        value: api_models::webhooks::IncomingWebhookEvent,
    ) -> Result<Self, Self::Error> {
        match value {
            api_models::webhooks::IncomingWebhookEvent::RefundSuccess => Ok(Self::Success),
            api_models::webhooks::IncomingWebhookEvent::RefundFailure => Ok(Self::Failure),
            _ => Err(errors::ValidationError::IncorrectValueProvided {
                field_name: "incoming_webhook_event_type",
            }),
        }
    }
}

impl ForeignFrom<storage_enums::EventType> for api_enums::EventType {
    fn foreign_from(event_type: storage_enums::EventType) -> Self {
        frunk::labelled_convert_from(event_type)
    }
}

impl ForeignFrom<api_enums::FutureUsage> for storage_enums::FutureUsage {
    fn foreign_from(future_usage: api_enums::FutureUsage) -> Self {
        frunk::labelled_convert_from(future_usage)
    }
}

impl ForeignFrom<storage_enums::FutureUsage> for api_enums::FutureUsage {
    fn foreign_from(future_usage: storage_enums::FutureUsage) -> Self {
        frunk::labelled_convert_from(future_usage)
    }
}

impl ForeignFrom<storage_enums::RefundStatus> for api_enums::RefundStatus {
    fn foreign_from(status: storage_enums::RefundStatus) -> Self {
        frunk::labelled_convert_from(status)
    }
}

impl ForeignFrom<api_enums::CaptureMethod> for storage_enums::CaptureMethod {
    fn foreign_from(capture_method: api_enums::CaptureMethod) -> Self {
        frunk::labelled_convert_from(capture_method)
    }
}

impl ForeignFrom<storage_enums::CaptureMethod> for api_enums::CaptureMethod {
    fn foreign_from(capture_method: storage_enums::CaptureMethod) -> Self {
        frunk::labelled_convert_from(capture_method)
    }
}

impl ForeignFrom<api_enums::AuthenticationType> for storage_enums::AuthenticationType {
    fn foreign_from(auth_type: api_enums::AuthenticationType) -> Self {
        frunk::labelled_convert_from(auth_type)
    }
}

impl ForeignFrom<storage_enums::AuthenticationType> for api_enums::AuthenticationType {
    fn foreign_from(auth_type: storage_enums::AuthenticationType) -> Self {
        frunk::labelled_convert_from(auth_type)
    }
}

impl ForeignFrom<api_enums::Currency> for storage_enums::Currency {
    fn foreign_from(currency: api_enums::Currency) -> Self {
        frunk::labelled_convert_from(currency)
    }
}

impl ForeignFrom<storage_enums::Currency> for api_enums::Currency {
    fn foreign_from(currency: storage_enums::Currency) -> Self {
        frunk::labelled_convert_from(currency)
    }
}

<<<<<<< HEAD
impl ForeignFrom<api_enums::PayoutType> for storage_enums::PayoutType {
    fn foreign_from(payout_type: api_enums::PayoutType) -> Self {
        frunk::labelled_convert_from(payout_type)
    }
}

impl ForeignFrom<storage_enums::PayoutStatus> for api_enums::PayoutStatus {
    fn foreign_from(payout_type: storage_enums::PayoutStatus) -> Self {
=======
impl ForeignFrom<storage_enums::PayoutStatus> for api_enums::PayoutStatus {
    fn foreign_from(payout_status: storage_enums::PayoutStatus) -> Self {
        frunk::labelled_convert_from(payout_status)
    }
}

impl ForeignFrom<api_enums::PayoutStatus> for storage_enums::PayoutStatus {
    fn foreign_from(status: api_enums::PayoutStatus) -> Self {
        frunk::labelled_convert_from(status)
    }
}

impl ForeignFrom<storage_enums::PayoutType> for api_enums::PayoutType {
    fn foreign_from(method: storage_enums::PayoutType) -> Self {
        frunk::labelled_convert_from(method)
    }
}

impl ForeignFrom<api_enums::PayoutType> for storage_enums::PayoutType {
    fn foreign_from(payout_type: api_enums::PayoutType) -> Self {
>>>>>>> 29a55433
        frunk::labelled_convert_from(payout_type)
    }
}

impl<'a> ForeignFrom<&'a api_types::Address> for storage::AddressUpdate {
    fn foreign_from(address: &api_types::Address) -> Self {
        let address = address;
        Self::Update {
            city: address.address.as_ref().and_then(|a| a.city.clone()),
            country: address.address.as_ref().and_then(|a| a.country),
            line1: address.address.as_ref().and_then(|a| a.line1.clone()),
            line2: address.address.as_ref().and_then(|a| a.line2.clone()),
            line3: address.address.as_ref().and_then(|a| a.line3.clone()),
            state: address.address.as_ref().and_then(|a| a.state.clone()),
            zip: address.address.as_ref().and_then(|a| a.zip.clone()),
            first_name: address.address.as_ref().and_then(|a| a.first_name.clone()),
            last_name: address.address.as_ref().and_then(|a| a.last_name.clone()),
            phone_number: address.phone.as_ref().and_then(|a| a.number.clone()),
            country_code: address.phone.as_ref().and_then(|a| a.country_code.clone()),
        }
    }
}

impl ForeignFrom<storage::Config> for api_types::Config {
    fn foreign_from(config: storage::Config) -> Self {
        let config = config;
        Self {
            key: config.key,
            value: config.config,
        }
    }
}

impl<'a> ForeignFrom<&'a api_types::ConfigUpdate> for storage::ConfigUpdate {
    fn foreign_from(config: &api_types::ConfigUpdate) -> Self {
        let config_update = config;
        Self::Update {
            config: Some(config_update.value.clone()),
        }
    }
}

impl<'a> ForeignFrom<&'a storage::Address> for api_types::Address {
    fn foreign_from(address: &storage::Address) -> Self {
        let address = address;
        Self {
            address: Some(api_types::AddressDetails {
                city: address.city.clone(),
                country: address.country,
                line1: address.line1.clone(),
                line2: address.line2.clone(),
                line3: address.line3.clone(),
                state: address.state.clone(),
                zip: address.zip.clone(),
                first_name: address.first_name.clone(),
                last_name: address.last_name.clone(),
            }),
            phone: Some(api_types::PhoneDetails {
                number: address.phone_number.clone(),
                country_code: address.country_code.clone(),
            }),
        }
    }
}

impl ForeignFrom<api_models::enums::PaymentMethodType>
    for storage_models::enums::PaymentMethodType
{
    fn foreign_from(payment_method_type: api_models::enums::PaymentMethodType) -> Self {
        frunk::labelled_convert_from(payment_method_type)
    }
}

impl ForeignFrom<storage_models::enums::PaymentMethodType>
    for api_models::enums::PaymentMethodType
{
    fn foreign_from(payment_method_type: storage_models::enums::PaymentMethodType) -> Self {
        frunk::labelled_convert_from(payment_method_type)
    }
}

impl ForeignFrom<api_models::payments::AddressDetails> for storage_models::address::AddressNew {
    fn foreign_from(item: api_models::payments::AddressDetails) -> Self {
        let address = item;
        Self {
            city: address.city,
            country: address.country,
            line1: address.line1,
            line2: address.line2,
            line3: address.line3,
            state: address.state,
            zip: address.zip,
            first_name: address.first_name,
            last_name: address.last_name,
            ..Default::default()
        }
    }
}

impl
    ForeignFrom<(
        storage_models::api_keys::ApiKey,
        crate::core::api_keys::PlaintextApiKey,
    )> for api_models::api_keys::CreateApiKeyResponse
{
    fn foreign_from(
        item: (
            storage_models::api_keys::ApiKey,
            crate::core::api_keys::PlaintextApiKey,
        ),
    ) -> Self {
        use masking::StrongSecret;

        let (api_key, plaintext_api_key) = item;
        Self {
            key_id: api_key.key_id,
            merchant_id: api_key.merchant_id,
            name: api_key.name,
            description: api_key.description,
            api_key: StrongSecret::from(plaintext_api_key.peek().to_owned()),
            created: api_key.created_at,
            expiration: api_key.expires_at.into(),
        }
    }
}

impl ForeignFrom<storage_models::api_keys::ApiKey>
    for api_models::api_keys::RetrieveApiKeyResponse
{
    fn foreign_from(api_key: storage_models::api_keys::ApiKey) -> Self {
        Self {
            key_id: api_key.key_id,
            merchant_id: api_key.merchant_id,
            name: api_key.name,
            description: api_key.description,
            prefix: api_key.prefix.into(),
            created: api_key.created_at,
            expiration: api_key.expires_at.into(),
        }
    }
}

impl ForeignFrom<api_models::api_keys::UpdateApiKeyRequest>
    for storage_models::api_keys::ApiKeyUpdate
{
    fn foreign_from(api_key: api_models::api_keys::UpdateApiKeyRequest) -> Self {
        Self::Update {
            name: api_key.name,
            description: api_key.description,
            expires_at: api_key.expiration.map(Into::into),
            last_used: None,
        }
    }
}

impl ForeignFrom<storage_enums::AttemptStatus> for api_enums::AttemptStatus {
    fn foreign_from(status: storage_enums::AttemptStatus) -> Self {
        frunk::labelled_convert_from(status)
    }
}

impl ForeignFrom<api_enums::DisputeStage> for storage_enums::DisputeStage {
    fn foreign_from(status: api_enums::DisputeStage) -> Self {
        frunk::labelled_convert_from(status)
    }
}

impl ForeignFrom<api_enums::DisputeStatus> for storage_enums::DisputeStatus {
    fn foreign_from(status: api_enums::DisputeStatus) -> Self {
        frunk::labelled_convert_from(status)
    }
}

impl ForeignFrom<storage_enums::DisputeStage> for api_enums::DisputeStage {
    fn foreign_from(status: storage_enums::DisputeStage) -> Self {
        frunk::labelled_convert_from(status)
    }
}

impl ForeignFrom<storage_enums::DisputeStatus> for api_enums::DisputeStatus {
    fn foreign_from(status: storage_enums::DisputeStatus) -> Self {
        frunk::labelled_convert_from(status)
    }
}

impl ForeignFrom<api_types::FileUploadProvider> for storage_enums::FileUploadProvider {
    fn foreign_from(provider: api_types::FileUploadProvider) -> Self {
        frunk::labelled_convert_from(provider)
    }
}

impl ForeignTryFrom<api_models::webhooks::IncomingWebhookEvent> for storage_enums::DisputeStatus {
    type Error = errors::ValidationError;

    fn foreign_try_from(
        value: api_models::webhooks::IncomingWebhookEvent,
    ) -> Result<Self, Self::Error> {
        match value {
            api_models::webhooks::IncomingWebhookEvent::DisputeOpened => Ok(Self::DisputeOpened),
            api_models::webhooks::IncomingWebhookEvent::DisputeExpired => Ok(Self::DisputeExpired),
            api_models::webhooks::IncomingWebhookEvent::DisputeAccepted => {
                Ok(Self::DisputeAccepted)
            }
            api_models::webhooks::IncomingWebhookEvent::DisputeCancelled => {
                Ok(Self::DisputeCancelled)
            }
            api_models::webhooks::IncomingWebhookEvent::DisputeChallenged => {
                Ok(Self::DisputeChallenged)
            }
            api_models::webhooks::IncomingWebhookEvent::DisputeWon => Ok(Self::DisputeWon),
            api_models::webhooks::IncomingWebhookEvent::DisputeLost => Ok(Self::DisputeLost),
            _ => Err(errors::ValidationError::IncorrectValueProvided {
                field_name: "incoming_webhook_event",
            }),
        }
    }
}

impl ForeignFrom<storage::Dispute> for api_models::disputes::DisputeResponse {
    fn foreign_from(dispute: storage::Dispute) -> Self {
        Self {
            dispute_id: dispute.dispute_id,
            payment_id: dispute.payment_id,
            attempt_id: dispute.attempt_id,
            amount: dispute.amount,
            currency: dispute.currency,
            dispute_stage: dispute.dispute_stage.foreign_into(),
            dispute_status: dispute.dispute_status.foreign_into(),
            connector: dispute.connector,
            connector_status: dispute.connector_status,
            connector_dispute_id: dispute.connector_dispute_id,
            connector_reason: dispute.connector_reason,
            connector_reason_code: dispute.connector_reason_code,
            challenge_required_by: dispute.challenge_required_by,
            created_at: dispute.dispute_created_at,
            updated_at: dispute.updated_at,
            received_at: dispute.created_at.to_string(),
        }
    }
}

impl ForeignFrom<storage_models::cards_info::CardInfo>
    for api_models::cards_info::CardInfoResponse
{
    fn foreign_from(item: storage_models::cards_info::CardInfo) -> Self {
        Self {
            card_iin: item.card_iin,
            card_type: item.card_type,
            card_sub_type: item.card_subtype,
            card_network: item.card_network,
            card_issuer: item.card_issuer,
            card_issuing_country: item.card_issuing_country,
        }
    }
}

impl ForeignTryFrom<storage_models::merchant_connector_account::MerchantConnectorAccount>
    for api_models::admin::MerchantConnectorResponse
{
    type Error = error_stack::Report<errors::ApiErrorResponse>;
    fn foreign_try_from(
        item: storage_models::merchant_connector_account::MerchantConnectorAccount,
    ) -> Result<Self, Self::Error> {
        let payment_methods_enabled = match item.payment_methods_enabled {
            Some(val) => serde_json::Value::Array(val)
                .parse_value("PaymentMethods")
                .change_context(errors::ApiErrorResponse::InternalServerError)?,
            None => None,
        };
        let frm_configs = match item.frm_configs {
            Some(frm_value) => {
                let configs_for_frm : api_models::admin::FrmConfigs = frm_value
                    .peek()
                    .clone()
                    .parse_value("FrmConfigs")
                    .change_context(errors::ApiErrorResponse::InvalidDataFormat {
                        field_name: "frm_configs".to_string(),
                        expected_format: "\"frm_configs\" : { \"frm_enabled_pms\" : [\"card\"], \"frm_enabled_pm_types\" : [\"credit\"], \"frm_enabled_gateways\" : [\"stripe\"], \"frm_action\": \"cancel_txn\", \"frm_preferred_flow_type\" : \"pre\" }".to_string(),
                    })?;
                Some(configs_for_frm)
            }
            None => None,
        };
        Ok(Self {
            connector_type: item.connector_type.foreign_into(),
            connector_name: item.connector_name,
            connector_label: item.connector_label,
            merchant_connector_id: item.merchant_connector_id,
            connector_account_details: Secret::new(item.connector_account_details),
            test_mode: item.test_mode,
            disabled: item.disabled,
            payment_methods_enabled,
            metadata: item.metadata,
            business_country: item.business_country,
            business_label: item.business_label,
            business_sub_label: item.business_sub_label,
            frm_configs,
        })
    }
}<|MERGE_RESOLUTION|>--- conflicted
+++ resolved
@@ -276,16 +276,6 @@
     }
 }
 
-<<<<<<< HEAD
-impl ForeignFrom<api_enums::PayoutType> for storage_enums::PayoutType {
-    fn foreign_from(payout_type: api_enums::PayoutType) -> Self {
-        frunk::labelled_convert_from(payout_type)
-    }
-}
-
-impl ForeignFrom<storage_enums::PayoutStatus> for api_enums::PayoutStatus {
-    fn foreign_from(payout_type: storage_enums::PayoutStatus) -> Self {
-=======
 impl ForeignFrom<storage_enums::PayoutStatus> for api_enums::PayoutStatus {
     fn foreign_from(payout_status: storage_enums::PayoutStatus) -> Self {
         frunk::labelled_convert_from(payout_status)
@@ -306,7 +296,6 @@
 
 impl ForeignFrom<api_enums::PayoutType> for storage_enums::PayoutType {
     fn foreign_from(payout_type: api_enums::PayoutType) -> Self {
->>>>>>> 29a55433
         frunk::labelled_convert_from(payout_type)
     }
 }
