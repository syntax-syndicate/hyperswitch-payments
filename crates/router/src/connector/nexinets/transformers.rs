--- conflicted
+++ resolved
@@ -627,17 +627,12 @@
         | PaymentMethodData::GiftCard(_)
         | PaymentMethodData::OpenBanking(_)
         | PaymentMethodData::CardToken(_)
-<<<<<<< HEAD
+        | PaymentMethodData::NetworkToken(_)
         | domain::PaymentMethodData::NetworkToken(_) => {
             Err(errors::ConnectorError::NotImplemented(
                 utils::get_unimplemented_payment_method_error_message("nexinets"),
             ))?
         }
-=======
-        | PaymentMethodData::NetworkToken(_) => Err(errors::ConnectorError::NotImplemented(
-            utils::get_unimplemented_payment_method_error_message("nexinets"),
-        ))?,
->>>>>>> ed13ecac
     }
 }
 
