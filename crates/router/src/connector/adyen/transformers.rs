#[cfg(feature = "payouts")]
use api_models::payouts::PayoutMethodData;
use api_models::{enums, payments, webhooks};
use cards::CardNumber;
use common_utils::{errors::ParsingError, ext_traits::Encode, id_type, pii, types::MinorUnit};
use error_stack::{report, ResultExt};
use hyperswitch_domain_models::router_request_types::SubmitEvidenceRequestData;
use masking::{ExposeInterface, PeekInterface};
use reqwest::Url;
use serde::{Deserialize, Serialize};
use time::{Duration, OffsetDateTime, PrimitiveDateTime};

#[cfg(feature = "payouts")]
use crate::{connector::utils::PayoutsData, types::api::payouts, utils::OptionExt};
use crate::{
    connector::utils::{
        self, AddressDetailsData, BrowserInformationData, CardData, MandateReferenceData,
        NetworkTokenData, PaymentsAuthorizeRequestData, PhoneDetailsData, RouterData,
    },
    consts,
    core::errors,
    pii::{Email, Secret},
    services,
    types::{
        self,
        api::enums as api_enums,
        domain,
        storage::enums as storage_enums,
        transformers::{ForeignFrom, ForeignTryFrom},
    },
    utils as crate_utils,
};

type Error = error_stack::Report<errors::ConnectorError>;

#[derive(Debug, Serialize)]
pub struct AdyenRouterData<T> {
    pub amount: MinorUnit,
    pub router_data: T,
}

impl<T> TryFrom<(MinorUnit, T)> for AdyenRouterData<T> {
    type Error = error_stack::Report<errors::ConnectorError>;
    fn try_from((amount, item): (MinorUnit, T)) -> Result<Self, Self::Error> {
        Ok(Self {
            amount,
            router_data: item,
        })
    }
}
#[derive(Debug, Default, Serialize, Deserialize)]
pub struct AdyenConnectorMetadataObject {
    pub endpoint_prefix: Option<String>,
}

impl TryFrom<&Option<pii::SecretSerdeValue>> for AdyenConnectorMetadataObject {
    type Error = error_stack::Report<errors::ConnectorError>;
    fn try_from(meta_data: &Option<pii::SecretSerdeValue>) -> Result<Self, Self::Error> {
        let metadata: Self = utils::to_connector_meta_from_secret::<Self>(meta_data.clone())
            .change_context(errors::ConnectorError::InvalidConnectorConfig {
                config: "metadata",
            })?;
        Ok(metadata)
    }
}

// Adyen Types Definition
// Payments Request and Response Types
#[derive(Default, Debug, Serialize, Deserialize)]
pub enum AdyenShopperInteraction {
    #[default]
    Ecommerce,
    #[serde(rename = "ContAuth")]
    ContinuedAuthentication,
    Moto,
    #[serde(rename = "POS")]
    Pos,
}

#[derive(Debug, Clone, Serialize, Deserialize)]
#[serde(rename_all = "PascalCase")]
pub enum AdyenRecurringModel {
    UnscheduledCardOnFile,
    CardOnFile,
}

#[derive(Clone, Default, Debug, Serialize, Deserialize)]
pub enum AuthType {
    #[default]
    PreAuth,
}
#[derive(Clone, Default, Debug, Serialize, Deserialize)]
#[serde(rename_all = "camelCase")]
pub struct AdditionalData {
    authorisation_type: Option<AuthType>,
    manual_capture: Option<String>,
    execute_three_d: Option<String>,
    pub recurring_processing_model: Option<AdyenRecurringModel>,
    /// Enable recurring details in dashboard to receive this ID, https://docs.adyen.com/online-payments/tokenization/create-and-use-tokens#test-and-go-live
    #[serde(rename = "recurring.recurringDetailReference")]
    recurring_detail_reference: Option<Secret<String>>,
    #[serde(rename = "recurring.shopperReference")]
    recurring_shopper_reference: Option<String>,
    network_tx_reference: Option<Secret<String>>,
    #[cfg(feature = "payouts")]
    payout_eligible: Option<PayoutEligibility>,
    funds_availability: Option<String>,
}

#[derive(Default, Debug, Serialize, Deserialize)]
#[serde(rename_all = "camelCase")]
pub struct ShopperName {
    first_name: Option<Secret<String>>,
    last_name: Option<Secret<String>>,
}

#[derive(Default, Debug, Serialize, Deserialize)]
#[serde(rename_all = "camelCase")]
pub struct Address {
    city: String,
    country: api_enums::CountryAlpha2,
    house_number_or_name: Secret<String>,
    postal_code: Secret<String>,
    state_or_province: Option<Secret<String>>,
    street: Secret<String>,
}

#[derive(Debug, Serialize)]
#[serde(rename_all = "camelCase")]
pub struct LineItem {
    amount_excluding_tax: Option<MinorUnit>,
    amount_including_tax: Option<MinorUnit>,
    description: Option<String>,
    id: Option<String>,
    tax_amount: Option<MinorUnit>,
    quantity: Option<u16>,
}

#[derive(Debug, Serialize)]
#[serde(rename_all = "camelCase")]
pub struct MpiData {
    directory_response: String,
    authentication_response: String,
    token_authentication_verification_value: Secret<String>, //cryptogram
    eci: String,
}

#[serde_with::skip_serializing_none]
#[derive(Debug, Serialize)]
#[serde(rename_all = "camelCase")]
pub struct AdyenPaymentRequest<'a> {
    amount: Amount,
    merchant_account: Secret<String>,
    payment_method: AdyenPaymentMethod<'a>,
    reference: String,
    return_url: String,
    browser_info: Option<AdyenBrowserInfo>,
    shopper_interaction: AdyenShopperInteraction,
    recurring_processing_model: Option<AdyenRecurringModel>,
    additional_data: Option<AdditionalData>,
    shopper_reference: Option<String>,
    store_payment_method: Option<bool>,
    shopper_name: Option<ShopperName>,
    #[serde(rename = "shopperIP")]
    shopper_ip: Option<Secret<String, pii::IpAddress>>,
    shopper_locale: Option<String>,
    shopper_email: Option<Email>,
    shopper_statement: Option<String>,
    social_security_number: Option<Secret<String>>,
    telephone_number: Option<Secret<String>>,
    billing_address: Option<Address>,
    delivery_address: Option<Address>,
    country_code: Option<api_enums::CountryAlpha2>,
    line_items: Option<Vec<LineItem>>,
    channel: Option<Channel>,
    metadata: Option<pii::SecretSerdeValue>,
    merchant_order_reference: Option<String>,
    mpi_data: Option<MpiData>,
}

#[derive(Debug, Serialize)]
#[serde(rename_all = "camelCase")]
struct AdyenBrowserInfo {
    user_agent: String,
    accept_header: String,
    language: String,
    color_depth: u8,
    screen_height: u32,
    screen_width: u32,
    time_zone_offset: i32,
    java_enabled: bool,
}

#[derive(Debug, Clone, Serialize, Deserialize)]
pub enum AdyenStatus {
    AuthenticationFinished,
    AuthenticationNotRequired,
    Authorised,
    Cancelled,
    ChallengeShopper,
    Error,
    Pending,
    Received,
    RedirectShopper,
    Refused,
    PresentToShopper,
    #[cfg(feature = "payouts")]
    #[serde(rename = "[payout-confirm-received]")]
    PayoutConfirmReceived,
    #[cfg(feature = "payouts")]
    #[serde(rename = "[payout-decline-received]")]
    PayoutDeclineReceived,
    #[cfg(feature = "payouts")]
    #[serde(rename = "[payout-submit-received]")]
    PayoutSubmitReceived,
}

#[derive(Debug, Clone, Serialize)]
pub enum Channel {
    Web,
}

#[derive(Debug, Serialize)]
#[serde(rename_all = "camelCase")]
pub struct AdyenBalanceRequest<'a> {
    pub payment_method: AdyenPaymentMethod<'a>,
    pub merchant_account: Secret<String>,
}

#[derive(Debug, Deserialize, Serialize)]
#[serde(rename_all = "camelCase")]
pub struct AdyenBalanceResponse {
    pub psp_reference: String,
    pub balance: Amount,
}

/// This implementation will be used only in Authorize, Automatic capture flow.
/// It is also being used in Psync flow, However Psync will be called only after create payment call that too in redirect flow.
impl ForeignFrom<(bool, AdyenStatus, Option<common_enums::PaymentMethodType>)>
    for storage_enums::AttemptStatus
{
    fn foreign_from(
        (is_manual_capture, adyen_status, pmt): (
            bool,
            AdyenStatus,
            Option<common_enums::PaymentMethodType>,
        ),
    ) -> Self {
        match adyen_status {
            AdyenStatus::AuthenticationFinished => Self::AuthenticationSuccessful,
            AdyenStatus::AuthenticationNotRequired | AdyenStatus::Received => Self::Pending,
            AdyenStatus::Authorised => match is_manual_capture {
                true => Self::Authorized,
                // In case of Automatic capture Authorized is the final status of the payment
                false => Self::Charged,
            },
            AdyenStatus::Cancelled => Self::Voided,
            AdyenStatus::ChallengeShopper
            | AdyenStatus::RedirectShopper
            | AdyenStatus::PresentToShopper => Self::AuthenticationPending,
            AdyenStatus::Error | AdyenStatus::Refused => Self::Failure,
            AdyenStatus::Pending => match pmt {
                Some(common_enums::PaymentMethodType::Pix) => Self::AuthenticationPending,
                _ => Self::Pending,
            },
            #[cfg(feature = "payouts")]
            AdyenStatus::PayoutConfirmReceived => Self::Started,
            #[cfg(feature = "payouts")]
            AdyenStatus::PayoutSubmitReceived => Self::Pending,
            #[cfg(feature = "payouts")]
            AdyenStatus::PayoutDeclineReceived => Self::Voided,
        }
    }
}

impl ForeignTryFrom<(bool, AdyenWebhookStatus)> for storage_enums::AttemptStatus {
    type Error = error_stack::Report<errors::ConnectorError>;
    fn foreign_try_from(
        (is_manual_capture, adyen_webhook_status): (bool, AdyenWebhookStatus),
    ) -> Result<Self, Self::Error> {
        match adyen_webhook_status {
            AdyenWebhookStatus::Authorised => match is_manual_capture {
                true => Ok(Self::Authorized),
                // In case of Automatic capture Authorized is the final status of the payment
                false => Ok(Self::Charged),
            },
            AdyenWebhookStatus::AuthorisationFailed => Ok(Self::Failure),
            AdyenWebhookStatus::Cancelled => Ok(Self::Voided),
            AdyenWebhookStatus::CancelFailed => Ok(Self::VoidFailed),
            AdyenWebhookStatus::Captured => Ok(Self::Charged),
            AdyenWebhookStatus::CaptureFailed => Ok(Self::CaptureFailed),
            //If Unexpected Event is received, need to understand how it reached this point
            //Webhooks with Payment Events only should try to conume this resource object.
            AdyenWebhookStatus::UnexpectedEvent | AdyenWebhookStatus::Reversed => {
                Err(report!(errors::ConnectorError::WebhookBodyDecodingFailed))
            }
        }
    }
}

#[derive(Debug, Serialize, Deserialize, Eq, PartialEq)]
pub struct AdyenRedirectRequest {
    pub details: AdyenRedirectRequestTypes,
}

#[derive(Debug, Clone, Serialize, serde::Deserialize, Eq, PartialEq)]
#[serde(untagged)]
pub enum AdyenRedirectRequestTypes {
    AdyenRedirection(AdyenRedirection),
    AdyenThreeDS(AdyenThreeDS),
    AdyenRefusal(AdyenRefusal),
}

#[derive(Debug, Clone, Serialize, serde::Deserialize, Eq, PartialEq)]
#[serde(rename_all = "camelCase")]
pub struct AdyenRefusal {
    pub payload: String,
    #[serde(rename = "type")]
    pub type_of_redirection_result: Option<String>,
    pub result_code: Option<String>,
}

#[derive(Debug, Clone, Serialize, serde::Deserialize, Eq, PartialEq)]
#[serde(rename_all = "camelCase")]
pub struct AdyenRedirection {
    pub redirect_result: String,
    #[serde(rename = "type")]
    pub type_of_redirection_result: Option<String>,
    pub result_code: Option<String>,
}

#[derive(Debug, Clone, Serialize, serde::Deserialize, Eq, PartialEq)]
#[serde(rename_all = "camelCase")]
pub struct AdyenThreeDS {
    #[serde(rename = "threeDSResult")]
    pub three_ds_result: String,
    #[serde(rename = "type")]
    pub type_of_redirection_result: Option<String>,
    pub result_code: Option<String>,
}

#[derive(Debug, Clone, Deserialize, Serialize)]
#[serde(untagged)]
pub enum AdyenPaymentResponse {
    Response(Box<Response>),
    PresentToShopper(Box<PresentToShopperResponse>),
    QrCodeResponse(Box<QrCodeResponseResponse>),
    RedirectionResponse(Box<RedirectionResponse>),
    RedirectionErrorResponse(Box<RedirectionErrorResponse>),
    WebhookResponse(Box<AdyenWebhookResponse>),
}

#[derive(Debug, Clone, Serialize, Deserialize)]
#[serde(rename_all = "camelCase")]
pub struct Response {
    psp_reference: String,
    result_code: AdyenStatus,
    amount: Option<Amount>,
    merchant_reference: String,
    refusal_reason: Option<String>,
    refusal_reason_code: Option<String>,
    additional_data: Option<AdditionalData>,
}

#[derive(Debug, Clone, Serialize, Deserialize)]
pub enum AdyenWebhookStatus {
    Authorised,
    AuthorisationFailed,
    Cancelled,
    CancelFailed,
    Captured,
    CaptureFailed,
    Reversed,
    UnexpectedEvent,
}

//Creating custom struct which can be consumed in Psync Handler triggered from Webhooks
#[derive(Debug, Clone, Serialize, Deserialize)]
#[serde(rename_all = "camelCase")]
pub struct AdyenWebhookResponse {
    transaction_id: String,
    payment_reference: Option<String>,
    status: AdyenWebhookStatus,
    amount: Option<Amount>,
    merchant_reference_id: String,
    refusal_reason: Option<String>,
    refusal_reason_code: Option<String>,
    event_code: WebhookEventCode,
}

#[derive(Debug, Clone, Serialize, Deserialize)]
#[serde(rename_all = "camelCase")]
pub struct RedirectionErrorResponse {
    result_code: AdyenStatus,
    refusal_reason: Option<String>,
    psp_reference: Option<String>,
    merchant_reference: Option<String>,
}

#[derive(Debug, Clone, Deserialize, Serialize)]
#[serde(rename_all = "camelCase")]
pub struct RedirectionResponse {
    result_code: AdyenStatus,
    action: AdyenRedirectAction,
    refusal_reason: Option<String>,
    refusal_reason_code: Option<String>,
    psp_reference: Option<String>,
    merchant_reference: Option<String>,
}

#[derive(Debug, Clone, Deserialize, Serialize)]
#[serde(rename_all = "camelCase")]
pub struct PresentToShopperResponse {
    psp_reference: Option<String>,
    result_code: AdyenStatus,
    action: AdyenPtsAction,
    refusal_reason: Option<String>,
    refusal_reason_code: Option<String>,
    merchant_reference: Option<String>,
}

#[derive(Debug, Clone, Deserialize, Serialize)]
#[serde(rename_all = "camelCase")]
pub struct QrCodeResponseResponse {
    result_code: AdyenStatus,
    action: AdyenQrCodeAction,
    refusal_reason: Option<String>,
    refusal_reason_code: Option<String>,
    additional_data: Option<QrCodeAdditionalData>,
    psp_reference: Option<String>,
    merchant_reference: Option<String>,
}

#[derive(Debug, Clone, Serialize, Deserialize)]
#[serde(rename_all = "camelCase")]
pub struct AdyenQrCodeAction {
    payment_method_type: PaymentType,
    #[serde(rename = "type")]
    type_of_response: ActionType,
    #[serde(rename = "url")]
    qr_code_url: Option<Url>,
    qr_code_data: String,
}

#[derive(Debug, Clone, Serialize, Deserialize)]
pub struct QrCodeAdditionalData {
    #[serde(rename = "pix.expirationDate")]
    #[serde(default, with = "common_utils::custom_serde::iso8601::option")]
    pix_expiration_date: Option<PrimitiveDateTime>,
}

#[derive(Debug, Clone, Serialize, Deserialize)]
#[serde(rename_all = "camelCase")]
pub struct AdyenPtsAction {
    reference: String,
    download_url: Option<Url>,
    payment_method_type: PaymentType,
    #[serde(rename = "expiresAt")]
    #[serde(
        default,
        with = "common_utils::custom_serde::iso8601::option_without_timezone"
    )]
    expires_at: Option<PrimitiveDateTime>,
    initial_amount: Option<Amount>,
    pass_creation_token: Option<String>,
    total_amount: Option<Amount>,
    #[serde(rename = "type")]
    type_of_response: ActionType,
    instructions_url: Option<Url>,
}

#[derive(Debug, Clone, Serialize, Deserialize)]
#[serde(rename_all = "camelCase")]
pub struct AdyenRedirectAction {
    payment_method_type: PaymentType,
    url: Option<Url>,
    method: Option<services::Method>,
    #[serde(rename = "type")]
    type_of_response: ActionType,
    data: Option<std::collections::HashMap<String, String>>,
    payment_data: Option<String>,
}

#[derive(Debug, Clone, Serialize, Deserialize)]
#[serde(rename_all = "lowercase")]
pub enum ActionType {
    Redirect,
    Await,
    #[serde(rename = "qrCode")]
    QrCode,
    Voucher,
}

#[derive(Default, Debug, Clone, Serialize, Deserialize)]
pub struct Amount {
    pub currency: storage_enums::Currency,
    pub value: MinorUnit,
}

#[derive(Debug, Clone, Serialize)]
#[serde(tag = "type")]
#[serde(rename_all = "lowercase")]
pub enum AdyenPaymentMethod<'a> {
    AdyenAffirm(Box<PmdForPaymentType>),
    AdyenCard(Box<AdyenCard>),
    AdyenKlarna(Box<PmdForPaymentType>),
    AdyenPaypal(Box<PmdForPaymentType>),
    #[serde(rename = "afterpaytouch")]
    AfterPay(Box<PmdForPaymentType>),
    AlmaPayLater(Box<PmdForPaymentType>),
    AliPay(Box<PmdForPaymentType>),
    AliPayHk(Box<PmdForPaymentType>),
    ApplePay(Box<AdyenApplePay>),
    #[serde(rename = "atome")]
    Atome,
    BancontactCard(Box<BancontactCardData>),
    Bizum(Box<PmdForPaymentType>),
    Blik(Box<BlikRedirectionData>),
    #[serde(rename = "boletobancario")]
    BoletoBancario,
    #[serde(rename = "clearpay")]
    ClearPay,
    #[serde(rename = "dana")]
    Dana,
    Eps(Box<BankRedirectionWithIssuer<'a>>),
    #[serde(rename = "gcash")]
    Gcash(Box<GcashData>),
    Giropay(Box<PmdForPaymentType>),
    Gpay(Box<AdyenGPay>),
    #[serde(rename = "gopay_wallet")]
    GoPay(Box<GoPayData>),
    Ideal(Box<BankRedirectionWithIssuer<'a>>),
    #[serde(rename = "kakaopay")]
    Kakaopay(Box<KakaoPayData>),
    Mandate(Box<AdyenMandate>),
    Mbway(Box<MbwayData>),
    MobilePay(Box<PmdForPaymentType>),
    #[serde(rename = "momo_wallet")]
    Momo(Box<MomoData>),
    #[serde(rename = "momo_atm")]
    MomoAtm,
    #[serde(rename = "touchngo")]
    TouchNGo(Box<TouchNGoData>),
    OnlineBankingCzechRepublic(Box<OnlineBankingCzechRepublicData>),
    OnlineBankingFinland(Box<PmdForPaymentType>),
    OnlineBankingPoland(Box<OnlineBankingPolandData>),
    OnlineBankingSlovakia(Box<OnlineBankingSlovakiaData>),
    #[serde(rename = "molpay_ebanking_fpx_MY")]
    OnlineBankingFpx(Box<OnlineBankingFpxData>),
    #[serde(rename = "molpay_ebanking_TH")]
    OnlineBankingThailand(Box<OnlineBankingThailandData>),
    #[serde(rename = "paybybank")]
    OpenBankingUK(Box<OpenBankingUKData>),
    #[serde(rename = "oxxo")]
    Oxxo,
    #[serde(rename = "paysafecard")]
    PaySafeCard,
    #[serde(rename = "paybright")]
    PayBright,
    #[serde(rename = "doku_permata_lite_atm")]
    PermataBankTransfer(Box<DokuBankData>),
    #[serde(rename = "directEbanking")]
    Sofort,
    #[serde(rename = "trustly")]
    Trustly,
    #[serde(rename = "walley")]
    Walley,
    #[serde(rename = "wechatpayWeb")]
    WeChatPayWeb,
    AchDirectDebit(Box<AchDirectDebitData>),
    #[serde(rename = "sepadirectdebit")]
    SepaDirectDebit(Box<SepaDirectDebitData>),
    BacsDirectDebit(Box<BacsDirectDebitData>),
    SamsungPay(Box<SamsungPayPmData>),
    #[serde(rename = "doku_bca_va")]
    BcaBankTransfer(Box<DokuBankData>),
    #[serde(rename = "doku_bni_va")]
    BniVa(Box<DokuBankData>),
    #[serde(rename = "doku_bri_va")]
    BriVa(Box<DokuBankData>),
    #[serde(rename = "doku_cimb_va")]
    CimbVa(Box<DokuBankData>),
    #[serde(rename = "doku_danamon_va")]
    DanamonVa(Box<DokuBankData>),
    #[serde(rename = "doku_mandiri_va")]
    MandiriVa(Box<DokuBankData>),
    #[serde(rename = "twint")]
    Twint,
    #[serde(rename = "vipps")]
    Vipps,
    #[serde(rename = "doku_indomaret")]
    Indomaret(Box<DokuBankData>),
    #[serde(rename = "doku_alfamart")]
    Alfamart(Box<DokuBankData>),
    PaymentMethodBalance(Box<BalancePmData>),
    AdyenGiftCard(Box<GiftCardData>),
    #[serde(rename = "swish")]
    Swish,
    #[serde(rename = "benefit")]
    Benefit,
    #[serde(rename = "knet")]
    Knet,
    #[serde(rename = "econtext_seven_eleven")]
    SevenEleven(Box<JCSVoucherData>),
    #[serde(rename = "econtext_stores")]
    Lawson(Box<JCSVoucherData>),
    #[serde(rename = "econtext_stores")]
    MiniStop(Box<JCSVoucherData>),
    #[serde(rename = "econtext_stores")]
    FamilyMart(Box<JCSVoucherData>),
    #[serde(rename = "econtext_stores")]
    Seicomart(Box<JCSVoucherData>),
    #[serde(rename = "econtext_stores")]
    PayEasy(Box<JCSVoucherData>),
    Pix(Box<PmdForPaymentType>),
    NetworkToken(Box<AdyenNetworkTokenData>),
}

#[derive(Debug, Clone, Serialize)]
pub struct PmdForPaymentType {
    #[serde(rename = "type")]
    payment_type: PaymentType,
}

#[derive(Debug, Clone, Eq, PartialEq, serde::Serialize, serde::Deserialize)]
#[serde(rename_all = "camelCase")]
pub struct JCSVoucherData {
    first_name: Secret<String>,
    last_name: Option<Secret<String>>,
    shopper_email: Email,
    telephone_number: Secret<String>,
}

#[derive(Debug, Clone, Serialize)]
#[serde(rename_all = "camelCase")]
pub struct BalancePmData {
    #[serde(rename = "type")]
    payment_type: GiftCardBrand,
    number: Secret<String>,
    cvc: Secret<String>,
}

#[derive(Debug, Clone, Serialize)]
#[serde(rename_all = "camelCase")]
pub struct GiftCardData {
    #[serde(rename = "type")]
    payment_type: PaymentType,
    brand: GiftCardBrand,
    number: Secret<String>,
    cvc: Secret<String>,
}

#[derive(Debug, Clone, Serialize)]
#[serde(rename_all = "camelCase")]
pub struct AchDirectDebitData {
    #[serde(rename = "type")]
    payment_type: PaymentType,
    bank_account_number: Secret<String>,
    bank_location_id: Secret<String>,
    owner_name: Secret<String>,
}

#[derive(Debug, Clone, Serialize)]
#[serde(rename_all = "camelCase")]
pub struct SepaDirectDebitData {
    #[serde(rename = "sepa.ownerName")]
    owner_name: Secret<String>,
    #[serde(rename = "sepa.ibanNumber")]
    iban_number: Secret<String>,
}

#[derive(Debug, Clone, Serialize)]
#[serde(rename_all = "camelCase")]
pub struct BacsDirectDebitData {
    #[serde(rename = "type")]
    payment_type: PaymentType,
    bank_account_number: Secret<String>,
    bank_location_id: Secret<String>,
    holder_name: Secret<String>,
}

#[derive(Debug, Clone, Serialize)]
#[serde(rename_all = "camelCase")]
pub struct BancontactCardData {
    #[serde(rename = "type")]
    payment_type: PaymentType,
    brand: String,
    number: CardNumber,
    expiry_month: Secret<String>,
    expiry_year: Secret<String>,
    holder_name: Secret<String>,
}

#[derive(Debug, Clone, Serialize)]
#[serde(rename_all = "camelCase")]
pub struct MbwayData {
    #[serde(rename = "type")]
    payment_type: PaymentType,
    telephone_number: Secret<String>,
}

#[derive(Debug, Clone, Serialize)]
pub struct SamsungPayPmData {
    #[serde(rename = "type")]
    payment_type: PaymentType,
    #[serde(rename = "samsungPayToken")]
    samsung_pay_token: Secret<String>,
}

#[derive(Debug, Clone, Serialize)]
pub struct OnlineBankingCzechRepublicData {
    #[serde(rename = "type")]
    payment_type: PaymentType,
    issuer: OnlineBankingCzechRepublicBanks,
}

#[derive(Debug, Clone, Serialize)]
#[serde(rename_all = "lowercase")]
pub enum OnlineBankingCzechRepublicBanks {
    KB,
    CS,
}

impl TryFrom<&types::PaymentsAuthorizeRouterData> for JCSVoucherData {
    type Error = Error;
    fn try_from(item: &types::PaymentsAuthorizeRouterData) -> Result<Self, Self::Error> {
        Ok(Self {
            first_name: item.get_billing_first_name()?,
            last_name: item.get_optional_billing_last_name(),
            shopper_email: item.get_billing_email()?,
            telephone_number: item.get_billing_phone_number()?,
        })
    }
}

impl TryFrom<&common_enums::BankNames> for OnlineBankingCzechRepublicBanks {
    type Error = Error;
    fn try_from(bank_name: &common_enums::BankNames) -> Result<Self, Self::Error> {
        match bank_name {
            common_enums::BankNames::KomercniBanka => Ok(Self::KB),
            common_enums::BankNames::CeskaSporitelna => Ok(Self::CS),
            _ => Err(errors::ConnectorError::NotImplemented(
                utils::get_unimplemented_payment_method_error_message("Adyen"),
            ))?,
        }
    }
}

#[derive(Debug, Clone, Serialize)]
pub struct OnlineBankingPolandData {
    #[serde(rename = "type")]
    payment_type: PaymentType,
    issuer: OnlineBankingPolandBanks,
}

#[derive(Debug, Clone, Serialize)]
pub enum OnlineBankingPolandBanks {
    #[serde(rename = "154")]
    BlikPSP,
    #[serde(rename = "31")]
    PlaceZIPKO,
    #[serde(rename = "243")]
    MBank,
    #[serde(rename = "112")]
    PayWithING,
    #[serde(rename = "20")]
    SantanderPrzelew24,
    #[serde(rename = "65")]
    BankPEKAOSA,
    #[serde(rename = "85")]
    BankMillennium,
    #[serde(rename = "88")]
    PayWithAliorBank,
    #[serde(rename = "143")]
    BankiSpoldzielcze,
    #[serde(rename = "26")]
    PayWithInteligo,
    #[serde(rename = "33")]
    BNPParibasPoland,
    #[serde(rename = "144")]
    BankNowySA,
    #[serde(rename = "45")]
    CreditAgricole,
    #[serde(rename = "99")]
    PayWithBOS,
    #[serde(rename = "119")]
    PayWithCitiHandlowy,
    #[serde(rename = "131")]
    PayWithPlusBank,
    #[serde(rename = "64")]
    ToyotaBank,
    #[serde(rename = "153")]
    VeloBank,
    #[serde(rename = "141")]
    ETransferPocztowy24,
}

impl TryFrom<&common_enums::BankNames> for OnlineBankingPolandBanks {
    type Error = Error;
    fn try_from(bank_name: &common_enums::BankNames) -> Result<Self, Self::Error> {
        match bank_name {
            common_enums::BankNames::BlikPSP => Ok(Self::BlikPSP),
            common_enums::BankNames::PlaceZIPKO => Ok(Self::PlaceZIPKO),
            common_enums::BankNames::MBank => Ok(Self::MBank),
            common_enums::BankNames::PayWithING => Ok(Self::PayWithING),
            common_enums::BankNames::SantanderPrzelew24 => Ok(Self::SantanderPrzelew24),
            common_enums::BankNames::BankPEKAOSA => Ok(Self::BankPEKAOSA),
            common_enums::BankNames::BankMillennium => Ok(Self::BankMillennium),
            common_enums::BankNames::PayWithAliorBank => Ok(Self::PayWithAliorBank),
            common_enums::BankNames::BankiSpoldzielcze => Ok(Self::BankiSpoldzielcze),
            common_enums::BankNames::PayWithInteligo => Ok(Self::PayWithInteligo),
            common_enums::BankNames::BNPParibasPoland => Ok(Self::BNPParibasPoland),
            common_enums::BankNames::BankNowySA => Ok(Self::BankNowySA),
            common_enums::BankNames::CreditAgricole => Ok(Self::CreditAgricole),
            common_enums::BankNames::PayWithBOS => Ok(Self::PayWithBOS),
            common_enums::BankNames::PayWithCitiHandlowy => Ok(Self::PayWithCitiHandlowy),
            common_enums::BankNames::PayWithPlusBank => Ok(Self::PayWithPlusBank),
            common_enums::BankNames::ToyotaBank => Ok(Self::ToyotaBank),
            common_enums::BankNames::VeloBank => Ok(Self::VeloBank),
            common_enums::BankNames::ETransferPocztowy24 => Ok(Self::ETransferPocztowy24),
            _ => Err(errors::ConnectorError::NotImplemented(
                utils::get_unimplemented_payment_method_error_message("Adyen"),
            ))?,
        }
    }
}

#[derive(Debug, Clone, Serialize)]
#[serde(rename_all = "camelCase")]
pub struct OnlineBankingSlovakiaData {
    #[serde(rename = "type")]
    payment_type: PaymentType,
    issuer: OnlineBankingSlovakiaBanks,
}

#[derive(Debug, Clone, Serialize)]
#[serde(rename_all = "camelCase")]
pub struct OnlineBankingFpxData {
    issuer: OnlineBankingFpxIssuer,
}

#[derive(Debug, Clone, Serialize)]
#[serde(rename_all = "camelCase")]
pub struct OnlineBankingThailandData {
    issuer: OnlineBankingThailandIssuer,
}

#[derive(Debug, Clone, Serialize)]
pub struct OpenBankingUKData {
    issuer: Option<OpenBankingUKIssuer>,
}

#[derive(Debug, Clone, Serialize)]
#[serde(rename_all = "lowercase")]
pub enum OnlineBankingSlovakiaBanks {
    Vub,
    Posto,
    Sporo,
    Tatra,
    Viamo,
}

impl TryFrom<&common_enums::BankNames> for OnlineBankingSlovakiaBanks {
    type Error = Error;
    fn try_from(bank_name: &common_enums::BankNames) -> Result<Self, Self::Error> {
        match bank_name {
            common_enums::BankNames::EPlatbyVUB => Ok(Self::Vub),
            common_enums::BankNames::PostovaBanka => Ok(Self::Posto),
            common_enums::BankNames::SporoPay => Ok(Self::Sporo),
            common_enums::BankNames::TatraPay => Ok(Self::Tatra),
            common_enums::BankNames::Viamo => Ok(Self::Viamo),
            _ => Err(errors::ConnectorError::NotImplemented(
                utils::get_unimplemented_payment_method_error_message("Adyen"),
            ))?,
        }
    }
}

impl TryFrom<&common_enums::BankNames> for OnlineBankingFpxIssuer {
    type Error = Error;
    fn try_from(bank_name: &common_enums::BankNames) -> Result<Self, Self::Error> {
        match bank_name {
            common_enums::BankNames::AffinBank => Ok(Self::FpxAbb),
            common_enums::BankNames::AgroBank => Ok(Self::FpxAgrobank),
            common_enums::BankNames::AllianceBank => Ok(Self::FpxAbmb),
            common_enums::BankNames::AmBank => Ok(Self::FpxAmb),
            common_enums::BankNames::BankIslam => Ok(Self::FpxBimb),
            common_enums::BankNames::BankMuamalat => Ok(Self::FpxBmmb),
            common_enums::BankNames::BankRakyat => Ok(Self::FpxBkrm),
            common_enums::BankNames::BankSimpananNasional => Ok(Self::FpxBsn),
            common_enums::BankNames::CimbBank => Ok(Self::FpxCimbclicks),
            common_enums::BankNames::HongLeongBank => Ok(Self::FpxHlb),
            common_enums::BankNames::HsbcBank => Ok(Self::FpxHsbc),
            common_enums::BankNames::KuwaitFinanceHouse => Ok(Self::FpxKfh),
            common_enums::BankNames::Maybank => Ok(Self::FpxMb2u),
            common_enums::BankNames::OcbcBank => Ok(Self::FpxOcbc),
            common_enums::BankNames::PublicBank => Ok(Self::FpxPbb),
            common_enums::BankNames::RhbBank => Ok(Self::FpxRhb),
            common_enums::BankNames::StandardCharteredBank => Ok(Self::FpxScb),
            common_enums::BankNames::UobBank => Ok(Self::FpxUob),
            _ => Err(errors::ConnectorError::NotImplemented(
                utils::get_unimplemented_payment_method_error_message("Adyen"),
            ))?,
        }
    }
}

impl TryFrom<&common_enums::BankNames> for OnlineBankingThailandIssuer {
    type Error = Error;
    fn try_from(bank_name: &common_enums::BankNames) -> Result<Self, Self::Error> {
        match bank_name {
            common_enums::BankNames::BangkokBank => Ok(Self::Bangkokbank),
            common_enums::BankNames::KrungsriBank => Ok(Self::Krungsribank),
            common_enums::BankNames::KrungThaiBank => Ok(Self::Krungthaibank),
            common_enums::BankNames::TheSiamCommercialBank => Ok(Self::Siamcommercialbank),
            common_enums::BankNames::KasikornBank => Ok(Self::Kbank),
            _ => Err(errors::ConnectorError::NotImplemented(
                utils::get_unimplemented_payment_method_error_message("Adyen"),
            ))?,
        }
    }
}

impl TryFrom<&common_enums::BankNames> for OpenBankingUKIssuer {
    type Error = Error;
    fn try_from(bank_name: &common_enums::BankNames) -> Result<Self, Self::Error> {
        match bank_name {
            common_enums::BankNames::OpenBankSuccess => Ok(Self::RedirectSuccess),
            common_enums::BankNames::OpenBankFailure => Ok(Self::RedirectFailure),
            common_enums::BankNames::OpenBankCancelled => Ok(Self::RedirectCancelled),
            common_enums::BankNames::Aib => Ok(Self::Aib),
            common_enums::BankNames::BankOfScotland => Ok(Self::BankOfScotland),
            common_enums::BankNames::Barclays => Ok(Self::Barclays),
            common_enums::BankNames::DanskeBank => Ok(Self::DanskeBank),
            common_enums::BankNames::FirstDirect => Ok(Self::FirstDirect),
            common_enums::BankNames::FirstTrust => Ok(Self::FirstTrust),
            common_enums::BankNames::HsbcBank => Ok(Self::HsbcBank),
            common_enums::BankNames::Halifax => Ok(Self::Halifax),
            common_enums::BankNames::Lloyds => Ok(Self::Lloyds),
            common_enums::BankNames::Monzo => Ok(Self::Monzo),
            common_enums::BankNames::NatWest => Ok(Self::NatWest),
            common_enums::BankNames::NationwideBank => Ok(Self::NationwideBank),
            common_enums::BankNames::Revolut => Ok(Self::Revolut),
            common_enums::BankNames::RoyalBankOfScotland => Ok(Self::RoyalBankOfScotland),
            common_enums::BankNames::SantanderPrzelew24 => Ok(Self::SantanderPrzelew24),
            common_enums::BankNames::Starling => Ok(Self::Starling),
            common_enums::BankNames::TsbBank => Ok(Self::TsbBank),
            common_enums::BankNames::TescoBank => Ok(Self::TescoBank),
            common_enums::BankNames::UlsterBank => Ok(Self::UlsterBank),
            common_enums::BankNames::AmericanExpress
            | common_enums::BankNames::AffinBank
            | common_enums::BankNames::AgroBank
            | common_enums::BankNames::AllianceBank
            | common_enums::BankNames::AmBank
            | common_enums::BankNames::BankOfAmerica
            | common_enums::BankNames::BankIslam
            | common_enums::BankNames::BankMuamalat
            | common_enums::BankNames::BankRakyat
            | common_enums::BankNames::BankSimpananNasional
            | common_enums::BankNames::BlikPSP
            | common_enums::BankNames::CapitalOne
            | common_enums::BankNames::Chase
            | common_enums::BankNames::Citi
            | common_enums::BankNames::CimbBank
            | common_enums::BankNames::Discover
            | common_enums::BankNames::NavyFederalCreditUnion
            | common_enums::BankNames::PentagonFederalCreditUnion
            | common_enums::BankNames::SynchronyBank
            | common_enums::BankNames::WellsFargo
            | common_enums::BankNames::AbnAmro
            | common_enums::BankNames::AsnBank
            | common_enums::BankNames::Bunq
            | common_enums::BankNames::Handelsbanken
            | common_enums::BankNames::HongLeongBank
            | common_enums::BankNames::Ing
            | common_enums::BankNames::Knab
            | common_enums::BankNames::KuwaitFinanceHouse
            | common_enums::BankNames::Moneyou
            | common_enums::BankNames::Rabobank
            | common_enums::BankNames::Regiobank
            | common_enums::BankNames::SnsBank
            | common_enums::BankNames::TriodosBank
            | common_enums::BankNames::VanLanschot
            | common_enums::BankNames::ArzteUndApothekerBank
            | common_enums::BankNames::AustrianAnadiBankAg
            | common_enums::BankNames::BankAustria
            | common_enums::BankNames::Bank99Ag
            | common_enums::BankNames::BankhausCarlSpangler
            | common_enums::BankNames::BankhausSchelhammerUndSchatteraAg
            | common_enums::BankNames::BankMillennium
            | common_enums::BankNames::BankPEKAOSA
            | common_enums::BankNames::BawagPskAg
            | common_enums::BankNames::BksBankAg
            | common_enums::BankNames::BrullKallmusBankAg
            | common_enums::BankNames::BtvVierLanderBank
            | common_enums::BankNames::CapitalBankGraweGruppeAg
            | common_enums::BankNames::CeskaSporitelna
            | common_enums::BankNames::Dolomitenbank
            | common_enums::BankNames::EasybankAg
            | common_enums::BankNames::EPlatbyVUB
            | common_enums::BankNames::ErsteBankUndSparkassen
            | common_enums::BankNames::FrieslandBank
            | common_enums::BankNames::HypoAlpeadriabankInternationalAg
            | common_enums::BankNames::HypoNoeLbFurNiederosterreichUWien
            | common_enums::BankNames::HypoOberosterreichSalzburgSteiermark
            | common_enums::BankNames::HypoTirolBankAg
            | common_enums::BankNames::HypoVorarlbergBankAg
            | common_enums::BankNames::HypoBankBurgenlandAktiengesellschaft
            | common_enums::BankNames::KomercniBanka
            | common_enums::BankNames::MBank
            | common_enums::BankNames::MarchfelderBank
            | common_enums::BankNames::Maybank
            | common_enums::BankNames::OberbankAg
            | common_enums::BankNames::OsterreichischeArzteUndApothekerbank
            | common_enums::BankNames::OcbcBank
            | common_enums::BankNames::PayWithING
            | common_enums::BankNames::PlaceZIPKO
            | common_enums::BankNames::PlatnoscOnlineKartaPlatnicza
            | common_enums::BankNames::PosojilnicaBankEGen
            | common_enums::BankNames::PostovaBanka
            | common_enums::BankNames::PublicBank
            | common_enums::BankNames::RaiffeisenBankengruppeOsterreich
            | common_enums::BankNames::RhbBank
            | common_enums::BankNames::SchelhammerCapitalBankAg
            | common_enums::BankNames::StandardCharteredBank
            | common_enums::BankNames::SchoellerbankAg
            | common_enums::BankNames::SpardaBankWien
            | common_enums::BankNames::SporoPay
            | common_enums::BankNames::TatraPay
            | common_enums::BankNames::Viamo
            | common_enums::BankNames::VolksbankGruppe
            | common_enums::BankNames::VolkskreditbankAg
            | common_enums::BankNames::VrBankBraunau
            | common_enums::BankNames::UobBank
            | common_enums::BankNames::PayWithAliorBank
            | common_enums::BankNames::BankiSpoldzielcze
            | common_enums::BankNames::PayWithInteligo
            | common_enums::BankNames::BNPParibasPoland
            | common_enums::BankNames::BankNowySA
            | common_enums::BankNames::CreditAgricole
            | common_enums::BankNames::PayWithBOS
            | common_enums::BankNames::PayWithCitiHandlowy
            | common_enums::BankNames::PayWithPlusBank
            | common_enums::BankNames::ToyotaBank
            | common_enums::BankNames::VeloBank
            | common_enums::BankNames::ETransferPocztowy24
            | common_enums::BankNames::PlusBank
            | common_enums::BankNames::EtransferPocztowy24
            | common_enums::BankNames::BankiSpbdzielcze
            | common_enums::BankNames::BankNowyBfgSa
            | common_enums::BankNames::GetinBank
            | common_enums::BankNames::Blik
            | common_enums::BankNames::NoblePay
            | common_enums::BankNames::IdeaBank
            | common_enums::BankNames::EnveloBank
            | common_enums::BankNames::NestPrzelew
            | common_enums::BankNames::MbankMtransfer
            | common_enums::BankNames::Inteligo
            | common_enums::BankNames::PbacZIpko
            | common_enums::BankNames::BnpParibas
            | common_enums::BankNames::BankPekaoSa
            | common_enums::BankNames::VolkswagenBank
            | common_enums::BankNames::AliorBank
            | common_enums::BankNames::Boz
            | common_enums::BankNames::BangkokBank
            | common_enums::BankNames::KrungsriBank
            | common_enums::BankNames::KrungThaiBank
            | common_enums::BankNames::TheSiamCommercialBank
            | common_enums::BankNames::Yoursafe
            | common_enums::BankNames::N26
            | common_enums::BankNames::NationaleNederlanden
            | common_enums::BankNames::KasikornBank => {
                Err(errors::ConnectorError::NotImplemented(
                    utils::get_unimplemented_payment_method_error_message("Adyen"),
                ))?
            }
        }
    }
}

#[derive(Debug, Clone, Serialize)]
#[serde(rename_all = "camelCase")]
pub struct BlikRedirectionData {
    #[serde(rename = "type")]
    payment_type: PaymentType,
    blik_code: Secret<String>,
}

#[derive(Debug, Clone, Serialize)]
#[serde(rename_all = "camelCase")]
pub struct BankRedirectionWithIssuer<'a> {
    #[serde(rename = "type")]
    payment_type: PaymentType,
    issuer: Option<&'a str>,
}

#[derive(Debug, Clone, Serialize, Deserialize)]
#[serde(rename_all = "camelCase")]
pub struct AdyenMandate {
    #[serde(rename = "type")]
    payment_type: PaymentType,
    stored_payment_method_id: Secret<String>,
}

#[derive(Debug, Clone, Serialize, Deserialize)]
#[serde(rename_all = "camelCase")]
pub struct AdyenCard {
    #[serde(rename = "type")]
    payment_type: PaymentType,
    number: CardNumber,
    expiry_month: Secret<String>,
    expiry_year: Secret<String>,
    cvc: Option<Secret<String>>,
    holder_name: Option<Secret<String>>,
    brand: Option<CardBrand>, //Mandatory for mandate using network_txns_id
    network_payment_reference: Option<Secret<String>>,
}

#[derive(Debug, Clone, Serialize, Deserialize)]
#[serde(rename_all = "lowercase")]
pub enum CardBrand {
    Visa,
    MC,
    Amex,
}

#[derive(Default, Debug, Serialize, Deserialize)]
#[serde(rename_all = "camelCase")]
pub struct AdyenCancelRequest {
    merchant_account: Secret<String>,
    reference: String,
}

#[derive(Default, Debug, Deserialize, Serialize)]
#[serde(rename_all = "camelCase")]
pub struct AdyenCancelResponse {
    payment_psp_reference: String,
    status: CancelStatus,
    reference: String,
}

#[derive(Default, Debug, Deserialize, Serialize)]
#[serde(rename_all = "lowercase")]
pub enum CancelStatus {
    Received,
    #[default]
    Processing,
}

#[derive(Debug, Clone, Serialize, Deserialize)]
pub struct GoPayData {}

#[derive(Debug, Clone, Serialize, Deserialize)]
pub struct KakaoPayData {}
#[derive(Debug, Clone, Serialize, Deserialize)]
pub struct GcashData {}

#[derive(Debug, Clone, Serialize, Deserialize)]
pub struct MomoData {}

#[derive(Debug, Clone, Serialize, Deserialize)]
pub struct TouchNGoData {}

#[derive(Debug, Clone, Serialize, Deserialize)]
pub struct AdyenGPay {
    #[serde(rename = "type")]
    payment_type: PaymentType,
    #[serde(rename = "googlePayToken")]
    google_pay_token: Secret<String>,
}

#[derive(Debug, Clone, Serialize, Deserialize)]
pub struct AdyenApplePay {
    #[serde(rename = "type")]
    payment_type: PaymentType,
    #[serde(rename = "applePayToken")]
    apple_pay_token: Secret<String>,
}

#[derive(Debug, Clone, Serialize, Deserialize)]
#[serde(rename_all = "camelCase")]
pub struct DokuBankData {
    first_name: Secret<String>,
    last_name: Option<Secret<String>>,
    shopper_email: Email,
}
// Refunds Request and Response
#[derive(Default, Debug, Serialize, Deserialize)]
#[serde(rename_all = "camelCase")]
pub struct AdyenRefundRequest {
    merchant_account: Secret<String>,
    amount: Amount,
    merchant_refund_reason: Option<String>,
    reference: String,
}

#[derive(Default, Debug, Clone, Serialize, Deserialize)]
#[serde(rename_all = "camelCase")]
pub struct AdyenRefundResponse {
    merchant_account: Secret<String>,
    psp_reference: String,
    payment_psp_reference: String,
    reference: String,
    status: String,
}

pub struct AdyenAuthType {
    pub(super) api_key: Secret<String>,
    pub(super) merchant_account: Secret<String>,
    #[allow(dead_code)]
    pub(super) review_key: Option<Secret<String>>,
}

#[derive(Debug, Clone, Serialize, Deserialize)]
#[serde(rename_all = "camelCase")]
pub struct AdyenNetworkTokenData {
    #[serde(rename = "type")]
    payment_type: PaymentType,
    number: CardNumber,
    expiry_month: Secret<String>,
    expiry_year: Secret<String>,
    holder_name: Option<Secret<String>>,
    brand: Option<CardBrand>, //Mandatory for mandate using network_txns_id
    network_payment_reference: Option<Secret<String>>,
}

#[derive(Debug, Clone, Serialize, Deserialize)]
#[serde(rename_all = "lowercase")]
pub enum PaymentType {
    Affirm,
    Afterpaytouch,
    Alipay,
    #[serde(rename = "alipay_hk")]
    AlipayHk,
    #[serde(rename = "doku_alfamart")]
    Alfamart,
    Alma,
    Applepay,
    Bizum,
    Atome,
    Blik,
    #[serde(rename = "boletobancario")]
    BoletoBancario,
    ClearPay,
    Dana,
    Eps,
    Gcash,
    Giropay,
    Googlepay,
    #[serde(rename = "gopay_wallet")]
    GoPay,
    Ideal,
    #[serde(rename = "doku_indomaret")]
    Indomaret,
    Klarna,
    Kakaopay,
    Mbway,
    MobilePay,
    #[serde(rename = "momo_wallet")]
    Momo,
    #[serde(rename = "momo_atm")]
    MomoAtm,
    #[serde(rename = "onlineBanking_CZ")]
    OnlineBankingCzechRepublic,
    #[serde(rename = "ebanking_FI")]
    OnlineBankingFinland,
    #[serde(rename = "onlineBanking_PL")]
    OnlineBankingPoland,
    #[serde(rename = "onlineBanking_SK")]
    OnlineBankingSlovakia,
    #[serde(rename = "molpay_ebanking_fpx_MY")]
    OnlineBankingFpx,
    #[serde(rename = "molpay_ebanking_TH")]
    OnlineBankingThailand,
    #[serde(rename = "paybybank")]
    OpenBankingUK,
    #[serde(rename = "oxxo")]
    Oxxo,
    #[serde(rename = "paysafecard")]
    PaySafeCard,
    PayBright,
    Paypal,
    Scheme,
    #[serde(rename = "directEbanking")]
    Sofort,
    #[serde(rename = "networkToken")]
    NetworkToken,
    Trustly,
    #[serde(rename = "touchngo")]
    TouchNGo,
    Walley,
    #[serde(rename = "wechatpayWeb")]
    WeChatPayWeb,
    #[serde(rename = "ach")]
    AchDirectDebit,
    SepaDirectDebit,
    #[serde(rename = "directdebit_GB")]
    BacsDirectDebit,
    Samsungpay,
    Twint,
    Vipps,
    Giftcard,
    Knet,
    Benefit,
    Swish,
    #[serde(rename = "doku_permata_lite_atm")]
    PermataBankTransfer,
    #[serde(rename = "doku_bca_va")]
    BcaBankTransfer,
    #[serde(rename = "doku_bni_va")]
    BniVa,
    #[serde(rename = "doku_bri_va")]
    BriVa,
    #[serde(rename = "doku_cimb_va")]
    CimbVa,
    #[serde(rename = "doku_danamon_va")]
    DanamonVa,
    #[serde(rename = "doku_mandiri_va")]
    MandiriVa,
    #[serde(rename = "econtext_seven_eleven")]
    SevenEleven,
    #[serde(rename = "econtext_stores")]
    Lawson,
    #[serde(rename = "econtext_stores")]
    MiniStop,
    #[serde(rename = "econtext_stores")]
    FamilyMart,
    #[serde(rename = "econtext_stores")]
    Seicomart,
    #[serde(rename = "econtext_stores")]
    PayEasy,
    Pix,
}

#[derive(Debug, Clone, Serialize, Deserialize)]
#[serde(rename_all = "lowercase")]
pub enum GiftCardBrand {
    Givex,
    Auriga,
    Babygiftcard,
}

#[derive(Debug, Eq, PartialEq, Serialize, Clone)]
#[serde(rename_all = "snake_case")]
pub enum OnlineBankingFpxIssuer {
    FpxAbb,
    FpxAgrobank,
    FpxAbmb,
    FpxAmb,
    FpxBimb,
    FpxBmmb,
    FpxBkrm,
    FpxBsn,
    FpxCimbclicks,
    FpxHlb,
    FpxHsbc,
    FpxKfh,
    FpxMb2u,
    FpxOcbc,
    FpxPbb,
    FpxRhb,
    FpxScb,
    FpxUob,
}

#[derive(Debug, Eq, PartialEq, Serialize, Clone)]
pub enum OnlineBankingThailandIssuer {
    #[serde(rename = "molpay_bangkokbank")]
    Bangkokbank,
    #[serde(rename = "molpay_krungsribank")]
    Krungsribank,
    #[serde(rename = "molpay_krungthaibank")]
    Krungthaibank,
    #[serde(rename = "molpay_siamcommercialbank")]
    Siamcommercialbank,
    #[serde(rename = "molpay_kbank")]
    Kbank,
}

#[derive(Debug, Eq, PartialEq, Serialize, Clone)]
pub enum OpenBankingUKIssuer {
    #[serde(rename = "uk-test-open-banking-redirect")]
    RedirectSuccess,
    #[serde(rename = "uk-test-open-banking-redirect-failed")]
    RedirectFailure,
    #[serde(rename = "uk-test-open-banking-redirect-cancelled")]
    RedirectCancelled,
    #[serde(rename = "uk-aib-oauth2")]
    Aib,
    #[serde(rename = "uk-bankofscotland-oauth2")]
    BankOfScotland,
    #[serde(rename = "uk-barclays-oauth2")]
    Barclays,
    #[serde(rename = "uk-danskebank-oauth2")]
    DanskeBank,
    #[serde(rename = "uk-firstdirect-oauth2")]
    FirstDirect,
    #[serde(rename = "uk-firsttrust-oauth2")]
    FirstTrust,
    #[serde(rename = "uk-hsbc-oauth2")]
    HsbcBank,
    #[serde(rename = "uk-halifax-oauth2")]
    Halifax,
    #[serde(rename = "uk-lloyds-oauth2")]
    Lloyds,
    #[serde(rename = "uk-monzo-oauth2")]
    Monzo,
    #[serde(rename = "uk-natwest-oauth2")]
    NatWest,
    #[serde(rename = "uk-nationwide-oauth2")]
    NationwideBank,
    #[serde(rename = "uk-revolut-oauth2")]
    Revolut,
    #[serde(rename = "uk-rbs-oauth2")]
    RoyalBankOfScotland,
    #[serde(rename = "uk-santander-oauth2")]
    SantanderPrzelew24,
    #[serde(rename = "uk-starling-oauth2")]
    Starling,
    #[serde(rename = "uk-tsb-oauth2")]
    TsbBank,
    #[serde(rename = "uk-tesco-oauth2")]
    TescoBank,
    #[serde(rename = "uk-ulster-oauth2")]
    UlsterBank,
}

pub struct AdyenTestBankNames<'a>(&'a str);

impl<'a> TryFrom<&common_enums::BankNames> for AdyenTestBankNames<'a> {
    type Error = Error;
    fn try_from(bank: &common_enums::BankNames) -> Result<Self, Self::Error> {
        Ok(match bank {
            common_enums::BankNames::AbnAmro => Self("1121"),
            common_enums::BankNames::AsnBank => Self("1151"),
            common_enums::BankNames::Bunq => Self("1152"),
            common_enums::BankNames::Ing => Self("1154"),
            common_enums::BankNames::Knab => Self("1155"),
            common_enums::BankNames::N26 => Self("1156"),
            common_enums::BankNames::NationaleNederlanden => Self("1157"),
            common_enums::BankNames::Rabobank => Self("1157"),
            common_enums::BankNames::Regiobank => Self("1158"),
            common_enums::BankNames::Revolut => Self("1159"),
            common_enums::BankNames::SnsBank => Self("1159"),
            common_enums::BankNames::TriodosBank => Self("1159"),
            common_enums::BankNames::VanLanschot => Self("1159"),
            common_enums::BankNames::Yoursafe => Self("1159"),
            common_enums::BankNames::BankAustria => Self("e6819e7a-f663-414b-92ec-cf7c82d2f4e5"),
            common_enums::BankNames::BawagPskAg => Self("ba7199cc-f057-42f2-9856-2378abf21638"),
            common_enums::BankNames::Dolomitenbank => Self("d5d5b133-1c0d-4c08-b2be-3c9b116dc326"),
            common_enums::BankNames::EasybankAg => Self("eff103e6-843d-48b7-a6e6-fbd88f511b11"),
            common_enums::BankNames::ErsteBankUndSparkassen => {
                Self("3fdc41fc-3d3d-4ee3-a1fe-cd79cfd58ea3")
            }
            common_enums::BankNames::HypoTirolBankAg => {
                Self("6765e225-a0dc-4481-9666-e26303d4f221")
            }
            common_enums::BankNames::PosojilnicaBankEGen => {
                Self("65ef4682-4944-499f-828f-5d74ad288376")
            }
            common_enums::BankNames::RaiffeisenBankengruppeOsterreich => {
                Self("ee9fc487-ebe0-486c-8101-17dce5141a67")
            }
            common_enums::BankNames::SchoellerbankAg => {
                Self("1190c4d1-b37a-487e-9355-e0a067f54a9f")
            }
            common_enums::BankNames::SpardaBankWien => Self("8b0bfeea-fbb0-4337-b3a1-0e25c0f060fc"),
            common_enums::BankNames::VolksbankGruppe => {
                Self("e2e97aaa-de4c-4e18-9431-d99790773433")
            }
            common_enums::BankNames::VolkskreditbankAg => {
                Self("4a0a975b-0594-4b40-9068-39f77b3a91f9")
            }
            _ => Err(errors::ConnectorError::NotImplemented(
                utils::get_unimplemented_payment_method_error_message("Adyen"),
            ))?,
        })
    }
}

pub struct AdyenBankNames<'a>(&'a str);

impl<'a> TryFrom<&common_enums::BankNames> for AdyenBankNames<'a> {
    type Error = Error;
    fn try_from(bank: &common_enums::BankNames) -> Result<Self, Self::Error> {
        Ok(match bank {
            common_enums::BankNames::AbnAmro => Self("0031"),
            common_enums::BankNames::AsnBank => Self("0761"),
            common_enums::BankNames::Bunq => Self("0802"),
            common_enums::BankNames::Ing => Self("0721"),
            common_enums::BankNames::Knab => Self("0801"),
            common_enums::BankNames::N26 => Self("0807"),
            common_enums::BankNames::NationaleNederlanden => Self("0808"),
            common_enums::BankNames::Rabobank => Self("0021"),
            common_enums::BankNames::Regiobank => Self("0771"),
            common_enums::BankNames::Revolut => Self("0805"),
            common_enums::BankNames::SnsBank => Self("0751"),
            common_enums::BankNames::TriodosBank => Self("0511"),
            common_enums::BankNames::VanLanschot => Self("0161"),
            common_enums::BankNames::Yoursafe => Self("0806"),
            _ => Err(errors::ConnectorError::NotSupported {
                message: String::from("BankRedirect"),
                connector: "Adyen",
            })?,
        })
    }
}

impl TryFrom<&types::ConnectorAuthType> for AdyenAuthType {
    type Error = Error;
    fn try_from(auth_type: &types::ConnectorAuthType) -> Result<Self, Self::Error> {
        match auth_type {
            types::ConnectorAuthType::BodyKey { api_key, key1 } => Ok(Self {
                api_key: api_key.to_owned(),
                merchant_account: key1.to_owned(),
                review_key: None,
            }),
            types::ConnectorAuthType::SignatureKey {
                api_key,
                key1,
                api_secret,
            } => Ok(Self {
                api_key: api_key.to_owned(),
                merchant_account: key1.to_owned(),
                review_key: Some(api_secret.to_owned()),
            }),
            _ => Err(errors::ConnectorError::FailedToObtainAuthType)?,
        }
    }
}

impl<'a> TryFrom<&AdyenRouterData<&types::PaymentsAuthorizeRouterData>>
    for AdyenPaymentRequest<'a>
{
    type Error = Error;
    fn try_from(
        item: &AdyenRouterData<&types::PaymentsAuthorizeRouterData>,
    ) -> Result<Self, Self::Error> {
        match item
            .router_data
            .request
            .mandate_id
            .to_owned()
            .and_then(|mandate_ids| mandate_ids.mandate_reference_id)
        {
            Some(mandate_ref) => AdyenPaymentRequest::try_from((item, mandate_ref)),
            None => match item.router_data.request.payment_method_data {
                domain::PaymentMethodData::Card(ref card) => {
                    AdyenPaymentRequest::try_from((item, card))
                }
                domain::PaymentMethodData::Wallet(ref wallet) => {
                    AdyenPaymentRequest::try_from((item, wallet))
                }
                domain::PaymentMethodData::PayLater(ref pay_later) => {
                    AdyenPaymentRequest::try_from((item, pay_later))
                }
                domain::PaymentMethodData::BankRedirect(ref bank_redirect) => {
                    AdyenPaymentRequest::try_from((item, bank_redirect))
                }
                domain::PaymentMethodData::BankDebit(ref bank_debit) => {
                    AdyenPaymentRequest::try_from((item, bank_debit))
                }
                domain::PaymentMethodData::BankTransfer(ref bank_transfer) => {
                    AdyenPaymentRequest::try_from((item, bank_transfer.as_ref()))
                }
                domain::PaymentMethodData::CardRedirect(ref card_redirect_data) => {
                    AdyenPaymentRequest::try_from((item, card_redirect_data))
                }
                domain::PaymentMethodData::Voucher(ref voucher_data) => {
                    AdyenPaymentRequest::try_from((item, voucher_data))
                }
                domain::PaymentMethodData::GiftCard(ref gift_card_data) => {
                    AdyenPaymentRequest::try_from((item, gift_card_data.as_ref()))
                }
                domain::PaymentMethodData::NetworkToken(ref token_data) => {
                    AdyenPaymentRequest::try_from((item, token_data))
                }
                domain::PaymentMethodData::Crypto(_)
                | domain::PaymentMethodData::MandatePayment
                | domain::PaymentMethodData::Reward
                | domain::PaymentMethodData::RealTimePayment(_)
                | domain::PaymentMethodData::Upi(_)
                | domain::PaymentMethodData::OpenBanking(_)
                | domain::PaymentMethodData::CardToken(_) => {
                    Err(errors::ConnectorError::NotImplemented(
                        utils::get_unimplemented_payment_method_error_message("Adyen"),
                    ))?
                }
            },
        }
    }
}

impl<'a> TryFrom<&types::PaymentsPreProcessingRouterData> for AdyenBalanceRequest<'a> {
    type Error = Error;
    fn try_from(item: &types::PaymentsPreProcessingRouterData) -> Result<Self, Self::Error> {
        let payment_method = match &item.request.payment_method_data {
            Some(domain::PaymentMethodData::GiftCard(gift_card_data)) => {
                match gift_card_data.as_ref() {
                    domain::GiftCardData::Givex(gift_card_data) => {
                        let balance_pm = BalancePmData {
                            payment_type: GiftCardBrand::Givex,
                            number: gift_card_data.number.clone(),
                            cvc: gift_card_data.cvc.clone(),
                        };
                        Ok(AdyenPaymentMethod::PaymentMethodBalance(Box::new(
                            balance_pm,
                        )))
                    }
                    domain::GiftCardData::PaySafeCard {} => {
                        Err(errors::ConnectorError::FlowNotSupported {
                            flow: "Balance".to_string(),
                            connector: "adyen".to_string(),
                        })
                    }
                }
            }
            _ => Err(errors::ConnectorError::FlowNotSupported {
                flow: "Balance".to_string(),
                connector: "adyen".to_string(),
            }),
        }?;
        let auth_type = AdyenAuthType::try_from(&item.connector_auth_type)?;
        Ok(Self {
            payment_method,
            merchant_account: auth_type.merchant_account,
        })
    }
}

impl From<&types::PaymentsAuthorizeRouterData> for AdyenShopperInteraction {
    fn from(item: &types::PaymentsAuthorizeRouterData) -> Self {
        match item.request.off_session {
            Some(true) => Self::ContinuedAuthentication,
            _ => Self::Ecommerce,
        }
    }
}
type RecurringDetails = (Option<AdyenRecurringModel>, Option<bool>, Option<String>);

fn get_recurring_processing_model(
    item: &types::PaymentsAuthorizeRouterData,
) -> Result<RecurringDetails, Error> {
    match (item.request.setup_future_usage, item.request.off_session) {
        (Some(storage_enums::FutureUsage::OffSession), _) => {
            let customer_id = item.get_customer_id()?;
            let shopper_reference = format!(
                "{}_{}",
                item.merchant_id.get_string_repr(),
                customer_id.get_string_repr()
            );
            let store_payment_method = item.request.is_mandate_payment();
            Ok((
                Some(AdyenRecurringModel::UnscheduledCardOnFile),
                Some(store_payment_method),
                Some(shopper_reference),
            ))
        }
        (_, Some(true)) => Ok((
            Some(AdyenRecurringModel::UnscheduledCardOnFile),
            None,
            Some(format!(
                "{}_{}",
                item.merchant_id.get_string_repr(),
                item.get_customer_id()?.get_string_repr()
            )),
        )),
        _ => Ok((None, None, None)),
    }
}

fn get_browser_info(
    item: &types::PaymentsAuthorizeRouterData,
) -> Result<Option<AdyenBrowserInfo>, Error> {
    if item.auth_type == storage_enums::AuthenticationType::ThreeDs
        || item.payment_method == storage_enums::PaymentMethod::Card
        || item.payment_method == storage_enums::PaymentMethod::BankRedirect
        || item.request.payment_method_type == Some(storage_enums::PaymentMethodType::GoPay)
        || item.request.payment_method_type == Some(storage_enums::PaymentMethodType::GooglePay)
    {
        let info = item.request.get_browser_info()?;
        Ok(Some(AdyenBrowserInfo {
            accept_header: info.get_accept_header()?,
            language: info.get_language()?,
            screen_height: info.get_screen_height()?,
            screen_width: info.get_screen_width()?,
            color_depth: info.get_color_depth()?,
            user_agent: info.get_user_agent()?,
            time_zone_offset: info.get_time_zone()?,
            java_enabled: info.get_java_enabled()?,
        }))
    } else {
        Ok(None)
    }
}

fn get_additional_data(item: &types::PaymentsAuthorizeRouterData) -> Option<AdditionalData> {
    let (authorisation_type, manual_capture) = match item.request.capture_method {
        Some(diesel_models::enums::CaptureMethod::Manual)
        | Some(diesel_models::enums::CaptureMethod::ManualMultiple) => {
            (Some(AuthType::PreAuth), Some("true".to_string()))
        }
        _ => (None, None),
    };
    let execute_three_d = if matches!(item.auth_type, enums::AuthenticationType::ThreeDs) {
        Some("true".to_string())
    } else {
        None
    };
    Some(AdditionalData {
        authorisation_type,
        manual_capture,
        execute_three_d,
        network_tx_reference: None,
        recurring_detail_reference: None,
        recurring_shopper_reference: None,
        recurring_processing_model: None,
        ..AdditionalData::default()
    })
}

fn get_channel_type(pm_type: &Option<storage_enums::PaymentMethodType>) -> Option<Channel> {
    pm_type.as_ref().and_then(|pmt| match pmt {
        storage_enums::PaymentMethodType::GoPay | storage_enums::PaymentMethodType::Vipps => {
            Some(Channel::Web)
        }
        _ => None,
    })
}

fn get_amount_data(item: &AdyenRouterData<&types::PaymentsAuthorizeRouterData>) -> Amount {
    Amount {
        currency: item.router_data.request.currency,
        value: item.amount.to_owned(),
    }
}

pub fn get_address_info(
    address: Option<&payments::Address>,
) -> Option<Result<Address, error_stack::Report<errors::ConnectorError>>> {
    address.and_then(|add| {
        add.address.as_ref().map(
            |a| -> Result<Address, error_stack::Report<errors::ConnectorError>> {
                Ok(Address {
                    city: a.get_city()?.to_owned(),
                    country: a.get_country()?.to_owned(),
                    house_number_or_name: a.get_line1()?.to_owned(),
                    postal_code: a.get_zip()?.to_owned(),
                    state_or_province: a.state.clone(),
                    street: a.get_line2()?.to_owned(),
                })
            },
        )
    })
}

fn get_line_items(item: &AdyenRouterData<&types::PaymentsAuthorizeRouterData>) -> Vec<LineItem> {
    let order_details: Option<Vec<payments::OrderDetailsWithAmount>> =
        item.router_data.request.order_details.clone();
    match order_details {
        Some(od) => od
            .iter()
            .enumerate()
            .map(|(i, data)| LineItem {
                amount_including_tax: Some(MinorUnit::new(data.amount)),
                amount_excluding_tax: Some(MinorUnit::new(data.amount)),
                description: Some(data.product_name.clone()),
                id: Some(format!("Items #{i}")),
                tax_amount: None,
                quantity: Some(data.quantity),
            })
            .collect(),
        None => {
            let line_item = LineItem {
                amount_including_tax: Some(item.amount.to_owned()),
                amount_excluding_tax: Some(item.amount.to_owned()),
                description: item.router_data.description.clone(),
                id: Some(String::from("Items #1")),
                tax_amount: None,
                quantity: Some(1),
            };
            vec![line_item]
        }
    }
}

fn get_telephone_number(item: &types::PaymentsAuthorizeRouterData) -> Option<Secret<String>> {
    let phone = item
        .get_optional_billing()
        .and_then(|billing| billing.phone.as_ref());

    phone.as_ref().and_then(|phone| {
        phone.number.as_ref().and_then(|number| {
            phone
                .country_code
                .as_ref()
                .map(|cc| Secret::new(format!("{}{}", cc, number.peek())))
        })
    })
}

fn get_shopper_name(address: Option<&payments::Address>) -> Option<ShopperName> {
    let billing = address.and_then(|billing| billing.address.as_ref());
    Some(ShopperName {
        first_name: billing.and_then(|a| a.first_name.clone()),
        last_name: billing.and_then(|a| a.last_name.clone()),
    })
}

fn get_country_code(address: Option<&payments::Address>) -> Option<api_enums::CountryAlpha2> {
    address.and_then(|billing| billing.address.as_ref().and_then(|address| address.country))
}

fn get_social_security_number(voucher_data: &domain::VoucherData) -> Option<Secret<String>> {
    match voucher_data {
        domain::VoucherData::Boleto(boleto_data) => boleto_data.social_security_number.clone(),
        domain::VoucherData::Alfamart { .. }
        | domain::VoucherData::Indomaret { .. }
        | domain::VoucherData::Efecty
        | domain::VoucherData::PagoEfectivo
        | domain::VoucherData::RedCompra
        | domain::VoucherData::Oxxo
        | domain::VoucherData::RedPagos
        | domain::VoucherData::SevenEleven { .. }
        | domain::VoucherData::Lawson { .. }
        | domain::VoucherData::MiniStop { .. }
        | domain::VoucherData::FamilyMart { .. }
        | domain::VoucherData::Seicomart { .. }
        | domain::VoucherData::PayEasy { .. } => None,
    }
}

fn build_shopper_reference(
    customer_id: &Option<id_type::CustomerId>,
    merchant_id: id_type::MerchantId,
) -> Option<String> {
    customer_id.clone().map(|c_id| {
        format!(
            "{}_{}",
            merchant_id.get_string_repr(),
            c_id.get_string_repr()
        )
    })
}

impl<'a> TryFrom<(&domain::BankDebitData, &types::PaymentsAuthorizeRouterData)>
    for AdyenPaymentMethod<'a>
{
    type Error = Error;
    fn try_from(
        (bank_debit_data, item): (&domain::BankDebitData, &types::PaymentsAuthorizeRouterData),
    ) -> Result<Self, Self::Error> {
        match bank_debit_data {
            domain::BankDebitData::AchBankDebit {
                account_number,
                routing_number,
                ..
            } => Ok(AdyenPaymentMethod::AchDirectDebit(Box::new(
                AchDirectDebitData {
                    payment_type: PaymentType::AchDirectDebit,
                    bank_account_number: account_number.clone(),
                    bank_location_id: routing_number.clone(),
                    owner_name: item.get_billing_full_name()?,
                },
            ))),
            domain::BankDebitData::SepaBankDebit { iban, .. } => Ok(
                AdyenPaymentMethod::SepaDirectDebit(Box::new(SepaDirectDebitData {
                    owner_name: item.get_billing_full_name()?,
                    iban_number: iban.clone(),
                })),
            ),
            domain::BankDebitData::BacsBankDebit {
                account_number,
                sort_code,
                ..
            } => Ok(AdyenPaymentMethod::BacsDirectDebit(Box::new(
                BacsDirectDebitData {
                    payment_type: PaymentType::BacsDirectDebit,
                    bank_account_number: account_number.clone(),
                    bank_location_id: sort_code.clone(),
                    holder_name: item.get_billing_full_name()?,
                },
            ))),
            domain::BankDebitData::BecsBankDebit { .. } => {
                Err(errors::ConnectorError::NotImplemented(
                    utils::get_unimplemented_payment_method_error_message("Adyen"),
                )
                .into())
            }
        }
    }
}

impl<'a> TryFrom<(&domain::VoucherData, &types::PaymentsAuthorizeRouterData)>
    for AdyenPaymentMethod<'a>
{
    type Error = Error;
    fn try_from(
        (voucher_data, item): (&domain::VoucherData, &types::PaymentsAuthorizeRouterData),
    ) -> Result<Self, Self::Error> {
        match voucher_data {
            domain::VoucherData::Boleto { .. } => Ok(AdyenPaymentMethod::BoletoBancario),
            domain::VoucherData::Alfamart(_) => Ok(AdyenPaymentMethod::Alfamart(Box::new(
                DokuBankData::try_from(item)?,
            ))),

            domain::VoucherData::Indomaret(_) => Ok(AdyenPaymentMethod::Indomaret(Box::new(
                DokuBankData::try_from(item)?,
            ))),

            domain::VoucherData::Oxxo => Ok(AdyenPaymentMethod::Oxxo),
            domain::VoucherData::SevenEleven(_) => Ok(AdyenPaymentMethod::SevenEleven(Box::new(
                JCSVoucherData::try_from(item)?,
            ))),
            domain::VoucherData::Lawson(_) => Ok(AdyenPaymentMethod::Lawson(Box::new(
                JCSVoucherData::try_from(item)?,
            ))),
            domain::VoucherData::MiniStop(_) => Ok(AdyenPaymentMethod::MiniStop(Box::new(
                JCSVoucherData::try_from(item)?,
            ))),
            domain::VoucherData::FamilyMart(_) => Ok(AdyenPaymentMethod::FamilyMart(Box::new(
                JCSVoucherData::try_from(item)?,
            ))),
            domain::VoucherData::Seicomart(_) => Ok(AdyenPaymentMethod::Seicomart(Box::new(
                JCSVoucherData::try_from(item)?,
            ))),
            domain::VoucherData::PayEasy(_) => Ok(AdyenPaymentMethod::PayEasy(Box::new(
                JCSVoucherData::try_from(item)?,
            ))),
            domain::VoucherData::Efecty
            | domain::VoucherData::PagoEfectivo
            | domain::VoucherData::RedCompra
            | domain::VoucherData::RedPagos => Err(errors::ConnectorError::NotImplemented(
                utils::get_unimplemented_payment_method_error_message("Adyen"),
            )
            .into()),
        }
    }
}

impl<'a> TryFrom<&domain::GiftCardData> for AdyenPaymentMethod<'a> {
    type Error = Error;
    fn try_from(gift_card_data: &domain::GiftCardData) -> Result<Self, Self::Error> {
        match gift_card_data {
            domain::GiftCardData::PaySafeCard {} => Ok(AdyenPaymentMethod::PaySafeCard),
            domain::GiftCardData::Givex(givex_data) => {
                let gift_card_pm = GiftCardData {
                    payment_type: PaymentType::Giftcard,
                    brand: GiftCardBrand::Givex,
                    number: givex_data.number.clone(),
                    cvc: givex_data.cvc.clone(),
                };
                Ok(AdyenPaymentMethod::AdyenGiftCard(Box::new(gift_card_pm)))
            }
        }
    }
}

impl<'a> TryFrom<(&domain::Card, Option<Secret<String>>)> for AdyenPaymentMethod<'a> {
    type Error = Error;
    fn try_from(
        (card, card_holder_name): (&domain::Card, Option<Secret<String>>),
    ) -> Result<Self, Self::Error> {
        let adyen_card = AdyenCard {
            payment_type: PaymentType::Scheme,
            number: card.card_number.clone(),
            expiry_month: card.card_exp_month.clone(),
            expiry_year: card.get_expiry_year_4_digit(),
            cvc: Some(card.card_cvc.clone()),
            holder_name: card_holder_name,
            brand: None,
            network_payment_reference: None,
        };
        Ok(AdyenPaymentMethod::AdyenCard(Box::new(adyen_card)))
    }
}

impl TryFrom<&storage_enums::PaymentMethodType> for PaymentType {
    type Error = Error;
    fn try_from(item: &storage_enums::PaymentMethodType) -> Result<Self, Self::Error> {
        match item {
            storage_enums::PaymentMethodType::Credit
            | storage_enums::PaymentMethodType::Debit
            | storage_enums::PaymentMethodType::Klarna
            | storage_enums::PaymentMethodType::BancontactCard
            | storage_enums::PaymentMethodType::Blik
            | storage_enums::PaymentMethodType::Eps
            | storage_enums::PaymentMethodType::Giropay
            | storage_enums::PaymentMethodType::Ideal
            | storage_enums::PaymentMethodType::OnlineBankingCzechRepublic
            | storage_enums::PaymentMethodType::OnlineBankingFinland
            | storage_enums::PaymentMethodType::OnlineBankingPoland
            | storage_enums::PaymentMethodType::OnlineBankingSlovakia
            | storage_enums::PaymentMethodType::Sofort
            | storage_enums::PaymentMethodType::Trustly
            | storage_enums::PaymentMethodType::GooglePay
            | storage_enums::PaymentMethodType::AliPay
            | storage_enums::PaymentMethodType::ApplePay
            | storage_enums::PaymentMethodType::AliPayHk
            | storage_enums::PaymentMethodType::MbWay
            | storage_enums::PaymentMethodType::MobilePay
            | storage_enums::PaymentMethodType::WeChatPay
            | storage_enums::PaymentMethodType::SamsungPay
            | storage_enums::PaymentMethodType::Affirm
            | storage_enums::PaymentMethodType::AfterpayClearpay
            | storage_enums::PaymentMethodType::PayBright
            | storage_enums::PaymentMethodType::Walley => Ok(Self::Scheme),
            storage_enums::PaymentMethodType::Sepa => Ok(Self::SepaDirectDebit),
            storage_enums::PaymentMethodType::Bacs => Ok(Self::BacsDirectDebit),
            storage_enums::PaymentMethodType::Ach => Ok(Self::AchDirectDebit),
            storage_enums::PaymentMethodType::Paypal => Ok(Self::Paypal),
            _ => Err(errors::ConnectorError::NotImplemented(
                utils::get_unimplemented_payment_method_error_message("Adyen"),
            ))?,
        }
    }
}

impl TryFrom<&utils::CardIssuer> for CardBrand {
    type Error = Error;
    fn try_from(card_issuer: &utils::CardIssuer) -> Result<Self, Self::Error> {
        match card_issuer {
            utils::CardIssuer::AmericanExpress => Ok(Self::Amex),
            utils::CardIssuer::Master => Ok(Self::MC),
            utils::CardIssuer::Visa => Ok(Self::Visa),
            _ => Err(errors::ConnectorError::NotImplemented("CardBrand".to_string()).into()),
        }
    }
}

impl<'a> TryFrom<(&domain::WalletData, &types::PaymentsAuthorizeRouterData)>
    for AdyenPaymentMethod<'a>
{
    type Error = Error;
    fn try_from(
        value: (&domain::WalletData, &types::PaymentsAuthorizeRouterData),
    ) -> Result<Self, Self::Error> {
        let (wallet_data, item) = value;
        match wallet_data {
            domain::WalletData::GooglePay(data) => {
                let gpay_data = AdyenGPay {
                    payment_type: PaymentType::Googlepay,
                    google_pay_token: Secret::new(data.tokenization_data.token.to_owned()),
                };
                Ok(AdyenPaymentMethod::Gpay(Box::new(gpay_data)))
            }
            domain::WalletData::ApplePay(data) => {
                let apple_pay_data = AdyenApplePay {
                    payment_type: PaymentType::Applepay,
                    apple_pay_token: Secret::new(data.payment_data.to_string()),
                };

                Ok(AdyenPaymentMethod::ApplePay(Box::new(apple_pay_data)))
            }
            domain::WalletData::PaypalRedirect(_) => {
                let wallet = PmdForPaymentType {
                    payment_type: PaymentType::Paypal,
                };
                Ok(AdyenPaymentMethod::AdyenPaypal(Box::new(wallet)))
            }
            domain::WalletData::AliPayRedirect(_) => {
                let alipay_data = PmdForPaymentType {
                    payment_type: PaymentType::Alipay,
                };
                Ok(AdyenPaymentMethod::AliPay(Box::new(alipay_data)))
            }
            domain::WalletData::AliPayHkRedirect(_) => {
                let alipay_hk_data = PmdForPaymentType {
                    payment_type: PaymentType::AlipayHk,
                };
                Ok(AdyenPaymentMethod::AliPayHk(Box::new(alipay_hk_data)))
            }
            domain::WalletData::GoPayRedirect(_) => {
                let go_pay_data = GoPayData {};
                Ok(AdyenPaymentMethod::GoPay(Box::new(go_pay_data)))
            }
            domain::WalletData::KakaoPayRedirect(_) => {
                let kakao_pay_data = KakaoPayData {};
                Ok(AdyenPaymentMethod::Kakaopay(Box::new(kakao_pay_data)))
            }
            domain::WalletData::GcashRedirect(_) => {
                let gcash_data = GcashData {};
                Ok(AdyenPaymentMethod::Gcash(Box::new(gcash_data)))
            }
            domain::WalletData::MomoRedirect(_) => {
                let momo_data = MomoData {};
                Ok(AdyenPaymentMethod::Momo(Box::new(momo_data)))
            }
            domain::WalletData::TouchNGoRedirect(_) => {
                let touch_n_go_data = TouchNGoData {};
                Ok(AdyenPaymentMethod::TouchNGo(Box::new(touch_n_go_data)))
            }
            domain::WalletData::MbWayRedirect(_) => {
                let phone_details = item.get_billing_phone()?;
                let mbway_data = MbwayData {
                    payment_type: PaymentType::Mbway,
                    telephone_number: phone_details.get_number_with_country_code()?,
                };
                Ok(AdyenPaymentMethod::Mbway(Box::new(mbway_data)))
            }
            domain::WalletData::MobilePayRedirect(_) => {
                let data = PmdForPaymentType {
                    payment_type: PaymentType::MobilePay,
                };
                Ok(AdyenPaymentMethod::MobilePay(Box::new(data)))
            }
            domain::WalletData::WeChatPayRedirect(_) => Ok(AdyenPaymentMethod::WeChatPayWeb),
            domain::WalletData::SamsungPay(samsung_data) => {
                let data = SamsungPayPmData {
                    payment_type: PaymentType::Samsungpay,
                    samsung_pay_token: samsung_data.token.to_owned(),
                };
                Ok(AdyenPaymentMethod::SamsungPay(Box::new(data)))
            }
            domain::WalletData::TwintRedirect { .. } => Ok(AdyenPaymentMethod::Twint),
            domain::WalletData::VippsRedirect { .. } => Ok(AdyenPaymentMethod::Vipps),
            domain::WalletData::DanaRedirect { .. } => Ok(AdyenPaymentMethod::Dana),
            domain::WalletData::SwishQr(_) => Ok(AdyenPaymentMethod::Swish),
            domain::WalletData::AliPayQr(_)
            | domain::WalletData::ApplePayRedirect(_)
            | domain::WalletData::ApplePayThirdPartySdk(_)
            | domain::WalletData::GooglePayRedirect(_)
            | domain::WalletData::GooglePayThirdPartySdk(_)
            | domain::WalletData::PaypalSdk(_)
            | domain::WalletData::WeChatPayQr(_)
            | domain::WalletData::CashappQr(_)
            | domain::WalletData::Mifinity(_) => Err(errors::ConnectorError::NotImplemented(
                utils::get_unimplemented_payment_method_error_message("Adyen"),
            )
            .into()),
        }
    }
}

pub fn check_required_field<'a, T>(
    field: &'a Option<T>,
    message: &'static str,
) -> Result<&'a T, errors::ConnectorError> {
    field
        .as_ref()
        .ok_or(errors::ConnectorError::MissingRequiredField {
            field_name: message,
        })
}

impl<'a>
    TryFrom<(
        &domain::PayLaterData,
        &Option<api_enums::CountryAlpha2>,
        &Option<Email>,
        &Option<String>,
        &Option<ShopperName>,
        &Option<Secret<String>>,
        &Option<Address>,
        &Option<Address>,
    )> for AdyenPaymentMethod<'a>
{
    type Error = Error;
    fn try_from(
        value: (
            &domain::PayLaterData,
            &Option<api_enums::CountryAlpha2>,
            &Option<Email>,
            &Option<String>,
            &Option<ShopperName>,
            &Option<Secret<String>>,
            &Option<Address>,
            &Option<Address>,
        ),
    ) -> Result<Self, Self::Error> {
        let (
            pay_later_data,
            country_code,
            shopper_email,
            shopper_reference,
            shopper_name,
            telephone_number,
            billing_address,
            delivery_address,
        ) = value;
        match pay_later_data {
            domain::payments::PayLaterData::KlarnaRedirect { .. } => {
                let klarna = PmdForPaymentType {
                    payment_type: PaymentType::Klarna,
                };
                check_required_field(shopper_email, "email")?;
                check_required_field(shopper_reference, "customer_id")?;
                check_required_field(country_code, "billing.country")?;

                Ok(AdyenPaymentMethod::AdyenKlarna(Box::new(klarna)))
            }
            domain::payments::PayLaterData::AffirmRedirect { .. } => {
                check_required_field(shopper_email, "email")?;
                check_required_field(shopper_name, "billing.first_name, billing.last_name")?;
                check_required_field(telephone_number, "billing.phone")?;
                check_required_field(billing_address, "billing")?;

                Ok(AdyenPaymentMethod::AdyenAffirm(Box::new(
                    PmdForPaymentType {
                        payment_type: PaymentType::Affirm,
                    },
                )))
            }
            domain::payments::PayLaterData::AfterpayClearpayRedirect { .. } => {
                check_required_field(shopper_email, "email")?;
                check_required_field(shopper_name, "billing.first_name, billing.last_name")?;
                check_required_field(delivery_address, "shipping")?;
                check_required_field(billing_address, "billing")?;

                if let Some(country) = country_code {
                    match country {
                        api_enums::CountryAlpha2::IT
                        | api_enums::CountryAlpha2::FR
                        | api_enums::CountryAlpha2::ES
                        | api_enums::CountryAlpha2::GB => Ok(AdyenPaymentMethod::ClearPay),
                        _ => Ok(AdyenPaymentMethod::AfterPay(Box::new(PmdForPaymentType {
                            payment_type: PaymentType::Afterpaytouch,
                        }))),
                    }
                } else {
                    Err(errors::ConnectorError::MissingRequiredField {
                        field_name: "country",
                    })?
                }
            }
            domain::payments::PayLaterData::PayBrightRedirect { .. } => {
                check_required_field(shopper_name, "billing.first_name, billing.last_name")?;
                check_required_field(telephone_number, "billing.phone")?;
                check_required_field(shopper_email, "email")?;
                check_required_field(billing_address, "billing")?;
                check_required_field(delivery_address, "shipping")?;
                check_required_field(country_code, "billing.country")?;
                Ok(AdyenPaymentMethod::PayBright)
            }
            domain::payments::PayLaterData::WalleyRedirect { .. } => {
                //[TODO: Line items specific sub-fields are mandatory]
                check_required_field(telephone_number, "billing.phone")?;
                check_required_field(shopper_email, "email")?;
                Ok(AdyenPaymentMethod::Walley)
            }
            domain::payments::PayLaterData::AlmaRedirect { .. } => {
                check_required_field(telephone_number, "billing.phone")?;
                check_required_field(shopper_email, "email")?;
                check_required_field(billing_address, "billing")?;
                check_required_field(delivery_address, "shipping")?;
                Ok(AdyenPaymentMethod::AlmaPayLater(Box::new(
                    PmdForPaymentType {
                        payment_type: PaymentType::Alma,
                    },
                )))
            }
            domain::payments::PayLaterData::AtomeRedirect { .. } => {
                check_required_field(shopper_email, "email")?;
                check_required_field(shopper_name, "billing.first_name, billing.last_name")?;
                check_required_field(telephone_number, "billing.phone")?;
                check_required_field(billing_address, "billing")?;
                Ok(AdyenPaymentMethod::Atome)
            }
            domain::payments::PayLaterData::KlarnaSdk { .. } => {
                Err(errors::ConnectorError::NotImplemented(
                    utils::get_unimplemented_payment_method_error_message("Adyen"),
                )
                .into())
            }
        }
    }
}

impl<'a>
    TryFrom<(
        &domain::BankRedirectData,
        Option<bool>,
        &types::PaymentsAuthorizeRouterData,
    )> for AdyenPaymentMethod<'a>
{
    type Error = Error;
    fn try_from(
        (bank_redirect_data, test_mode, item): (
            &domain::BankRedirectData,
            Option<bool>,
            &types::PaymentsAuthorizeRouterData,
        ),
    ) -> Result<Self, Self::Error> {
        match bank_redirect_data {
            domain::BankRedirectData::BancontactCard {
                card_number,
                card_exp_month,
                card_exp_year,
                ..
            } => Ok(AdyenPaymentMethod::BancontactCard(Box::new(
                BancontactCardData {
                    payment_type: PaymentType::Scheme,
                    brand: "bcmc".to_string(),
                    number: card_number
                        .as_ref()
                        .ok_or(errors::ConnectorError::MissingRequiredField {
                            field_name: "bancontact_card.card_number",
                        })?
                        .clone(),
                    expiry_month: card_exp_month
                        .as_ref()
                        .ok_or(errors::ConnectorError::MissingRequiredField {
                            field_name: "bancontact_card.card_exp_month",
                        })?
                        .clone(),
                    expiry_year: card_exp_year
                        .as_ref()
                        .ok_or(errors::ConnectorError::MissingRequiredField {
                            field_name: "bancontact_card.card_exp_year",
                        })?
                        .clone(),
                    holder_name: item.get_billing_full_name()?,
                },
            ))),
            domain::BankRedirectData::Bizum { .. } => {
                Ok(AdyenPaymentMethod::Bizum(Box::new(PmdForPaymentType {
                    payment_type: PaymentType::Bizum,
                })))
            }
            domain::BankRedirectData::Blik { blik_code } => {
                Ok(AdyenPaymentMethod::Blik(Box::new(BlikRedirectionData {
                    payment_type: PaymentType::Blik,
                    blik_code: Secret::new(blik_code.clone().ok_or(
                        errors::ConnectorError::MissingRequiredField {
                            field_name: "blik_code",
                        },
                    )?),
                })))
            }
            domain::BankRedirectData::Eps { bank_name, .. } => Ok(AdyenPaymentMethod::Eps(
                Box::new(BankRedirectionWithIssuer {
                    payment_type: PaymentType::Eps,
                    issuer: Some(
                        AdyenTestBankNames::try_from(&bank_name.ok_or(
                            errors::ConnectorError::MissingRequiredField {
                                field_name: "eps.bank_name",
                            },
                        )?)?
                        .0,
                    ),
                }),
            )),
            domain::BankRedirectData::Giropay { .. } => {
                Ok(AdyenPaymentMethod::Giropay(Box::new(PmdForPaymentType {
                    payment_type: PaymentType::Giropay,
                })))
            }
            domain::BankRedirectData::Ideal { bank_name, .. } => {
                let issuer = if test_mode.unwrap_or(true) {
                    Some(
                        AdyenTestBankNames::try_from(&bank_name.ok_or(
                            errors::ConnectorError::MissingRequiredField {
                                field_name: "ideal.bank_name",
                            },
                        )?)?
                        .0,
                    )
                } else {
                    Some(
                        AdyenBankNames::try_from(&bank_name.ok_or(
                            errors::ConnectorError::MissingRequiredField {
                                field_name: "ideal.bank_name",
                            },
                        )?)?
                        .0,
                    )
                };
                Ok(AdyenPaymentMethod::Ideal(Box::new(
                    BankRedirectionWithIssuer {
                        payment_type: PaymentType::Ideal,
                        issuer,
                    },
                )))
            }
            domain::BankRedirectData::OnlineBankingCzechRepublic { issuer } => {
                Ok(AdyenPaymentMethod::OnlineBankingCzechRepublic(Box::new(
                    OnlineBankingCzechRepublicData {
                        payment_type: PaymentType::OnlineBankingCzechRepublic,
                        issuer: OnlineBankingCzechRepublicBanks::try_from(issuer)?,
                    },
                )))
            }
            domain::BankRedirectData::OnlineBankingFinland { .. } => Ok(
                AdyenPaymentMethod::OnlineBankingFinland(Box::new(PmdForPaymentType {
                    payment_type: PaymentType::OnlineBankingFinland,
                })),
            ),
            domain::BankRedirectData::OnlineBankingPoland { issuer } => Ok(
                AdyenPaymentMethod::OnlineBankingPoland(Box::new(OnlineBankingPolandData {
                    payment_type: PaymentType::OnlineBankingPoland,
                    issuer: OnlineBankingPolandBanks::try_from(issuer)?,
                })),
            ),
            domain::BankRedirectData::OnlineBankingSlovakia { issuer } => Ok(
                AdyenPaymentMethod::OnlineBankingSlovakia(Box::new(OnlineBankingSlovakiaData {
                    payment_type: PaymentType::OnlineBankingSlovakia,
                    issuer: OnlineBankingSlovakiaBanks::try_from(issuer)?,
                })),
            ),
            domain::BankRedirectData::OnlineBankingFpx { issuer } => Ok(
                AdyenPaymentMethod::OnlineBankingFpx(Box::new(OnlineBankingFpxData {
                    issuer: OnlineBankingFpxIssuer::try_from(issuer)?,
                })),
            ),
            domain::BankRedirectData::OnlineBankingThailand { issuer } => Ok(
                AdyenPaymentMethod::OnlineBankingThailand(Box::new(OnlineBankingThailandData {
                    issuer: OnlineBankingThailandIssuer::try_from(issuer)?,
                })),
            ),
            domain::BankRedirectData::OpenBankingUk { issuer, .. } => Ok(
                AdyenPaymentMethod::OpenBankingUK(Box::new(OpenBankingUKData {
                    issuer: match issuer {
                        Some(bank_name) => Some(OpenBankingUKIssuer::try_from(bank_name)?),
                        None => None,
                    },
                })),
            ),
            domain::BankRedirectData::Sofort { .. } => Ok(AdyenPaymentMethod::Sofort),
            domain::BankRedirectData::Trustly { .. } => Ok(AdyenPaymentMethod::Trustly),
            domain::BankRedirectData::Interac { .. }
            | domain::BankRedirectData::LocalBankRedirect {}
            | domain::BankRedirectData::Przelewy24 { .. } => {
                Err(errors::ConnectorError::NotImplemented(
                    utils::get_unimplemented_payment_method_error_message("Adyen"),
                )
                .into())
            }
        }
    }
}

impl<'a>
    TryFrom<(
        &domain::BankTransferData,
        &types::PaymentsAuthorizeRouterData,
    )> for AdyenPaymentMethod<'a>
{
    type Error = Error;
    fn try_from(
        (bank_transfer_data, item): (
            &domain::BankTransferData,
            &types::PaymentsAuthorizeRouterData,
        ),
    ) -> Result<Self, Self::Error> {
        match bank_transfer_data {
            domain::BankTransferData::PermataBankTransfer {} => Ok(
                AdyenPaymentMethod::PermataBankTransfer(Box::new(DokuBankData::try_from(item)?)),
            ),

            domain::BankTransferData::BcaBankTransfer {} => Ok(
                AdyenPaymentMethod::BcaBankTransfer(Box::new(DokuBankData::try_from(item)?)),
            ),
            domain::BankTransferData::BniVaBankTransfer {} => Ok(AdyenPaymentMethod::BniVa(
                Box::new(DokuBankData::try_from(item)?),
            )),
            domain::BankTransferData::BriVaBankTransfer {} => Ok(AdyenPaymentMethod::BriVa(
                Box::new(DokuBankData::try_from(item)?),
            )),
            domain::BankTransferData::CimbVaBankTransfer {} => Ok(AdyenPaymentMethod::CimbVa(
                Box::new(DokuBankData::try_from(item)?),
            )),
            domain::BankTransferData::DanamonVaBankTransfer {} => Ok(
                AdyenPaymentMethod::DanamonVa(Box::new(DokuBankData::try_from(item)?)),
            ),
            domain::BankTransferData::MandiriVaBankTransfer {} => Ok(
                AdyenPaymentMethod::MandiriVa(Box::new(DokuBankData::try_from(item)?)),
            ),
            domain::BankTransferData::Pix { .. } => {
                Ok(AdyenPaymentMethod::Pix(Box::new(PmdForPaymentType {
                    payment_type: PaymentType::Pix,
                })))
            }
            domain::BankTransferData::AchBankTransfer { .. }
            | domain::BankTransferData::SepaBankTransfer { .. }
            | domain::BankTransferData::BacsBankTransfer { .. }
            | domain::BankTransferData::MultibancoBankTransfer { .. }
            | domain::BankTransferData::LocalBankTransfer { .. }
            | domain::BankTransferData::Pse {} => Err(errors::ConnectorError::NotImplemented(
                utils::get_unimplemented_payment_method_error_message("Adyen"),
            )
            .into()),
        }
    }
}

impl TryFrom<&types::PaymentsAuthorizeRouterData> for DokuBankData {
    type Error = Error;
    fn try_from(item: &types::PaymentsAuthorizeRouterData) -> Result<Self, Self::Error> {
        Ok(Self {
            first_name: item.get_billing_first_name()?,
            last_name: item.get_optional_billing_last_name(),
            shopper_email: item.get_billing_email()?,
        })
    }
}

impl<'a> TryFrom<&domain::payments::CardRedirectData> for AdyenPaymentMethod<'a> {
    type Error = Error;
    fn try_from(
        card_redirect_data: &domain::payments::CardRedirectData,
    ) -> Result<Self, Self::Error> {
        match card_redirect_data {
            domain::CardRedirectData::Knet {} => Ok(AdyenPaymentMethod::Knet),
            domain::CardRedirectData::Benefit {} => Ok(AdyenPaymentMethod::Benefit),
            domain::CardRedirectData::MomoAtm {} => Ok(AdyenPaymentMethod::MomoAtm),
            domain::CardRedirectData::CardRedirect {} => {
                Err(errors::ConnectorError::NotImplemented(
                    utils::get_unimplemented_payment_method_error_message("Adyen"),
                )
                .into())
            }
        }
    }
}

impl<'a>
    TryFrom<(
        &AdyenRouterData<&types::PaymentsAuthorizeRouterData>,
        payments::MandateReferenceId,
    )> for AdyenPaymentRequest<'a>
{
    type Error = Error;
    fn try_from(
        value: (
            &AdyenRouterData<&types::PaymentsAuthorizeRouterData>,
            payments::MandateReferenceId,
        ),
    ) -> Result<Self, Self::Error> {
        let (item, mandate_ref_id) = value;
        let amount = get_amount_data(item);
        let auth_type = AdyenAuthType::try_from(&item.router_data.connector_auth_type)?;
        let shopper_interaction = AdyenShopperInteraction::from(item.router_data);
        let (recurring_processing_model, store_payment_method, shopper_reference) =
            get_recurring_processing_model(item.router_data)?;
        let browser_info = None;
        let additional_data = get_additional_data(item.router_data);
        let return_url = item.router_data.request.get_return_url()?;
        let payment_method_type = item.router_data.request.payment_method_type;
        let payment_method = match mandate_ref_id {
            payments::MandateReferenceId::ConnectorMandateId(connector_mandate_ids) => {
                let adyen_mandate = AdyenMandate {
                    payment_type: match payment_method_type {
                        Some(pm_type) => PaymentType::try_from(&pm_type)?,
                        None => PaymentType::Scheme,
                    },
                    stored_payment_method_id: Secret::new(
                        connector_mandate_ids.get_connector_mandate_id()?,
                    ),
                };
                Ok::<AdyenPaymentMethod<'_>, Self::Error>(AdyenPaymentMethod::Mandate(Box::new(
                    adyen_mandate,
                )))
            }
            payments::MandateReferenceId::NetworkMandateId(network_mandate_id) => {
                match item.router_data.request.payment_method_data {
                    domain::PaymentMethodData::Card(ref card) => {
                        let card_issuer = card.get_card_issuer()?;
                        let brand = CardBrand::try_from(&card_issuer)?;
                        let card_holder_name = item.router_data.get_optional_billing_full_name();
                        let adyen_card = AdyenCard {
                            payment_type: PaymentType::Scheme,
                            number: card.card_number.clone(),
                            expiry_month: card.card_exp_month.clone(),
                            expiry_year: card.card_exp_year.clone(),
                            cvc: None,
                            holder_name: card_holder_name,
                            brand: Some(brand),
                            network_payment_reference: Some(Secret::new(network_mandate_id)),
                        };
                        Ok(AdyenPaymentMethod::AdyenCard(Box::new(adyen_card)))
                    }
                    domain::PaymentMethodData::CardRedirect(_)
                    | domain::PaymentMethodData::Wallet(_)
                    | domain::PaymentMethodData::PayLater(_)
                    | domain::PaymentMethodData::BankRedirect(_)
                    | domain::PaymentMethodData::BankDebit(_)
                    | domain::PaymentMethodData::BankTransfer(_)
                    | domain::PaymentMethodData::Crypto(_)
                    | domain::PaymentMethodData::MandatePayment
                    | domain::PaymentMethodData::Reward
                    | domain::PaymentMethodData::RealTimePayment(_)
                    | domain::PaymentMethodData::Upi(_)
                    | domain::PaymentMethodData::Voucher(_)
                    | domain::PaymentMethodData::GiftCard(_)
                    | domain::PaymentMethodData::OpenBanking(_)
                    | domain::PaymentMethodData::CardToken(_)
                    | domain::PaymentMethodData::NetworkToken(_) => {
                        Err(errors::ConnectorError::NotSupported {
                            message: "Network tokenization for payment method".to_string(),
                            connector: "Adyen",
                        })?
                    }
                }
            }
            payments::MandateReferenceId::NetworkTokenWithNTI(mandate_data) => {
                match item.router_data.request.payment_method_data {
                    domain::PaymentMethodData::NetworkToken(ref token_data) => {
                        let card_issuer = token_data.get_card_issuer()?;
                        let brand = CardBrand::try_from(&card_issuer)?;
                        let card_holder_name = item.router_data.get_optional_billing_full_name();
                        let adyen_network_token = AdyenNetworkTokenData {
                            payment_type: PaymentType::NetworkToken,
                            number: token_data.token_number.clone(),
                            expiry_month: token_data.token_exp_month.clone(),
                            expiry_year: token_data.get_expiry_year_4_digit(),
                            holder_name: card_holder_name,
                            brand: Some(brand),
                            network_payment_reference: Some(Secret::new(
                                mandate_data.network_transaction_id,
                            )),
                        };
                        Ok(AdyenPaymentMethod::NetworkToken(Box::new(
                            adyen_network_token,
                        )))
                    }

                    domain::PaymentMethodData::Card(_)
                    | domain::PaymentMethodData::CardRedirect(_)
                    | domain::PaymentMethodData::Wallet(_)
                    | domain::PaymentMethodData::PayLater(_)
                    | domain::PaymentMethodData::BankRedirect(_)
                    | domain::PaymentMethodData::BankDebit(_)
                    | domain::PaymentMethodData::BankTransfer(_)
                    | domain::PaymentMethodData::Crypto(_)
                    | domain::PaymentMethodData::MandatePayment
                    | domain::PaymentMethodData::Reward
                    | domain::PaymentMethodData::RealTimePayment(_)
                    | domain::PaymentMethodData::Upi(_)
                    | domain::PaymentMethodData::Voucher(_)
                    | domain::PaymentMethodData::GiftCard(_)
                    | domain::PaymentMethodData::OpenBanking(_)
                    | domain::PaymentMethodData::CardToken(_) => {
                        Err(errors::ConnectorError::NotSupported {
                            message: "Network tokenization for payment method".to_string(),
                            connector: "Adyen",
                        })?
                    }
                }
            } //
        }?;
        Ok(AdyenPaymentRequest {
            amount,
            merchant_account: auth_type.merchant_account,
            payment_method,
            reference: item.router_data.connector_request_reference_id.clone(),
            return_url,
            shopper_interaction,
            recurring_processing_model,
            browser_info,
            additional_data,
            telephone_number: None,
            shopper_name: None,
            shopper_email: None,
            shopper_locale: None,
            social_security_number: None,
            billing_address: None,
            delivery_address: None,
            country_code: None,
            line_items: None,
            shopper_reference,
            store_payment_method,
            channel: None,
            shopper_statement: item.router_data.request.statement_descriptor.clone(),
            shopper_ip: item.router_data.request.get_ip_address_as_optional(),
            metadata: item.router_data.request.metadata.clone().map(Into::into),
            merchant_order_reference: item.router_data.request.merchant_order_reference_id.clone(),
            mpi_data: None,
        })
    }
}
impl<'a>
    TryFrom<(
        &AdyenRouterData<&types::PaymentsAuthorizeRouterData>,
        &domain::Card,
    )> for AdyenPaymentRequest<'a>
{
    type Error = Error;
    fn try_from(
        value: (
            &AdyenRouterData<&types::PaymentsAuthorizeRouterData>,
            &domain::Card,
        ),
    ) -> Result<Self, Self::Error> {
        let (item, card_data) = value;
        let amount = get_amount_data(item);
        let auth_type = AdyenAuthType::try_from(&item.router_data.connector_auth_type)?;
        let shopper_interaction = AdyenShopperInteraction::from(item.router_data);
        let shopper_reference = build_shopper_reference(
            &item.router_data.customer_id,
            item.router_data.merchant_id.clone(),
        );
        let (recurring_processing_model, store_payment_method, _) =
            get_recurring_processing_model(item.router_data)?;
        let browser_info = get_browser_info(item.router_data)?;
        let billing_address =
            get_address_info(item.router_data.get_optional_billing()).and_then(Result::ok);
        let country_code = get_country_code(item.router_data.get_optional_billing());
        let additional_data = get_additional_data(item.router_data);
        let return_url = item.router_data.request.get_return_url()?;
        let card_holder_name = item.router_data.get_optional_billing_full_name();
        let payment_method = AdyenPaymentMethod::try_from((card_data, card_holder_name))?;
        let shopper_email = item.router_data.get_optional_billing_email();
        let shopper_name = get_shopper_name(item.router_data.get_optional_billing());

        Ok(AdyenPaymentRequest {
            amount,
            merchant_account: auth_type.merchant_account,
            payment_method,
            reference: item.router_data.connector_request_reference_id.clone(),
            return_url,
            shopper_interaction,
            recurring_processing_model,
            browser_info,
            additional_data,
            telephone_number: None,
            shopper_name,
            shopper_email,
            shopper_locale: None,
            social_security_number: None,
            billing_address,
            delivery_address: None,
            country_code,
            line_items: None,
            shopper_reference,
            store_payment_method,
            channel: None,
            shopper_statement: item.router_data.request.statement_descriptor.clone(),
            shopper_ip: item.router_data.request.get_ip_address_as_optional(),
            metadata: item.router_data.request.metadata.clone().map(Into::into),
            merchant_order_reference: item.router_data.request.merchant_order_reference_id.clone(),
            mpi_data: None,
        })
    }
}

impl<'a>
    TryFrom<(
        &AdyenRouterData<&types::PaymentsAuthorizeRouterData>,
        &domain::BankDebitData,
    )> for AdyenPaymentRequest<'a>
{
    type Error = Error;

    fn try_from(
        value: (
            &AdyenRouterData<&types::PaymentsAuthorizeRouterData>,
            &domain::BankDebitData,
        ),
    ) -> Result<Self, Self::Error> {
        let (item, bank_debit_data) = value;
        let amount = get_amount_data(item);
        let auth_type = AdyenAuthType::try_from(&item.router_data.connector_auth_type)?;
        let shopper_interaction = AdyenShopperInteraction::from(item.router_data);
        let (recurring_processing_model, store_payment_method, shopper_reference) =
            get_recurring_processing_model(item.router_data)?;
        let browser_info = get_browser_info(item.router_data)?;
        let additional_data = get_additional_data(item.router_data);
        let return_url = item.router_data.request.get_return_url()?;
        let payment_method = AdyenPaymentMethod::try_from((bank_debit_data, item.router_data))?;
        let country_code = get_country_code(item.router_data.get_optional_billing());
        let request = AdyenPaymentRequest {
            amount,
            merchant_account: auth_type.merchant_account,
            payment_method,
            reference: item.router_data.connector_request_reference_id.clone(),
            return_url,
            browser_info,
            shopper_interaction,
            recurring_processing_model,
            additional_data,
            shopper_name: None,
            shopper_locale: None,
            shopper_email: item.router_data.get_optional_billing_email(),
            social_security_number: None,
            telephone_number: None,
            billing_address: None,
            delivery_address: None,
            country_code,
            line_items: None,
            shopper_reference,
            store_payment_method,
            channel: None,
            shopper_statement: item.router_data.request.statement_descriptor.clone(),
            shopper_ip: item.router_data.request.get_ip_address_as_optional(),
            metadata: item.router_data.request.metadata.clone().map(Into::into),
            merchant_order_reference: item.router_data.request.merchant_order_reference_id.clone(),
            mpi_data: None,
        };
        Ok(request)
    }
}

impl<'a>
    TryFrom<(
        &AdyenRouterData<&types::PaymentsAuthorizeRouterData>,
        &domain::VoucherData,
    )> for AdyenPaymentRequest<'a>
{
    type Error = Error;

    fn try_from(
        value: (
            &AdyenRouterData<&types::PaymentsAuthorizeRouterData>,
            &domain::VoucherData,
        ),
    ) -> Result<Self, Self::Error> {
        let (item, voucher_data) = value;
        let amount = get_amount_data(item);
        let auth_type = AdyenAuthType::try_from(&item.router_data.connector_auth_type)?;
        let shopper_interaction = AdyenShopperInteraction::from(item.router_data);
        let recurring_processing_model = get_recurring_processing_model(item.router_data)?.0;
        let browser_info = get_browser_info(item.router_data)?;
        let additional_data = get_additional_data(item.router_data);
        let payment_method = AdyenPaymentMethod::try_from((voucher_data, item.router_data))?;
        let return_url = item.router_data.request.get_return_url()?;
        let social_security_number = get_social_security_number(voucher_data);
        let billing_address =
            get_address_info(item.router_data.get_optional_billing()).and_then(Result::ok);
        let shopper_name = get_shopper_name(item.router_data.get_optional_billing());

        let request = AdyenPaymentRequest {
            amount,
            merchant_account: auth_type.merchant_account,
            payment_method,
            reference: item.router_data.connector_request_reference_id.to_string(),
            return_url,
            browser_info,
            shopper_interaction,
            recurring_processing_model,
            additional_data,
            shopper_name,
            shopper_locale: None,
            shopper_email: item.router_data.get_optional_billing_email(),
            social_security_number,
            telephone_number: None,
            billing_address,
            delivery_address: None,
            country_code: None,
            line_items: None,
            shopper_reference: None,
            store_payment_method: None,
            channel: None,
            shopper_statement: item.router_data.request.statement_descriptor.clone(),
            shopper_ip: item.router_data.request.get_ip_address_as_optional(),
            metadata: item.router_data.request.metadata.clone().map(Into::into),
            merchant_order_reference: item.router_data.request.merchant_order_reference_id.clone(),
            mpi_data: None,
        };
        Ok(request)
    }
}

impl<'a>
    TryFrom<(
        &AdyenRouterData<&types::PaymentsAuthorizeRouterData>,
        &domain::BankTransferData,
    )> for AdyenPaymentRequest<'a>
{
    type Error = Error;

    fn try_from(
        value: (
            &AdyenRouterData<&types::PaymentsAuthorizeRouterData>,
            &domain::BankTransferData,
        ),
    ) -> Result<Self, Self::Error> {
        let (item, bank_transfer_data) = value;
        let amount = get_amount_data(item);
        let auth_type = AdyenAuthType::try_from(&item.router_data.connector_auth_type)?;
        let shopper_interaction = AdyenShopperInteraction::from(item.router_data);
        let payment_method = AdyenPaymentMethod::try_from((bank_transfer_data, item.router_data))?;
        let return_url = item.router_data.request.get_return_url()?;
        let request = AdyenPaymentRequest {
            amount,
            merchant_account: auth_type.merchant_account,
            payment_method,
            reference: item.router_data.connector_request_reference_id.to_string(),
            return_url,
            browser_info: None,
            shopper_interaction,
            recurring_processing_model: None,
            additional_data: None,
            shopper_name: None,
            shopper_locale: None,
            shopper_email: item.router_data.get_optional_billing_email(),
            social_security_number: None,
            telephone_number: None,
            billing_address: None,
            delivery_address: None,
            country_code: None,
            line_items: None,
            shopper_reference: None,
            store_payment_method: None,
            channel: None,
            shopper_statement: item.router_data.request.statement_descriptor.clone(),
            shopper_ip: item.router_data.request.get_ip_address_as_optional(),
            metadata: item.router_data.request.metadata.clone().map(Into::into),
            merchant_order_reference: item.router_data.request.merchant_order_reference_id.clone(),
            mpi_data: None,
        };
        Ok(request)
    }
}

impl<'a>
    TryFrom<(
        &AdyenRouterData<&types::PaymentsAuthorizeRouterData>,
        &domain::GiftCardData,
    )> for AdyenPaymentRequest<'a>
{
    type Error = Error;

    fn try_from(
        value: (
            &AdyenRouterData<&types::PaymentsAuthorizeRouterData>,
            &domain::GiftCardData,
        ),
    ) -> Result<Self, Self::Error> {
        let (item, gift_card_data) = value;
        let amount = get_amount_data(item);
        let auth_type = AdyenAuthType::try_from(&item.router_data.connector_auth_type)?;
        let shopper_interaction = AdyenShopperInteraction::from(item.router_data);
        let return_url = item.router_data.request.get_router_return_url()?;
        let payment_method = AdyenPaymentMethod::try_from(gift_card_data)?;
        let request = AdyenPaymentRequest {
            amount,
            merchant_account: auth_type.merchant_account,
            payment_method,
            reference: item.router_data.connector_request_reference_id.to_string(),
            return_url,
            browser_info: None,
            shopper_interaction,
            recurring_processing_model: None,
            additional_data: None,
            shopper_name: None,
            shopper_locale: None,
            shopper_email: item.router_data.get_optional_billing_email(),
            telephone_number: None,
            billing_address: None,
            delivery_address: None,
            country_code: None,
            line_items: None,
            shopper_reference: None,
            store_payment_method: None,
            channel: None,
            social_security_number: None,
            shopper_statement: item.router_data.request.statement_descriptor.clone(),
            shopper_ip: item.router_data.request.get_ip_address_as_optional(),
            metadata: item.router_data.request.metadata.clone().map(Into::into),
            merchant_order_reference: item.router_data.request.merchant_order_reference_id.clone(),
            mpi_data: None,
        };
        Ok(request)
    }
}

impl<'a>
    TryFrom<(
        &AdyenRouterData<&types::PaymentsAuthorizeRouterData>,
        &domain::BankRedirectData,
    )> for AdyenPaymentRequest<'a>
{
    type Error = Error;
    fn try_from(
        value: (
            &AdyenRouterData<&types::PaymentsAuthorizeRouterData>,
            &domain::BankRedirectData,
        ),
    ) -> Result<Self, Self::Error> {
        let (item, bank_redirect_data) = value;
        let amount = get_amount_data(item);
        let auth_type = AdyenAuthType::try_from(&item.router_data.connector_auth_type)?;
        let shopper_interaction = AdyenShopperInteraction::from(item.router_data);
        let (recurring_processing_model, store_payment_method, shopper_reference) =
            get_recurring_processing_model(item.router_data)?;
        let browser_info = get_browser_info(item.router_data)?;
        let additional_data = get_additional_data(item.router_data);
        let return_url = item.router_data.request.get_return_url()?;
        let payment_method = AdyenPaymentMethod::try_from((
            bank_redirect_data,
            item.router_data.test_mode,
            item.router_data,
        ))?;
        let (shopper_locale, country) = get_redirect_extra_details(item.router_data)?;
        let line_items = Some(get_line_items(item));
        let billing_address =
            get_address_info(item.router_data.get_optional_billing()).and_then(Result::ok);

        Ok(AdyenPaymentRequest {
            amount,
            merchant_account: auth_type.merchant_account,
            payment_method,
            reference: item.router_data.connector_request_reference_id.clone(),
            return_url,
            shopper_interaction,
            recurring_processing_model,
            browser_info,
            additional_data,
            telephone_number: None,
            shopper_name: None,
            shopper_email: item.router_data.get_optional_billing_email(),
            shopper_locale,
            social_security_number: None,
            billing_address,
            delivery_address: None,
            country_code: country,
            line_items,
            shopper_reference,
            store_payment_method,
            channel: None,
            shopper_statement: item.router_data.request.statement_descriptor.clone(),
            shopper_ip: item.router_data.request.get_ip_address_as_optional(),
            metadata: item.router_data.request.metadata.clone().map(Into::into),
            merchant_order_reference: item.router_data.request.merchant_order_reference_id.clone(),
            mpi_data: None,
        })
    }
}

fn get_redirect_extra_details(
    item: &types::PaymentsAuthorizeRouterData,
) -> errors::CustomResult<(Option<String>, Option<api_enums::CountryAlpha2>), errors::ConnectorError>
{
    match item.request.payment_method_data {
        domain::PaymentMethodData::BankRedirect(ref redirect_data) => match redirect_data {
            domain::BankRedirectData::Sofort {
                preferred_language, ..
            } => {
                let country = item.get_optional_billing_country();
                Ok((preferred_language.clone(), country))
            }
            domain::BankRedirectData::Trustly {}
            | domain::BankRedirectData::OpenBankingUk { .. } => {
                let country = item.get_optional_billing_country();
                Ok((None, country))
            }
            _ => Ok((None, None)),
        },
        _ => Ok((None, None)),
    }
}

fn get_shopper_email(
    item: &types::PaymentsAuthorizeRouterData,
    is_mandate_payment: bool,
) -> errors::CustomResult<Option<Email>, errors::ConnectorError> {
    if is_mandate_payment {
        let payment_method_type = item
            .request
            .payment_method_type
            .as_ref()
            .ok_or(errors::ConnectorError::MissingPaymentMethodType)?;
        match payment_method_type {
            storage_enums::PaymentMethodType::Paypal => Ok(Some(item.get_billing_email()?)),
            _ => Ok(item.get_optional_billing_email()),
        }
    } else {
        Ok(item.get_optional_billing_email())
    }
}

impl<'a>
    TryFrom<(
        &AdyenRouterData<&types::PaymentsAuthorizeRouterData>,
        &domain::WalletData,
    )> for AdyenPaymentRequest<'a>
{
    type Error = Error;
    fn try_from(
        value: (
            &AdyenRouterData<&types::PaymentsAuthorizeRouterData>,
            &domain::WalletData,
        ),
    ) -> Result<Self, Self::Error> {
        let (item, wallet_data) = value;
        let amount = get_amount_data(item);
        let auth_type = AdyenAuthType::try_from(&item.router_data.connector_auth_type)?;
        let browser_info = get_browser_info(item.router_data)?;
        let additional_data = get_additional_data(item.router_data);
        let payment_method = AdyenPaymentMethod::try_from((wallet_data, item.router_data))?;
        let shopper_interaction = AdyenShopperInteraction::from(item.router_data);
        let channel = get_channel_type(&item.router_data.request.payment_method_type);
        let (recurring_processing_model, store_payment_method, shopper_reference) =
            get_recurring_processing_model(item.router_data)?;
        let return_url = item.router_data.request.get_router_return_url()?;
        let shopper_email = get_shopper_email(item.router_data, store_payment_method.is_some())?;
        let billing_address =
            get_address_info(item.router_data.get_optional_billing()).and_then(Result::ok);
        Ok(AdyenPaymentRequest {
            amount,
            merchant_account: auth_type.merchant_account,
            payment_method,
            reference: item.router_data.connector_request_reference_id.clone(),
            return_url,
            shopper_interaction,
            recurring_processing_model,
            browser_info,
            additional_data,
            telephone_number: None,
            shopper_name: None,
            shopper_email,
            shopper_locale: None,
            social_security_number: None,
            billing_address,
            delivery_address: None,
            country_code: None,
            line_items: None,
            shopper_reference,
            store_payment_method,
            channel,
            shopper_statement: item.router_data.request.statement_descriptor.clone(),
            shopper_ip: item.router_data.request.get_ip_address_as_optional(),
            metadata: item.router_data.request.metadata.clone().map(Into::into),
            merchant_order_reference: item.router_data.request.merchant_order_reference_id.clone(),
            mpi_data: None,
        })
    }
}

impl<'a>
    TryFrom<(
        &AdyenRouterData<&types::PaymentsAuthorizeRouterData>,
        &domain::PayLaterData,
    )> for AdyenPaymentRequest<'a>
{
    type Error = Error;
    fn try_from(
        value: (
            &AdyenRouterData<&types::PaymentsAuthorizeRouterData>,
            &domain::PayLaterData,
        ),
    ) -> Result<Self, Self::Error> {
        let (item, paylater_data) = value;
        let amount = get_amount_data(item);
        let auth_type = AdyenAuthType::try_from(&item.router_data.connector_auth_type)?;
        let browser_info = get_browser_info(item.router_data)?;
        let additional_data = get_additional_data(item.router_data);
        let country_code = get_country_code(item.router_data.get_optional_billing());
        let shopper_interaction = AdyenShopperInteraction::from(item.router_data);
        let shopper_reference = build_shopper_reference(
            &item.router_data.customer_id,
            item.router_data.merchant_id.clone(),
        );
        let (recurring_processing_model, store_payment_method, _) =
            get_recurring_processing_model(item.router_data)?;
        let return_url = item.router_data.request.get_return_url()?;
        let shopper_name = get_shopper_name(item.router_data.get_optional_billing());
        let shopper_email = item.router_data.get_optional_billing_email();
        let billing_address =
            get_address_info(item.router_data.get_optional_billing()).and_then(Result::ok);
        let delivery_address =
            get_address_info(item.router_data.get_optional_shipping()).and_then(Result::ok);
        let line_items = Some(get_line_items(item));
        let telephone_number = get_telephone_number(item.router_data);
        let payment_method = AdyenPaymentMethod::try_from((
            paylater_data,
            &country_code,
            &shopper_email,
            &shopper_reference,
            &shopper_name,
            &telephone_number,
            &billing_address,
            &delivery_address,
        ))?;
        Ok(AdyenPaymentRequest {
            amount,
            merchant_account: auth_type.merchant_account,
            payment_method,
            reference: item.router_data.connector_request_reference_id.clone(),
            return_url,
            shopper_interaction,
            recurring_processing_model,
            browser_info,
            additional_data,
            telephone_number,
            shopper_name,
            shopper_email,
            shopper_locale: None,
            social_security_number: None,
            billing_address,
            delivery_address,
            country_code,
            line_items,
            shopper_reference,
            store_payment_method,
            channel: None,
            shopper_statement: item.router_data.request.statement_descriptor.clone(),
            shopper_ip: item.router_data.request.get_ip_address_as_optional(),
            metadata: item.router_data.request.metadata.clone().map(Into::into),
            merchant_order_reference: item.router_data.request.merchant_order_reference_id.clone(),
            mpi_data: None,
        })
    }
}

impl<'a>
    TryFrom<(
        &AdyenRouterData<&types::PaymentsAuthorizeRouterData>,
        &domain::payments::CardRedirectData,
    )> for AdyenPaymentRequest<'a>
{
    type Error = Error;
    fn try_from(
        value: (
            &AdyenRouterData<&types::PaymentsAuthorizeRouterData>,
            &domain::payments::CardRedirectData,
        ),
    ) -> Result<Self, Self::Error> {
        let (item, card_redirect_data) = value;
        let amount = get_amount_data(item);
        let auth_type = AdyenAuthType::try_from(&item.router_data.connector_auth_type)?;
        let payment_method = AdyenPaymentMethod::try_from(card_redirect_data)?;
        let shopper_interaction = AdyenShopperInteraction::from(item.router_data);
        let return_url = item.router_data.request.get_return_url()?;
        let shopper_name = get_shopper_name(item.router_data.get_optional_billing());
        let shopper_email = item.router_data.get_optional_billing_email();
        let telephone_number = item
            .router_data
            .get_billing_phone()
            .change_context(errors::ConnectorError::MissingRequiredField {
                field_name: "billing.phone",
            })?
            .number
            .to_owned();
        Ok(AdyenPaymentRequest {
            amount,
            merchant_account: auth_type.merchant_account,
            payment_method,
            reference: item.router_data.connector_request_reference_id.to_string(),
            return_url,
            shopper_interaction,
            recurring_processing_model: None,
            browser_info: None,
            additional_data: None,
            telephone_number,
            shopper_name,
            shopper_email,
            shopper_locale: None,
            billing_address: None,
            delivery_address: None,
            country_code: None,
            line_items: None,
            shopper_reference: None,
            store_payment_method: None,
            channel: None,
            social_security_number: None,
            shopper_statement: item.router_data.request.statement_descriptor.clone(),
            shopper_ip: item.router_data.request.get_ip_address_as_optional(),
            metadata: item.router_data.request.metadata.clone().map(Into::into),
            merchant_order_reference: item.router_data.request.merchant_order_reference_id.clone(),
            mpi_data: None,
        })
    }
}

impl TryFrom<&types::PaymentsCancelRouterData> for AdyenCancelRequest {
    type Error = Error;
    fn try_from(item: &types::PaymentsCancelRouterData) -> Result<Self, Self::Error> {
        let auth_type = AdyenAuthType::try_from(&item.connector_auth_type)?;
        Ok(Self {
            merchant_account: auth_type.merchant_account,
            reference: item.connector_request_reference_id.clone(),
        })
    }
}

impl TryFrom<types::PaymentsCancelResponseRouterData<AdyenCancelResponse>>
    for types::PaymentsCancelRouterData
{
    type Error = Error;
    fn try_from(
        item: types::PaymentsCancelResponseRouterData<AdyenCancelResponse>,
    ) -> Result<Self, Self::Error> {
        Ok(Self {
            status: enums::AttemptStatus::Pending,
            response: Ok(types::PaymentsResponseData::TransactionResponse {
                resource_id: types::ResponseId::ConnectorTransactionId(
                    item.response.payment_psp_reference,
                ),
                redirection_data: None,
                mandate_reference: None,
                connector_metadata: None,
                network_txn_id: None,
                connector_response_reference_id: Some(item.response.reference),
                incremental_authorization_allowed: None,
                charge_id: None,
            }),
            ..item.data
        })
    }
}

impl<F>
    TryFrom<
        types::ResponseRouterData<
            F,
            AdyenBalanceResponse,
            types::PaymentsPreProcessingData,
            types::PaymentsResponseData,
        >,
    > for types::RouterData<F, types::PaymentsPreProcessingData, types::PaymentsResponseData>
{
    type Error = Error;
    fn try_from(
        item: types::ResponseRouterData<
            F,
            AdyenBalanceResponse,
            types::PaymentsPreProcessingData,
            types::PaymentsResponseData,
        >,
    ) -> Result<Self, Self::Error> {
        Ok(Self {
            response: Ok(types::PaymentsResponseData::TransactionResponse {
                resource_id: types::ResponseId::ConnectorTransactionId(item.response.psp_reference),
                redirection_data: None,
                mandate_reference: None,
                connector_metadata: None,
                network_txn_id: None,
                connector_response_reference_id: None,
                incremental_authorization_allowed: None,
                charge_id: None,
            }),
            payment_method_balance: Some(types::PaymentMethodBalance {
                currency: item.response.balance.currency,
                amount: item.response.balance.value,
            }),
            ..item.data
        })
    }
}

pub fn get_adyen_response(
    response: Response,
    is_capture_manual: bool,
    status_code: u16,
    pmt: Option<enums::PaymentMethodType>,
) -> errors::CustomResult<
    (
        storage_enums::AttemptStatus,
        Option<types::ErrorResponse>,
        types::PaymentsResponseData,
    ),
    errors::ConnectorError,
> {
    let status =
        storage_enums::AttemptStatus::foreign_from((is_capture_manual, response.result_code, pmt));
    let error = if response.refusal_reason.is_some() || response.refusal_reason_code.is_some() {
        Some(types::ErrorResponse {
            code: response
                .refusal_reason_code
                .unwrap_or_else(|| consts::NO_ERROR_CODE.to_string()),
            message: response
                .refusal_reason
                .clone()
                .unwrap_or_else(|| consts::NO_ERROR_MESSAGE.to_string()),
            reason: response.refusal_reason,
            status_code,
            attempt_status: None,
            connector_transaction_id: Some(response.psp_reference.clone()),
        })
    } else {
        None
    };
    let mandate_reference = response
        .additional_data
        .as_ref()
        .and_then(|data| data.recurring_detail_reference.to_owned())
        .map(|mandate_id| types::MandateReference {
            connector_mandate_id: Some(mandate_id.expose()),
            payment_method_id: None,
        });
    let network_txn_id = response.additional_data.and_then(|additional_data| {
        additional_data
            .network_tx_reference
            .map(|network_tx_id| network_tx_id.expose())
    });

    let payments_response_data = types::PaymentsResponseData::TransactionResponse {
        resource_id: types::ResponseId::ConnectorTransactionId(response.psp_reference),
        redirection_data: None,
        mandate_reference,
        connector_metadata: None,
        network_txn_id,
        connector_response_reference_id: Some(response.merchant_reference),
        incremental_authorization_allowed: None,
        charge_id: None,
    };
    Ok((status, error, payments_response_data))
}

pub fn get_webhook_response(
    response: AdyenWebhookResponse,
    is_capture_manual: bool,
    is_multiple_capture_psync_flow: bool,
    status_code: u16,
) -> errors::CustomResult<
    (
        storage_enums::AttemptStatus,
        Option<types::ErrorResponse>,
        types::PaymentsResponseData,
    ),
    errors::ConnectorError,
> {
    let status = storage_enums::AttemptStatus::foreign_try_from((
        is_capture_manual,
        response.status.clone(),
    ))?;
    let error = if response.refusal_reason.is_some() || response.refusal_reason_code.is_some() {
        Some(types::ErrorResponse {
            code: response
                .refusal_reason_code
                .clone()
                .unwrap_or_else(|| consts::NO_ERROR_CODE.to_string()),
            message: response
                .refusal_reason
                .clone()
                .unwrap_or_else(|| consts::NO_ERROR_MESSAGE.to_string()),
            reason: response.refusal_reason.clone(),
            status_code,
            attempt_status: None,
            connector_transaction_id: Some(response.transaction_id.clone()),
        })
    } else {
        None
    };

    if is_multiple_capture_psync_flow {
        let capture_sync_response_list =
            utils::construct_captures_response_hashmap(vec![response])?;
        Ok((
            status,
            error,
            types::PaymentsResponseData::MultipleCaptureResponse {
                capture_sync_response_list,
            },
        ))
    } else {
        let payments_response_data = types::PaymentsResponseData::TransactionResponse {
            resource_id: types::ResponseId::ConnectorTransactionId(
                response
                    .payment_reference
                    .unwrap_or(response.transaction_id),
            ),
            redirection_data: None,
            mandate_reference: None,
            connector_metadata: None,
            network_txn_id: None,
            connector_response_reference_id: Some(response.merchant_reference_id),
            incremental_authorization_allowed: None,
            charge_id: None,
        };
        Ok((status, error, payments_response_data))
    }
}

pub fn get_redirection_response(
    response: RedirectionResponse,
    is_manual_capture: bool,
    status_code: u16,
    pmt: Option<enums::PaymentMethodType>,
) -> errors::CustomResult<
    (
        storage_enums::AttemptStatus,
        Option<types::ErrorResponse>,
        types::PaymentsResponseData,
    ),
    errors::ConnectorError,
> {
    let status = storage_enums::AttemptStatus::foreign_from((
        is_manual_capture,
        response.result_code.clone(),
        pmt,
    ));
    let error = if response.refusal_reason.is_some() || response.refusal_reason_code.is_some() {
        Some(types::ErrorResponse {
            code: response
                .refusal_reason_code
                .clone()
                .unwrap_or_else(|| consts::NO_ERROR_CODE.to_string()),
            message: response
                .refusal_reason
                .clone()
                .unwrap_or_else(|| consts::NO_ERROR_MESSAGE.to_string()),
            reason: response.refusal_reason.to_owned(),
            status_code,
            attempt_status: None,
            connector_transaction_id: response.psp_reference.clone(),
        })
    } else {
        None
    };

    let redirection_data = response.action.url.clone().map(|url| {
        let form_fields = response.action.data.clone().unwrap_or_else(|| {
            std::collections::HashMap::from_iter(
                url.query_pairs()
                    .map(|(key, value)| (key.to_string(), value.to_string())),
            )
        });
        services::RedirectForm::Form {
            endpoint: url.to_string(),
            method: response.action.method.unwrap_or(services::Method::Get),
            form_fields,
        }
    });

    let connector_metadata = get_wait_screen_metadata(&response)?;

    let payments_response_data = types::PaymentsResponseData::TransactionResponse {
        resource_id: match response.psp_reference.as_ref() {
            Some(psp) => types::ResponseId::ConnectorTransactionId(psp.to_string()),
            None => types::ResponseId::NoResponseId,
        },
        redirection_data,
        mandate_reference: None,
        connector_metadata,
        network_txn_id: None,
        connector_response_reference_id: response
            .merchant_reference
            .clone()
            .or(response.psp_reference),
        incremental_authorization_allowed: None,
        charge_id: None,
    };
    Ok((status, error, payments_response_data))
}

pub fn get_present_to_shopper_response(
    response: PresentToShopperResponse,
    is_manual_capture: bool,
    status_code: u16,
    pmt: Option<enums::PaymentMethodType>,
) -> errors::CustomResult<
    (
        storage_enums::AttemptStatus,
        Option<types::ErrorResponse>,
        types::PaymentsResponseData,
    ),
    errors::ConnectorError,
> {
    let status = storage_enums::AttemptStatus::foreign_from((
        is_manual_capture,
        response.result_code.clone(),
        pmt,
    ));
    let error = if response.refusal_reason.is_some() || response.refusal_reason_code.is_some() {
        Some(types::ErrorResponse {
            code: response
                .refusal_reason_code
                .clone()
                .unwrap_or_else(|| consts::NO_ERROR_CODE.to_string()),
            message: response
                .refusal_reason
                .clone()
                .unwrap_or_else(|| consts::NO_ERROR_MESSAGE.to_string()),
            reason: response.refusal_reason.to_owned(),
            status_code,
            attempt_status: None,
            connector_transaction_id: response.psp_reference.clone(),
        })
    } else {
        None
    };

    let connector_metadata = get_present_to_shopper_metadata(&response)?;
    // We don't get connector transaction id for redirections in Adyen.
    let payments_response_data = types::PaymentsResponseData::TransactionResponse {
        resource_id: match response.psp_reference.as_ref() {
            Some(psp) => types::ResponseId::ConnectorTransactionId(psp.to_string()),
            None => types::ResponseId::NoResponseId,
        },
        redirection_data: None,
        mandate_reference: None,
        connector_metadata,
        network_txn_id: None,
        connector_response_reference_id: response
            .merchant_reference
            .clone()
            .or(response.psp_reference),
        incremental_authorization_allowed: None,
        charge_id: None,
    };
    Ok((status, error, payments_response_data))
}

pub fn get_qr_code_response(
    response: QrCodeResponseResponse,
    is_manual_capture: bool,
    status_code: u16,
    pmt: Option<enums::PaymentMethodType>,
) -> errors::CustomResult<
    (
        storage_enums::AttemptStatus,
        Option<types::ErrorResponse>,
        types::PaymentsResponseData,
    ),
    errors::ConnectorError,
> {
    let status = storage_enums::AttemptStatus::foreign_from((
        is_manual_capture,
        response.result_code.clone(),
        pmt,
    ));
    let error = if response.refusal_reason.is_some() || response.refusal_reason_code.is_some() {
        Some(types::ErrorResponse {
            code: response
                .refusal_reason_code
                .clone()
                .unwrap_or_else(|| consts::NO_ERROR_CODE.to_string()),
            message: response
                .refusal_reason
                .clone()
                .unwrap_or_else(|| consts::NO_ERROR_MESSAGE.to_string()),
            reason: response.refusal_reason.to_owned(),
            status_code,
            attempt_status: None,
            connector_transaction_id: response.psp_reference.clone(),
        })
    } else {
        None
    };

    let connector_metadata = get_qr_metadata(&response)?;
    let payments_response_data = types::PaymentsResponseData::TransactionResponse {
        resource_id: match response.psp_reference.as_ref() {
            Some(psp) => types::ResponseId::ConnectorTransactionId(psp.to_string()),
            None => types::ResponseId::NoResponseId,
        },
        redirection_data: None,
        mandate_reference: None,
        connector_metadata,
        network_txn_id: None,
        connector_response_reference_id: response
            .merchant_reference
            .clone()
            .or(response.psp_reference),
        incremental_authorization_allowed: None,
        charge_id: None,
    };
    Ok((status, error, payments_response_data))
}

pub fn get_redirection_error_response(
    response: RedirectionErrorResponse,
    is_manual_capture: bool,
    status_code: u16,
    pmt: Option<enums::PaymentMethodType>,
) -> errors::CustomResult<
    (
        storage_enums::AttemptStatus,
        Option<types::ErrorResponse>,
        types::PaymentsResponseData,
    ),
    errors::ConnectorError,
> {
    let status =
        storage_enums::AttemptStatus::foreign_from((is_manual_capture, response.result_code, pmt));
    let error = Some(types::ErrorResponse {
        code: status.to_string(),
        message: response
            .refusal_reason
            .clone()
            .unwrap_or_else(|| consts::NO_ERROR_MESSAGE.to_string()),
        reason: response.refusal_reason,
        status_code,
        attempt_status: None,
        connector_transaction_id: response.psp_reference.clone(),
    });
    // We don't get connector transaction id for redirections in Adyen.
    let payments_response_data = types::PaymentsResponseData::TransactionResponse {
        resource_id: types::ResponseId::NoResponseId,
        redirection_data: None,
        mandate_reference: None,
        connector_metadata: None,
        network_txn_id: None,
        connector_response_reference_id: response
            .merchant_reference
            .clone()
            .or(response.psp_reference),
        incremental_authorization_allowed: None,
        charge_id: None,
    };

    Ok((status, error, payments_response_data))
}

pub fn get_qr_metadata(
    response: &QrCodeResponseResponse,
) -> errors::CustomResult<Option<serde_json::Value>, errors::ConnectorError> {
    let image_data = crate_utils::QrImage::new_from_data(response.action.qr_code_data.clone())
        .change_context(errors::ConnectorError::ResponseHandlingFailed)?;

    let image_data_url = Url::parse(image_data.data.clone().as_str()).ok();
    let qr_code_url = response.action.qr_code_url.clone();
    let display_to_timestamp = response
        .additional_data
        .clone()
        .and_then(|additional_data| additional_data.pix_expiration_date)
        .map(|time| utils::get_timestamp_in_milliseconds(&time));

    if let (Some(image_data_url), Some(qr_code_url)) = (image_data_url.clone(), qr_code_url.clone())
    {
        let qr_code_info = payments::QrCodeInformation::QrCodeUrl {
            image_data_url,
            qr_code_url,
            display_to_timestamp,
        };
        Some(qr_code_info.encode_to_value())
            .transpose()
            .change_context(errors::ConnectorError::ResponseHandlingFailed)
    } else if let (None, Some(qr_code_url)) = (image_data_url.clone(), qr_code_url.clone()) {
        let qr_code_info = payments::QrCodeInformation::QrCodeImageUrl {
            qr_code_url,
            display_to_timestamp,
        };
        Some(qr_code_info.encode_to_value())
            .transpose()
            .change_context(errors::ConnectorError::ResponseHandlingFailed)
    } else if let (Some(image_data_url), None) = (image_data_url, qr_code_url) {
        let qr_code_info = payments::QrCodeInformation::QrDataUrl {
            image_data_url,
            display_to_timestamp,
        };

        Some(qr_code_info.encode_to_value())
            .transpose()
            .change_context(errors::ConnectorError::ResponseHandlingFailed)
    } else {
        Ok(None)
    }
}

#[derive(Debug, Clone, Serialize, Deserialize)]
pub struct WaitScreenData {
    display_from_timestamp: i128,
    display_to_timestamp: Option<i128>,
}

pub fn get_wait_screen_metadata(
    next_action: &RedirectionResponse,
) -> errors::CustomResult<Option<serde_json::Value>, errors::ConnectorError> {
    match next_action.action.payment_method_type {
        PaymentType::Blik => {
            let current_time = OffsetDateTime::now_utc().unix_timestamp_nanos();
            Ok(Some(serde_json::json!(WaitScreenData {
                display_from_timestamp: current_time,
                display_to_timestamp: Some(current_time + Duration::minutes(1).whole_nanoseconds())
            })))
        }
        PaymentType::Mbway => {
            let current_time = OffsetDateTime::now_utc().unix_timestamp_nanos();
            Ok(Some(serde_json::json!(WaitScreenData {
                display_from_timestamp: current_time,
                display_to_timestamp: None
            })))
        }
        PaymentType::Affirm
        | PaymentType::Oxxo
        | PaymentType::Afterpaytouch
        | PaymentType::Alipay
        | PaymentType::AlipayHk
        | PaymentType::Alfamart
        | PaymentType::Alma
        | PaymentType::Applepay
        | PaymentType::Bizum
        | PaymentType::Atome
        | PaymentType::BoletoBancario
        | PaymentType::ClearPay
        | PaymentType::Dana
        | PaymentType::Eps
        | PaymentType::Gcash
        | PaymentType::Giropay
        | PaymentType::Googlepay
        | PaymentType::GoPay
        | PaymentType::Ideal
        | PaymentType::Indomaret
        | PaymentType::Klarna
        | PaymentType::Kakaopay
        | PaymentType::MobilePay
        | PaymentType::Momo
        | PaymentType::MomoAtm
        | PaymentType::OnlineBankingCzechRepublic
        | PaymentType::OnlineBankingFinland
        | PaymentType::OnlineBankingPoland
        | PaymentType::OnlineBankingSlovakia
        | PaymentType::OnlineBankingFpx
        | PaymentType::OnlineBankingThailand
        | PaymentType::OpenBankingUK
        | PaymentType::PayBright
        | PaymentType::Paypal
        | PaymentType::Scheme
        | PaymentType::Sofort
        | PaymentType::NetworkToken
        | PaymentType::Trustly
        | PaymentType::TouchNGo
        | PaymentType::Walley
        | PaymentType::WeChatPayWeb
        | PaymentType::AchDirectDebit
        | PaymentType::SepaDirectDebit
        | PaymentType::BacsDirectDebit
        | PaymentType::Samsungpay
        | PaymentType::Twint
        | PaymentType::Vipps
        | PaymentType::Swish
        | PaymentType::Knet
        | PaymentType::Benefit
        | PaymentType::PermataBankTransfer
        | PaymentType::BcaBankTransfer
        | PaymentType::BniVa
        | PaymentType::BriVa
        | PaymentType::CimbVa
        | PaymentType::DanamonVa
        | PaymentType::Giftcard
        | PaymentType::MandiriVa
        | PaymentType::PaySafeCard
        | PaymentType::SevenEleven
        | PaymentType::Lawson
        | PaymentType::MiniStop
        | PaymentType::FamilyMart
        | PaymentType::Seicomart
        | PaymentType::PayEasy
        | PaymentType::Pix => Ok(None),
    }
}

pub fn get_present_to_shopper_metadata(
    response: &PresentToShopperResponse,
) -> errors::CustomResult<Option<serde_json::Value>, errors::ConnectorError> {
    let reference = response.action.reference.clone();
    let expires_at = response
        .action
        .expires_at
        .map(|time| utils::get_timestamp_in_milliseconds(&time));

    match response.action.payment_method_type {
        PaymentType::Alfamart
        | PaymentType::Indomaret
        | PaymentType::BoletoBancario
        | PaymentType::Oxxo
        | PaymentType::Lawson
        | PaymentType::MiniStop
        | PaymentType::FamilyMart
        | PaymentType::Seicomart
        | PaymentType::PayEasy => {
            let voucher_data = payments::VoucherNextStepData {
                expires_at,
                reference,
                download_url: response.action.download_url.clone(),
                instructions_url: response.action.instructions_url.clone(),
            };

            Some(voucher_data.encode_to_value())
                .transpose()
                .change_context(errors::ConnectorError::ResponseHandlingFailed)
        }
        PaymentType::PermataBankTransfer
        | PaymentType::BcaBankTransfer
        | PaymentType::BniVa
        | PaymentType::BriVa
        | PaymentType::CimbVa
        | PaymentType::DanamonVa
        | PaymentType::Giftcard
        | PaymentType::MandiriVa => {
            let voucher_data = payments::BankTransferInstructions::DokuBankTransferInstructions(
                Box::new(payments::DokuBankTransferInstructions {
                    reference: Secret::new(response.action.reference.clone()),
                    instructions_url: response.action.instructions_url.clone(),
                    expires_at,
                }),
            );

            Some(voucher_data.encode_to_value())
                .transpose()
                .change_context(errors::ConnectorError::ResponseHandlingFailed)
        }
        PaymentType::Affirm
        | PaymentType::Afterpaytouch
        | PaymentType::Alipay
        | PaymentType::AlipayHk
        | PaymentType::Alma
        | PaymentType::Applepay
        | PaymentType::Bizum
        | PaymentType::Atome
        | PaymentType::Blik
        | PaymentType::ClearPay
        | PaymentType::Dana
        | PaymentType::Eps
        | PaymentType::Gcash
        | PaymentType::Giropay
        | PaymentType::Googlepay
        | PaymentType::GoPay
        | PaymentType::Ideal
        | PaymentType::Klarna
        | PaymentType::Kakaopay
        | PaymentType::Mbway
        | PaymentType::Knet
        | PaymentType::Benefit
        | PaymentType::MobilePay
        | PaymentType::Momo
        | PaymentType::MomoAtm
        | PaymentType::OnlineBankingCzechRepublic
        | PaymentType::OnlineBankingFinland
        | PaymentType::OnlineBankingPoland
        | PaymentType::OnlineBankingSlovakia
        | PaymentType::OnlineBankingFpx
        | PaymentType::OnlineBankingThailand
        | PaymentType::OpenBankingUK
        | PaymentType::PayBright
        | PaymentType::Paypal
        | PaymentType::Scheme
        | PaymentType::Sofort
        | PaymentType::NetworkToken
        | PaymentType::Trustly
        | PaymentType::TouchNGo
        | PaymentType::Walley
        | PaymentType::WeChatPayWeb
        | PaymentType::AchDirectDebit
        | PaymentType::SepaDirectDebit
        | PaymentType::BacsDirectDebit
        | PaymentType::Samsungpay
        | PaymentType::Twint
        | PaymentType::Vipps
        | PaymentType::Swish
        | PaymentType::PaySafeCard
        | PaymentType::SevenEleven
        | PaymentType::Pix => Ok(None),
    }
}

impl<F, Req>
    ForeignTryFrom<(
        types::ResponseRouterData<F, AdyenPaymentResponse, Req, types::PaymentsResponseData>,
        Option<storage_enums::CaptureMethod>,
        bool,
        Option<enums::PaymentMethodType>,
    )> for types::RouterData<F, Req, types::PaymentsResponseData>
{
    type Error = Error;
    fn foreign_try_from(
        (item, capture_method, is_multiple_capture_psync_flow, pmt): (
            types::ResponseRouterData<F, AdyenPaymentResponse, Req, types::PaymentsResponseData>,
            Option<storage_enums::CaptureMethod>,
            bool,
            Option<enums::PaymentMethodType>,
        ),
    ) -> Result<Self, Self::Error> {
        let is_manual_capture = utils::is_manual_capture(capture_method);
        let (status, error, payment_response_data) = match item.response {
            AdyenPaymentResponse::Response(response) => {
                get_adyen_response(*response, is_manual_capture, item.http_code, pmt)?
            }
            AdyenPaymentResponse::PresentToShopper(response) => {
                get_present_to_shopper_response(*response, is_manual_capture, item.http_code, pmt)?
            }
            AdyenPaymentResponse::QrCodeResponse(response) => {
                get_qr_code_response(*response, is_manual_capture, item.http_code, pmt)?
            }
            AdyenPaymentResponse::RedirectionResponse(response) => {
                get_redirection_response(*response, is_manual_capture, item.http_code, pmt)?
            }
            AdyenPaymentResponse::RedirectionErrorResponse(response) => {
                get_redirection_error_response(*response, is_manual_capture, item.http_code, pmt)?
            }
            AdyenPaymentResponse::WebhookResponse(response) => get_webhook_response(
                *response,
                is_manual_capture,
                is_multiple_capture_psync_flow,
                item.http_code,
            )?,
        };

        Ok(Self {
            status,
            response: error.map_or_else(|| Ok(payment_response_data), Err),
            ..item.data
        })
    }
}

#[derive(Default, Debug, Serialize, Deserialize)]
#[serde(rename_all = "camelCase")]
pub struct AdyenCaptureRequest {
    merchant_account: Secret<String>,
    amount: Amount,
    reference: String,
}

impl TryFrom<&AdyenRouterData<&types::PaymentsCaptureRouterData>> for AdyenCaptureRequest {
    type Error = Error;
    fn try_from(
        item: &AdyenRouterData<&types::PaymentsCaptureRouterData>,
    ) -> Result<Self, Self::Error> {
        let auth_type = AdyenAuthType::try_from(&item.router_data.connector_auth_type)?;
        let reference = match item.router_data.request.multiple_capture_data.clone() {
            // if multiple capture request, send capture_id as our reference for the capture
            Some(multiple_capture_request_data) => multiple_capture_request_data.capture_reference,
            // if single capture request, send connector_request_reference_id(attempt_id)
            None => item.router_data.connector_request_reference_id.clone(),
        };
        Ok(Self {
            merchant_account: auth_type.merchant_account,
            reference,
            amount: Amount {
                currency: item.router_data.request.currency,
                value: item.amount.to_owned(),
            },
        })
    }
}

#[derive(Default, Debug, Serialize, Deserialize)]
#[serde(rename_all = "camelCase")]
pub struct AdyenCaptureResponse {
    merchant_account: Secret<String>,
    payment_psp_reference: String,
    psp_reference: String,
    reference: String,
    status: String,
    amount: Amount,
    merchant_reference: Option<String>,
}

impl TryFrom<types::PaymentsCaptureResponseRouterData<AdyenCaptureResponse>>
    for types::PaymentsCaptureRouterData
{
    type Error = Error;
    fn try_from(
        item: types::PaymentsCaptureResponseRouterData<AdyenCaptureResponse>,
    ) -> Result<Self, Self::Error> {
        let connector_transaction_id = if item.data.request.multiple_capture_data.is_some() {
            item.response.psp_reference.clone()
        } else {
            item.response.payment_psp_reference
        };
        Ok(Self {
            // From the docs, the only value returned is "received", outcome of refund is available
            // through refund notification webhook
            // For more info: https://docs.adyen.com/online-payments/capture
            status: storage_enums::AttemptStatus::Pending,
            response: Ok(types::PaymentsResponseData::TransactionResponse {
                resource_id: types::ResponseId::ConnectorTransactionId(connector_transaction_id),
                redirection_data: None,
                mandate_reference: None,
                connector_metadata: None,
                network_txn_id: None,
                connector_response_reference_id: Some(item.response.reference),
                incremental_authorization_allowed: None,
                charge_id: None,
            }),
            amount_captured: Some(0),
            ..item.data
        })
    }
}

/*
// This is a repeated code block from Stripe inegration. Can we avoid the repetition in every integration
#[derive(Debug, Serialize, Deserialize)]
#[serde(rename_all = "lowercase")]
pub enum AdyenPaymentStatus {
    Succeeded,
    Failed,
    Processing,
    RequiresCustomerAction,
    RequiresPaymentMethod,
    RequiresConfirmation,
}

// Default always be Processing
impl Default for AdyenPaymentStatus {
    fn default() -> Self {
        AdyenPaymentStatus::Processing
    }
}

impl From<AdyenPaymentStatus> for enums::Status {
    fn from(item: AdyenPaymentStatus) -> Self {
        match item {
            AdyenPaymentStatus::Succeeded => enums::Status::Charged,
            AdyenPaymentStatus::Failed => enums::Status::Failure,
            AdyenPaymentStatus::Processing
            | AdyenPaymentStatus::RequiresCustomerAction
            | AdyenPaymentStatus::RequiresPaymentMethod
            | AdyenPaymentStatus::RequiresConfirmation => enums::Status::Pending,
        }
    }
}
*/
// Refund Request Transform
impl<F> TryFrom<&AdyenRouterData<&types::RefundsRouterData<F>>> for AdyenRefundRequest {
    type Error = Error;
    fn try_from(item: &AdyenRouterData<&types::RefundsRouterData<F>>) -> Result<Self, Self::Error> {
        let auth_type = AdyenAuthType::try_from(&item.router_data.connector_auth_type)?;
        Ok(Self {
            merchant_account: auth_type.merchant_account,
            amount: Amount {
                currency: item.router_data.request.currency,
                value: item.amount,
            },
            merchant_refund_reason: item.router_data.request.reason.clone(),
            reference: item.router_data.request.refund_id.clone(),
        })
    }
}

// Refund Response Transform
impl<F> TryFrom<types::RefundsResponseRouterData<F, AdyenRefundResponse>>
    for types::RefundsRouterData<F>
{
    type Error = Error;
    fn try_from(
        item: types::RefundsResponseRouterData<F, AdyenRefundResponse>,
    ) -> Result<Self, Self::Error> {
        Ok(Self {
            response: Ok(types::RefundsResponseData {
                connector_refund_id: item.response.psp_reference,
                // From the docs, the only value returned is "received", outcome of refund is available
                // through refund notification webhook
                // For more info: https://docs.adyen.com/online-payments/refund
                refund_status: storage_enums::RefundStatus::Pending,
            }),
            ..item.data
        })
    }
}

#[derive(Debug, Default, Serialize, Deserialize)]
#[serde(rename_all = "camelCase")]
pub struct ErrorResponse {
    pub status: i32,
    pub error_code: String,
    pub message: String,
    pub error_type: String,
    pub psp_reference: Option<String>,
}

// #[cfg(test)]
// mod test_adyen_transformers {
//     use super::*;

//     #[test]
//     fn verify_transform_from_router_to_adyen_req() {
//         let router_req = PaymentsRequest {
//             amount: 0.0,
//             currency: "None".to_string(),
//             ..Default::default()
//         };
//         println!("{:#?}", &router_req);
//         let adyen_req = AdyenPaymentRequest::from(router_req);
//         println!("{:#?}", &adyen_req);
//         let adyen_req_json: String = serde_json::to_string(&adyen_req).unwrap();
//         println!("{}", adyen_req_json);
//         assert_eq!(true, true)
//     }
// }

#[derive(Debug, Deserialize)]
pub enum DisputeStatus {
    Undefended,
    Pending,
    Lost,
    Accepted,
    Won,
}

#[derive(Debug, Deserialize)]
#[serde(rename_all = "camelCase")]
pub struct AdyenAdditionalDataWH {
    pub hmac_signature: Secret<String>,
    pub dispute_status: Option<DisputeStatus>,
    pub chargeback_reason_code: Option<String>,
    #[serde(default, with = "common_utils::custom_serde::iso8601::option")]
    pub defense_period_ends_at: Option<PrimitiveDateTime>,
}

#[derive(Debug, Deserialize)]
pub struct AdyenAmountWH {
    pub value: MinorUnit,
    pub currency: storage_enums::Currency,
}

#[derive(Clone, Debug, Deserialize, Serialize, strum::Display, PartialEq)]
#[serde(rename_all = "SCREAMING_SNAKE_CASE")]
#[strum(serialize_all = "SCREAMING_SNAKE_CASE")]
pub enum WebhookEventCode {
    Authorisation,
    Refund,
    CancelOrRefund,
    Cancellation,
    Capture,
    CaptureFailed,
    RefundFailed,
    RefundReversed,
    NotificationOfChargeback,
    Chargeback,
    ChargebackReversed,
    SecondChargeback,
    PrearbitrationWon,
    PrearbitrationLost,
    #[cfg(feature = "payouts")]
    PayoutThirdparty,
    #[cfg(feature = "payouts")]
    PayoutDecline,
    #[cfg(feature = "payouts")]
    PayoutExpire,
    #[cfg(feature = "payouts")]
    PayoutReversed,
    #[serde(other)]
    Unknown,
}

pub fn is_transaction_event(event_code: &WebhookEventCode) -> bool {
    matches!(event_code, WebhookEventCode::Authorisation)
}

pub fn is_capture_or_cancel_event(event_code: &WebhookEventCode) -> bool {
    matches!(
        event_code,
        WebhookEventCode::Capture
            | WebhookEventCode::CaptureFailed
            | WebhookEventCode::Cancellation
    )
}

pub fn is_refund_event(event_code: &WebhookEventCode) -> bool {
    matches!(
        event_code,
        WebhookEventCode::Refund
            | WebhookEventCode::CancelOrRefund
            | WebhookEventCode::RefundFailed
            | WebhookEventCode::RefundReversed
    )
}

pub fn is_chargeback_event(event_code: &WebhookEventCode) -> bool {
    matches!(
        event_code,
        WebhookEventCode::NotificationOfChargeback
            | WebhookEventCode::Chargeback
            | WebhookEventCode::ChargebackReversed
            | WebhookEventCode::SecondChargeback
            | WebhookEventCode::PrearbitrationWon
            | WebhookEventCode::PrearbitrationLost
    )
}

#[cfg(feature = "payouts")]
pub fn is_payout_event(event_code: &WebhookEventCode) -> bool {
    matches!(
        event_code,
        WebhookEventCode::PayoutThirdparty
            | WebhookEventCode::PayoutDecline
            | WebhookEventCode::PayoutExpire
            | WebhookEventCode::PayoutReversed
    )
}

fn is_success_scenario(is_success: String) -> bool {
    is_success.as_str() == "true"
}

impl ForeignFrom<(WebhookEventCode, String, Option<DisputeStatus>)>
    for webhooks::IncomingWebhookEvent
{
    fn foreign_from(
        (code, is_success, dispute_status): (WebhookEventCode, String, Option<DisputeStatus>),
    ) -> Self {
        match code {
            WebhookEventCode::Authorisation => {
                if is_success_scenario(is_success) {
                    Self::PaymentIntentSuccess
                } else {
                    Self::PaymentIntentFailure
                }
            }
            WebhookEventCode::Refund | WebhookEventCode::CancelOrRefund => {
                if is_success_scenario(is_success) {
                    Self::RefundSuccess
                } else {
                    Self::RefundFailure
                }
            }
            WebhookEventCode::Cancellation => {
                if is_success_scenario(is_success) {
                    Self::PaymentIntentCancelled
                } else {
                    Self::PaymentIntentCancelFailure
                }
            }
            WebhookEventCode::RefundFailed | WebhookEventCode::RefundReversed => {
                Self::RefundFailure
            }
            WebhookEventCode::NotificationOfChargeback => Self::DisputeOpened,
            WebhookEventCode::Chargeback => match dispute_status {
                Some(DisputeStatus::Won) => Self::DisputeWon,
                Some(DisputeStatus::Lost) | None => Self::DisputeLost,
                Some(_) => Self::DisputeOpened,
            },
            WebhookEventCode::ChargebackReversed => match dispute_status {
                Some(DisputeStatus::Pending) => Self::DisputeChallenged,
                _ => Self::DisputeWon,
            },
            WebhookEventCode::SecondChargeback => Self::DisputeLost,
            WebhookEventCode::PrearbitrationWon => match dispute_status {
                Some(DisputeStatus::Pending) => Self::DisputeOpened,
                _ => Self::DisputeWon,
            },
            WebhookEventCode::PrearbitrationLost => Self::DisputeLost,
            WebhookEventCode::Capture => {
                if is_success_scenario(is_success) {
                    Self::PaymentIntentCaptureSuccess
                } else {
                    Self::PaymentIntentCaptureFailure
                }
            }
            WebhookEventCode::CaptureFailed => Self::PaymentIntentCaptureFailure,
            #[cfg(feature = "payouts")]
            WebhookEventCode::PayoutThirdparty => Self::PayoutCreated,
            #[cfg(feature = "payouts")]
            WebhookEventCode::PayoutDecline => Self::PayoutFailure,
            #[cfg(feature = "payouts")]
            WebhookEventCode::PayoutExpire => Self::PayoutExpired,
            #[cfg(feature = "payouts")]
            WebhookEventCode::PayoutReversed => Self::PayoutReversed,
            WebhookEventCode::Unknown => Self::EventNotSupported,
        }
    }
}

impl From<WebhookEventCode> for enums::DisputeStage {
    fn from(code: WebhookEventCode) -> Self {
        match code {
            WebhookEventCode::NotificationOfChargeback => Self::PreDispute,
            WebhookEventCode::SecondChargeback => Self::PreArbitration,
            WebhookEventCode::PrearbitrationWon => Self::PreArbitration,
            WebhookEventCode::PrearbitrationLost => Self::PreArbitration,
            _ => Self::Dispute,
        }
    }
}

#[derive(Debug, Deserialize)]
#[serde(rename_all = "camelCase")]
pub struct AdyenNotificationRequestItemWH {
    pub additional_data: AdyenAdditionalDataWH,
    pub amount: AdyenAmountWH,
    pub original_reference: Option<String>,
    pub psp_reference: String,
    pub event_code: WebhookEventCode,
    pub merchant_account_code: String,
    pub merchant_reference: String,
    pub success: String,
    pub reason: Option<String>,
    #[serde(default, with = "common_utils::custom_serde::iso8601::option")]
    pub event_date: Option<PrimitiveDateTime>,
}

#[derive(Debug, Deserialize)]
#[serde(rename_all = "PascalCase")]
pub struct AdyenItemObjectWH {
    pub notification_request_item: AdyenNotificationRequestItemWH,
}

#[derive(Debug, Deserialize)]
#[serde(rename_all = "camelCase")]
pub struct AdyenIncomingWebhook {
    pub notification_items: Vec<AdyenItemObjectWH>,
}

impl From<AdyenNotificationRequestItemWH> for AdyenWebhookResponse {
    fn from(notif: AdyenNotificationRequestItemWH) -> Self {
        Self {
            transaction_id: notif.psp_reference,
            payment_reference: notif.original_reference,
            //Translating into custom status so that it can be clearly mapped to out attempt_status
            status: match notif.event_code {
                WebhookEventCode::Authorisation => {
                    if is_success_scenario(notif.success) {
                        AdyenWebhookStatus::Authorised
                    } else {
                        AdyenWebhookStatus::AuthorisationFailed
                    }
                }
                WebhookEventCode::Cancellation => {
                    if is_success_scenario(notif.success) {
                        AdyenWebhookStatus::Cancelled
                    } else {
                        AdyenWebhookStatus::CancelFailed
                    }
                }
                WebhookEventCode::Capture => {
                    if is_success_scenario(notif.success) {
                        AdyenWebhookStatus::Captured
                    } else {
                        AdyenWebhookStatus::CaptureFailed
                    }
                }
                #[cfg(feature = "payouts")]
                WebhookEventCode::PayoutThirdparty => {
                    if is_success_scenario(notif.success) {
                        AdyenWebhookStatus::Authorised
                    } else {
                        AdyenWebhookStatus::AuthorisationFailed
                    }
                }
                #[cfg(feature = "payouts")]
                WebhookEventCode::PayoutDecline => AdyenWebhookStatus::Cancelled,
                #[cfg(feature = "payouts")]
                WebhookEventCode::PayoutExpire => AdyenWebhookStatus::AuthorisationFailed,
                #[cfg(feature = "payouts")]
                WebhookEventCode::PayoutReversed => AdyenWebhookStatus::Reversed,
                WebhookEventCode::CaptureFailed => AdyenWebhookStatus::CaptureFailed,
                WebhookEventCode::CancelOrRefund
                | WebhookEventCode::Refund
                | WebhookEventCode::RefundFailed
                | WebhookEventCode::RefundReversed
                | WebhookEventCode::NotificationOfChargeback
                | WebhookEventCode::Chargeback
                | WebhookEventCode::ChargebackReversed
                | WebhookEventCode::SecondChargeback
                | WebhookEventCode::PrearbitrationWon
                | WebhookEventCode::PrearbitrationLost
                | WebhookEventCode::Unknown => AdyenWebhookStatus::UnexpectedEvent,
            },
            amount: Some(Amount {
                value: notif.amount.value,
                currency: notif.amount.currency,
            }),
            merchant_reference_id: notif.merchant_reference,
            refusal_reason: None,
            refusal_reason_code: None,
            event_code: notif.event_code,
        }
    }
}

//This will be triggered in Psync handler of webhook response
impl utils::MultipleCaptureSyncResponse for AdyenWebhookResponse {
    fn get_connector_capture_id(&self) -> String {
        self.transaction_id.clone()
    }

    fn get_capture_attempt_status(&self) -> enums::AttemptStatus {
        match self.status {
            AdyenWebhookStatus::Captured => enums::AttemptStatus::Charged,
            _ => enums::AttemptStatus::CaptureFailed,
        }
    }

    fn is_capture_response(&self) -> bool {
        matches!(
            self.event_code,
            WebhookEventCode::Capture | WebhookEventCode::CaptureFailed
        )
    }

    fn get_connector_reference_id(&self) -> Option<String> {
        Some(self.merchant_reference_id.clone())
    }

    fn get_amount_captured(&self) -> Result<Option<MinorUnit>, error_stack::Report<ParsingError>> {
        Ok(self.amount.clone().map(|amount| amount.value))
    }
}

// Payouts
#[cfg(feature = "payouts")]
#[derive(Debug, Serialize, Deserialize)]
#[serde(rename_all = "camelCase")]
pub struct AdyenPayoutCreateRequest {
    amount: Amount,
    recurring: RecurringContract,
    merchant_account: Secret<String>,
    #[serde(flatten)]
    payment_data: PayoutPaymentMethodData,
    reference: String,
    shopper_reference: String,
    shopper_email: Option<Email>,
    shopper_name: ShopperName,
    date_of_birth: Option<Secret<String>>,
    entity_type: Option<storage_enums::PayoutEntityType>,
    nationality: Option<storage_enums::CountryAlpha2>,
    billing_address: Option<Address>,
}

#[cfg(feature = "payouts")]
#[derive(Debug, Clone, Serialize, Deserialize)]
#[serde(untagged)]
pub enum PayoutPaymentMethodData {
    PayoutBankData(PayoutBankData),
    PayoutWalletData(PayoutWalletData),
}

#[cfg(feature = "payouts")]
#[derive(Debug, Clone, Serialize, Deserialize)]
#[serde(rename_all = "camelCase")]
pub struct PayoutBankData {
    bank: PayoutBankDetails,
}

#[cfg(feature = "payouts")]
#[derive(Debug, Clone, Serialize, Deserialize)]
#[serde(rename_all = "camelCase")]
pub struct PayoutWalletData {
    selected_brand: PayoutBrand,
    additional_data: PayoutAdditionalData,
}

#[cfg(feature = "payouts")]
#[derive(Debug, Clone, Serialize, Deserialize)]
#[serde(rename_all = "camelCase")]
pub enum PayoutBrand {
    Paypal,
}

#[cfg(feature = "payouts")]
#[derive(Debug, Clone, Serialize, Deserialize)]
#[serde(rename_all = "camelCase")]
struct PayoutAdditionalData {
    token_data_type: PayoutTokenDataType,
    email_id: Email,
}

#[cfg(feature = "payouts")]
#[derive(Debug, Clone, Serialize, Deserialize)]
enum PayoutTokenDataType {
    PayPal,
}

#[cfg(feature = "payouts")]
#[derive(Debug, Clone, Serialize, Deserialize)]
#[serde(rename_all = "camelCase")]
struct PayoutBankDetails {
    iban: Secret<String>,
    owner_name: Secret<String>,
    bank_city: Option<String>,
    bank_name: Option<String>,
    bic: Option<Secret<String>>,
    country_code: Option<storage_enums::CountryAlpha2>,
    tax_id: Option<Secret<String>>,
}

#[cfg(feature = "payouts")]
#[derive(Debug, Clone, Serialize, Deserialize)]
#[serde(rename_all = "camelCase")]
struct RecurringContract {
    contract: Contract,
}

#[cfg(feature = "payouts")]
#[derive(Debug, Clone, Serialize, Deserialize)]
#[serde(rename_all = "UPPERCASE")]
enum Contract {
    Oneclick,
    Recurring,
    Payout,
}

#[cfg(feature = "payouts")]
#[derive(Debug, Clone, Serialize, Deserialize)]
#[serde(rename_all = "camelCase")]
pub struct AdyenPayoutResponse {
    psp_reference: String,
    result_code: Option<AdyenStatus>,
    response: Option<AdyenStatus>,
    amount: Option<Amount>,
    merchant_reference: Option<String>,
    refusal_reason: Option<String>,
    refusal_reason_code: Option<String>,
    additional_data: Option<AdditionalData>,
    auth_code: Option<String>,
}

#[cfg(feature = "payouts")]
#[derive(Debug, Serialize, Deserialize)]
#[serde(rename_all = "camelCase")]
pub struct AdyenPayoutEligibilityRequest {
    amount: Amount,
    merchant_account: Secret<String>,
    payment_method: PayoutCardDetails,
    reference: String,
    shopper_reference: String,
}

#[cfg(feature = "payouts")]
#[derive(Default, Debug, Serialize, Deserialize, Eq, PartialEq)]
#[serde(rename_all = "camelCase")]
pub struct PayoutCardDetails {
    #[serde(rename = "type")]
    payment_method_type: String,
    number: CardNumber,
    expiry_month: Secret<String>,
    expiry_year: Secret<String>,
    holder_name: Secret<String>,
}

#[cfg(feature = "payouts")]
#[derive(Clone, Default, Debug, Serialize, Deserialize, Eq, PartialEq)]
pub enum PayoutEligibility {
    #[serde(rename = "Y")]
    Yes,
    #[serde(rename = "N")]
    #[default]
    No,
    #[serde(rename = "D")]
    Domestic,
    #[serde(rename = "U")]
    Unknown,
}

#[cfg(feature = "payouts")]
#[derive(Debug, Serialize, Deserialize)]
#[serde(untagged)]
pub enum AdyenPayoutFulfillRequest {
    GenericFulfillRequest(PayoutFulfillGenericRequest),
    Card(Box<PayoutFulfillCardRequest>),
}

#[cfg(feature = "payouts")]
#[derive(Debug, Serialize, Deserialize)]
#[serde(rename_all = "camelCase")]
pub struct PayoutFulfillGenericRequest {
    merchant_account: Secret<String>,
    original_reference: String,
}

#[cfg(feature = "payouts")]
#[derive(Debug, Serialize, Deserialize)]
#[serde(rename_all = "camelCase")]
pub struct PayoutFulfillCardRequest {
    amount: Amount,
    card: PayoutCardDetails,
    billing_address: Option<Address>,
    merchant_account: Secret<String>,
    reference: String,
    shopper_name: ShopperName,
    nationality: Option<storage_enums::CountryAlpha2>,
    entity_type: Option<storage_enums::PayoutEntityType>,
}

#[cfg(feature = "payouts")]
#[derive(Debug, Serialize, Deserialize)]
#[serde(rename_all = "camelCase")]
pub struct AdyenPayoutCancelRequest {
    original_reference: String,
    merchant_account: Secret<String>,
}

#[cfg(feature = "payouts")]
impl TryFrom<&PayoutMethodData> for PayoutCardDetails {
    type Error = Error;
    fn try_from(item: &PayoutMethodData) -> Result<Self, Self::Error> {
        match item {
            PayoutMethodData::Card(card) => Ok(Self {
                payment_method_type: "scheme".to_string(), // FIXME: Remove hardcoding
                number: card.card_number.clone(),
                expiry_month: card.expiry_month.clone(),
                expiry_year: card.expiry_year.clone(),
                holder_name: card
                    .card_holder_name
                    .clone()
                    .get_required_value("card_holder_name")
                    .change_context(errors::ConnectorError::MissingRequiredField {
                        field_name: "payout_method_data.card.holder_name",
                    })?,
            }),
            _ => Err(errors::ConnectorError::MissingRequiredField {
                field_name: "payout_method_data.card",
            })?,
        }
    }
}

// Payouts eligibility request transform
#[cfg(feature = "payouts")]
impl<F> TryFrom<&AdyenRouterData<&types::PayoutsRouterData<F>>> for AdyenPayoutEligibilityRequest {
    type Error = Error;
    fn try_from(item: &AdyenRouterData<&types::PayoutsRouterData<F>>) -> Result<Self, Self::Error> {
        let auth_type = AdyenAuthType::try_from(&item.router_data.connector_auth_type)?;
        let payout_method_data =
            PayoutCardDetails::try_from(&item.router_data.get_payout_method_data()?)?;
        Ok(Self {
            amount: Amount {
                currency: item.router_data.request.destination_currency,
                value: item.amount.to_owned(),
            },
            merchant_account: auth_type.merchant_account,
            payment_method: payout_method_data,
            reference: item.router_data.connector_request_reference_id.clone(),
            shopper_reference: item.router_data.merchant_id.get_string_repr().to_owned(),
        })
    }
}

// Payouts create request transform
#[cfg(feature = "payouts")]
impl<F> TryFrom<&types::PayoutsRouterData<F>> for AdyenPayoutCancelRequest {
    type Error = Error;
    fn try_from(item: &types::PayoutsRouterData<F>) -> Result<Self, Self::Error> {
        let auth_type = AdyenAuthType::try_from(&item.connector_auth_type)?;

        let merchant_account = auth_type.merchant_account;
        if let Some(id) = &item.request.connector_payout_id {
            Ok(Self {
                merchant_account,
                original_reference: id.to_string(),
            })
        } else {
            Err(errors::ConnectorError::MissingRequiredField {
                field_name: "connector_payout_id",
            })?
        }
    }
}

// Payouts cancel request transform
#[cfg(feature = "payouts")]
impl<F> TryFrom<&AdyenRouterData<&types::PayoutsRouterData<F>>> for AdyenPayoutCreateRequest {
    type Error = Error;
    fn try_from(item: &AdyenRouterData<&types::PayoutsRouterData<F>>) -> Result<Self, Self::Error> {
        let auth_type = AdyenAuthType::try_from(&item.router_data.connector_auth_type)?;
        let merchant_account = auth_type.merchant_account;
        let (owner_name, customer_email) = item
            .router_data
            .request
            .customer_details
            .to_owned()
            .map_or((None, None), |c| (c.name, c.email));
        let owner_name = owner_name.get_required_value("owner_name").change_context(
            errors::ConnectorError::MissingRequiredField {
                field_name: "payout_method_data.bank.owner_name",
            },
        )?;

        match item.router_data.get_payout_method_data()? {
            PayoutMethodData::Card(_) => Err(errors::ConnectorError::NotSupported {
                message: "Card payout creation is not supported".to_string(),
                connector: "Adyen",
            })?,
            PayoutMethodData::Bank(bd) => {
                let bank_details = match bd {
                    payouts::BankPayout::Sepa(b) => PayoutBankDetails {
                        bank_name: b.bank_name,
                        country_code: b.bank_country_code,
                        bank_city: b.bank_city,
                        owner_name,
                        bic: b.bic,
                        iban: b.iban,
                        tax_id: None,
                    },
                    payouts::BankPayout::Ach(..) => Err(errors::ConnectorError::NotSupported {
                        message: "Bank transfer via ACH is not supported".to_string(),
                        connector: "Adyen",
                    })?,
                    payouts::BankPayout::Bacs(..) => Err(errors::ConnectorError::NotSupported {
                        message: "Bank transfer via Bacs is not supported".to_string(),
                        connector: "Adyen",
                    })?,
                    payouts::BankPayout::Pix(..) => Err(errors::ConnectorError::NotSupported {
                        message: "Bank transfer via Pix is not supported".to_string(),
                        connector: "Adyen",
                    })?,
                };
                let bank_data = PayoutBankData { bank: bank_details };
                let address: &payments::AddressDetails = item.router_data.get_billing_address()?;
                Ok(Self {
                    amount: Amount {
                        value: item.amount.to_owned(),
                        currency: item.router_data.request.destination_currency,
                    },
                    recurring: RecurringContract {
                        contract: Contract::Payout,
                    },
                    merchant_account,
                    payment_data: PayoutPaymentMethodData::PayoutBankData(bank_data),
                    reference: item.router_data.connector_request_reference_id.to_owned(),
                    shopper_reference: item.router_data.merchant_id.get_string_repr().to_owned(),
                    shopper_email: customer_email,
                    shopper_name: ShopperName {
                        first_name: Some(address.get_first_name()?.to_owned()), // it is a required field for payouts
                        last_name: Some(address.get_last_name()?.to_owned()), // it is a required field for payouts
                    },
                    date_of_birth: None,
                    entity_type: Some(item.router_data.request.entity_type),
                    nationality: get_country_code(item.router_data.get_optional_billing()),
                    billing_address: get_address_info(item.router_data.get_optional_billing())
                        .transpose()?,
                })
            }
            PayoutMethodData::Wallet(wallet_data) => {
                let additional_data = match wallet_data {
                    api_models::payouts::Wallet::Paypal(paypal_data) => PayoutAdditionalData {
                        token_data_type: PayoutTokenDataType::PayPal,
                        email_id: paypal_data.email.clone().ok_or(
                            errors::ConnectorError::MissingRequiredField {
                                field_name: "email_address",
                            },
                        )?,
                    },
                    api_models::payouts::Wallet::Venmo(_) => {
                        Err(errors::ConnectorError::NotSupported {
                            message: "Venmo Wallet is not supported".to_string(),
                            connector: "Adyen",
                        })?
                    }
                };
                let address: &payments::AddressDetails = item.router_data.get_billing_address()?;
                let payout_wallet = PayoutWalletData {
                    selected_brand: PayoutBrand::Paypal,
                    additional_data,
                };
                Ok(Self {
                    amount: Amount {
                        value: item.amount.to_owned(),
                        currency: item.router_data.request.destination_currency,
                    },
                    recurring: RecurringContract {
                        contract: Contract::Payout,
                    },
                    merchant_account,
                    payment_data: PayoutPaymentMethodData::PayoutWalletData(payout_wallet),
                    reference: item.router_data.request.payout_id.to_owned(),
                    shopper_reference: item.router_data.merchant_id.get_string_repr().to_owned(),
                    shopper_email: customer_email,
                    shopper_name: ShopperName {
                        first_name: Some(address.get_first_name()?.to_owned()), // it is a required field for payouts
                        last_name: Some(address.get_last_name()?.to_owned()), // it is a required field for payouts
                    },
                    date_of_birth: None,
                    entity_type: Some(item.router_data.request.entity_type),
                    nationality: get_country_code(item.router_data.get_optional_billing()),
                    billing_address: get_address_info(item.router_data.get_optional_billing())
                        .transpose()?,
                })
            }
        }
    }
}

// Payouts fulfill request transform
#[cfg(feature = "payouts")]
impl<F> TryFrom<&AdyenRouterData<&types::PayoutsRouterData<F>>> for AdyenPayoutFulfillRequest {
    type Error = Error;
    fn try_from(item: &AdyenRouterData<&types::PayoutsRouterData<F>>) -> Result<Self, Self::Error> {
        let auth_type = AdyenAuthType::try_from(&item.router_data.connector_auth_type)?;
        let payout_type = item.router_data.request.get_payout_type()?;
        let merchant_account = auth_type.merchant_account;
        match payout_type {
            storage_enums::PayoutType::Bank | storage_enums::PayoutType::Wallet => {
                Ok(Self::GenericFulfillRequest(PayoutFulfillGenericRequest {
                    merchant_account,
                    original_reference: item
                        .router_data
                        .request
                        .connector_payout_id
                        .clone()
                        .ok_or(errors::ConnectorError::MissingRequiredField {
                            field_name: "connector_payout_id",
                        })?,
                }))
            }
            storage_enums::PayoutType::Card => {
                let address = item.router_data.get_billing_address()?;
                Ok(Self::Card(Box::new(PayoutFulfillCardRequest {
                    amount: Amount {
                        value: item.amount.to_owned(),
                        currency: item.router_data.request.destination_currency,
                    },
                    card: PayoutCardDetails::try_from(&item.router_data.get_payout_method_data()?)?,
                    billing_address: get_address_info(item.router_data.get_billing().ok())
                        .transpose()?,
                    merchant_account,
                    reference: item.router_data.connector_request_reference_id.clone(),
                    shopper_name: ShopperName {
                        first_name: Some(address.get_first_name()?.to_owned()), // it is a required field for payouts
                        last_name: Some(address.get_last_name()?.to_owned()), // it is a required field for payouts
                    },
                    nationality: get_country_code(item.router_data.get_optional_billing()),
                    entity_type: Some(item.router_data.request.entity_type),
                })))
            }
        }
    }
}

// Payouts response transform
#[cfg(feature = "payouts")]
impl<F> TryFrom<types::PayoutsResponseRouterData<F, AdyenPayoutResponse>>
    for types::PayoutsRouterData<F>
{
    type Error = Error;
    fn try_from(
        item: types::PayoutsResponseRouterData<F, AdyenPayoutResponse>,
    ) -> Result<Self, Self::Error> {
        let response: AdyenPayoutResponse = item.response;
        let payout_eligible = response
            .additional_data
            .and_then(|pa| pa.payout_eligible)
            .map(|pe| pe == PayoutEligibility::Yes || pe == PayoutEligibility::Domestic);

        let status = payout_eligible.map_or(
            {
                response.result_code.map_or(
                    response.response.map(storage_enums::PayoutStatus::from),
                    |rc| Some(storage_enums::PayoutStatus::from(rc)),
                )
            },
            |pe| {
                if pe {
                    Some(storage_enums::PayoutStatus::RequiresFulfillment)
                } else {
                    Some(storage_enums::PayoutStatus::Ineligible)
                }
            },
        );

        Ok(Self {
            response: Ok(types::PayoutsResponseData {
                status,
                connector_payout_id: Some(response.psp_reference),
                payout_eligible,
                should_add_next_step_to_process_tracker: false,
                error_code: None,
                error_message: None,
            }),
            ..item.data
        })
    }
}

#[cfg(feature = "payouts")]
impl From<AdyenStatus> for storage_enums::PayoutStatus {
    fn from(adyen_status: AdyenStatus) -> Self {
        match adyen_status {
            AdyenStatus::Authorised => Self::Success,
            AdyenStatus::PayoutConfirmReceived => Self::Initiated,
            AdyenStatus::Cancelled | AdyenStatus::PayoutDeclineReceived => Self::Cancelled,
            AdyenStatus::Error => Self::Failed,
            AdyenStatus::Pending => Self::Pending,
            AdyenStatus::PayoutSubmitReceived => Self::RequiresFulfillment,
            _ => Self::Ineligible,
        }
    }
}

<<<<<<< HEAD
impl<'a> TryFrom<(&domain::NetworkTokenData, Option<Secret<String>>)> for AdyenPaymentMethod<'a> {
    type Error = Error;
    fn try_from(
        (token_data, card_holder_name): (&domain::NetworkTokenData, Option<Secret<String>>),
    ) -> Result<Self, Self::Error> {
        let adyen_network_token = AdyenNetworkTokenData {
            payment_type: PaymentType::NetworkToken,
            number: token_data.token_number.clone(),
            expiry_month: token_data.token_exp_month.clone(),
            expiry_year: token_data.get_expiry_year_4_digit(),
            holder_name: card_holder_name,
            brand: None,
            network_payment_reference: None,
        };
        Ok(AdyenPaymentMethod::NetworkToken(Box::new(
            adyen_network_token,
        )))
    }
}

impl<'a>
    TryFrom<(
        &AdyenRouterData<&types::PaymentsAuthorizeRouterData>,
        &domain::NetworkTokenData,
    )> for AdyenPaymentRequest<'a>
{
    type Error = Error;
    fn try_from(
        value: (
            &AdyenRouterData<&types::PaymentsAuthorizeRouterData>,
            &domain::NetworkTokenData,
        ),
    ) -> Result<Self, Self::Error> {
        let (item, token_data) = value;
        let amount = get_amount_data(item);
        let auth_type = AdyenAuthType::try_from(&item.router_data.connector_auth_type)?;
        let shopper_interaction = AdyenShopperInteraction::from(item.router_data);
        let shopper_reference = build_shopper_reference(
            &item.router_data.customer_id,
            item.router_data.merchant_id.clone(),
        );
        let (recurring_processing_model, store_payment_method, _) =
            get_recurring_processing_model(item.router_data)?;
        let browser_info = get_browser_info(item.router_data)?;
        let billing_address =
            get_address_info(item.router_data.get_optional_billing()).transpose()?;
        let country_code = get_country_code(item.router_data.get_optional_billing());
        let additional_data = get_additional_data(item.router_data);
        let return_url = item.router_data.request.get_return_url()?;
        let card_holder_name = item.router_data.get_optional_billing_full_name();
        let payment_method = AdyenPaymentMethod::try_from((token_data, card_holder_name))?;
        let shopper_email = item.router_data.request.email.clone();
        let shopper_name = get_shopper_name(item.router_data.get_optional_billing());
        let mpi_data = MpiData {
            directory_response: "Y".to_string(),
            authentication_response: "Y".to_string(),
            token_authentication_verification_value: token_data
                .token_cryptogram
                .clone()
                .unwrap_or_default(),
            eci: "07".to_string(),
        };

        Ok(AdyenPaymentRequest {
            amount,
            merchant_account: auth_type.merchant_account,
            payment_method,
            reference: item.router_data.connector_request_reference_id.clone(),
            return_url,
            shopper_interaction,
            recurring_processing_model,
            browser_info,
            additional_data,
            telephone_number: None,
            shopper_name,
            shopper_email,
            shopper_locale: None,
            social_security_number: None,
            billing_address,
            delivery_address: None,
            country_code,
            line_items: None,
            shopper_reference,
            store_payment_method,
            channel: None,
            shopper_statement: item.router_data.request.statement_descriptor.clone(),
            shopper_ip: item.router_data.request.get_ip_address_as_optional(),
            metadata: item.router_data.request.metadata.clone().map(Into::into),
            merchant_order_reference: item.router_data.request.merchant_order_reference_id.clone(),
            mpi_data: Some(mpi_data),
        })
    }
=======
fn get_merchant_account_code(
    auth_type: &types::ConnectorAuthType,
) -> errors::CustomResult<Secret<String>, errors::ConnectorError> {
    let auth = AdyenAuthType::try_from(auth_type)
        .change_context(errors::ConnectorError::FailedToObtainAuthType)?;
    Ok(auth.merchant_account.clone())
}

#[derive(Default, Debug, Serialize, Deserialize)]
#[serde(rename_all = "camelCase")]
pub struct AdyenAcceptDisputeRequest {
    dispute_psp_reference: String,
    merchant_account_code: Secret<String>,
}

#[derive(Default, Debug, Deserialize)]
#[serde(rename_all = "camelCase")]
pub struct AdyenDisputeResponse {
    pub error_message: Option<String>,
    pub success: bool,
}

impl TryFrom<&types::AcceptDisputeRouterData> for AdyenAcceptDisputeRequest {
    type Error = Error;
    fn try_from(item: &types::AcceptDisputeRouterData) -> Result<Self, Self::Error> {
        let merchant_account_code = get_merchant_account_code(&item.connector_auth_type)?;
        Ok(Self {
            dispute_psp_reference: item.clone().request.connector_dispute_id,
            merchant_account_code,
        })
    }
}

#[derive(Default, Debug, Serialize, Deserialize)]
#[serde(rename_all = "camelCase")]
pub struct AdyenDefendDisputeRequest {
    dispute_psp_reference: String,
    merchant_account_code: Secret<String>,
    defense_reason_code: String,
}

impl TryFrom<&types::DefendDisputeRouterData> for AdyenDefendDisputeRequest {
    type Error = Error;
    fn try_from(item: &types::DefendDisputeRouterData) -> Result<Self, Self::Error> {
        let merchant_account_code = get_merchant_account_code(&item.connector_auth_type)?;
        Ok(Self {
            dispute_psp_reference: item.request.connector_dispute_id.clone(),
            merchant_account_code,
            defense_reason_code: "SupplyDefenseMaterial".into(),
        })
    }
}

#[derive(Default, Debug, Serialize)]
#[serde(rename_all = "camelCase")]

pub struct Evidence {
    defense_documents: Vec<DefenseDocuments>,
    merchant_account_code: Secret<String>,
    dispute_psp_reference: String,
}

#[derive(Default, Debug, Serialize)]
#[serde(rename_all = "camelCase")]

pub struct DefenseDocuments {
    content: Secret<String>,
    content_type: Option<String>,
    defense_document_type_code: String,
}

impl TryFrom<&types::SubmitEvidenceRouterData> for Evidence {
    type Error = error_stack::Report<errors::ConnectorError>;
    fn try_from(item: &types::SubmitEvidenceRouterData) -> Result<Self, Self::Error> {
        let merchant_account_code = get_merchant_account_code(&item.connector_auth_type)?;
        let submit_evidence_request_data = item.request.clone();
        Ok(Self {
            defense_documents: get_defence_documents(submit_evidence_request_data).ok_or(
                errors::ConnectorError::MissingRequiredField {
                    field_name: "Missing Defence Documents",
                },
            )?,
            merchant_account_code,
            dispute_psp_reference: item.request.connector_dispute_id.clone(),
        })
    }
}

fn get_defence_documents(item: SubmitEvidenceRequestData) -> Option<Vec<DefenseDocuments>> {
    let mut defense_documents: Vec<DefenseDocuments> = Vec::new();
    if let Some(shipping_documentation) = item.shipping_documentation {
        defense_documents.push(DefenseDocuments {
            content: get_content(shipping_documentation).into(),
            content_type: item.receipt_file_type,
            defense_document_type_code: "DefenseMaterial".into(),
        })
    }
    if let Some(receipt) = item.receipt {
        defense_documents.push(DefenseDocuments {
            content: get_content(receipt).into(),
            content_type: item.shipping_documentation_file_type,
            defense_document_type_code: "DefenseMaterial".into(),
        })
    }
    if let Some(invoice_showing_distinct_transactions) = item.invoice_showing_distinct_transactions
    {
        defense_documents.push(DefenseDocuments {
            content: get_content(invoice_showing_distinct_transactions).into(),
            content_type: item.invoice_showing_distinct_transactions_file_type,
            defense_document_type_code: "DefenseMaterial".into(),
        })
    }
    if let Some(customer_communication) = item.customer_communication {
        defense_documents.push(DefenseDocuments {
            content: get_content(customer_communication).into(),
            content_type: item.customer_communication_file_type,
            defense_document_type_code: "DefenseMaterial".into(),
        })
    }
    if let Some(refund_policy) = item.refund_policy {
        defense_documents.push(DefenseDocuments {
            content: get_content(refund_policy).into(),
            content_type: item.refund_policy_file_type,
            defense_document_type_code: "DefenseMaterial".into(),
        })
    }
    if let Some(recurring_transaction_agreement) = item.recurring_transaction_agreement {
        defense_documents.push(DefenseDocuments {
            content: get_content(recurring_transaction_agreement).into(),
            content_type: item.recurring_transaction_agreement_file_type,
            defense_document_type_code: "DefenseMaterial".into(),
        })
    }
    if let Some(uncategorized_file) = item.uncategorized_file {
        defense_documents.push(DefenseDocuments {
            content: get_content(uncategorized_file).into(),
            content_type: item.uncategorized_file_type,
            defense_document_type_code: "DefenseMaterial".into(),
        })
    }
    if let Some(cancellation_policy) = item.cancellation_policy {
        defense_documents.push(DefenseDocuments {
            content: get_content(cancellation_policy).into(),
            content_type: item.cancellation_policy_file_type,
            defense_document_type_code: "DefenseMaterial".into(),
        })
    }
    if let Some(customer_signature) = item.customer_signature {
        defense_documents.push(DefenseDocuments {
            content: get_content(customer_signature).into(),
            content_type: item.customer_signature_file_type,
            defense_document_type_code: "DefenseMaterial".into(),
        })
    }
    if let Some(service_documentation) = item.service_documentation {
        defense_documents.push(DefenseDocuments {
            content: get_content(service_documentation).into(),
            content_type: item.service_documentation_file_type,
            defense_document_type_code: "DefenseMaterial".into(),
        })
    }

    if defense_documents.is_empty() {
        None
    } else {
        Some(defense_documents)
    }
}

fn get_content(item: Vec<u8>) -> String {
    String::from_utf8_lossy(&item).to_string()
}

impl ForeignTryFrom<(&Self, AdyenDisputeResponse)> for types::AcceptDisputeRouterData {
    type Error = errors::ConnectorError;

    fn foreign_try_from(item: (&Self, AdyenDisputeResponse)) -> Result<Self, Self::Error> {
        let (data, response) = item;

        if response.success {
            Ok(types::AcceptDisputeRouterData {
                response: Ok(types::AcceptDisputeResponse {
                    dispute_status: api_enums::DisputeStatus::DisputeAccepted,
                    connector_status: None,
                }),
                ..data.clone()
            })
        } else {
            Ok(types::AcceptDisputeRouterData {
                response: Err(types::ErrorResponse {
                    code: response
                        .error_message
                        .clone()
                        .unwrap_or_else(|| consts::NO_ERROR_CODE.to_string()),
                    message: response
                        .error_message
                        .clone()
                        .unwrap_or_else(|| consts::NO_ERROR_MESSAGE.to_string()),
                    reason: response.error_message,
                    status_code: data.connector_http_status_code.ok_or(
                        errors::ConnectorError::MissingRequiredField {
                            field_name: "http code",
                        },
                    )?,
                    attempt_status: None,
                    connector_transaction_id: None,
                }),
                ..data.clone()
            })
        }
    }
}

impl ForeignTryFrom<(&Self, AdyenDisputeResponse)> for types::SubmitEvidenceRouterData {
    type Error = errors::ConnectorError;
    fn foreign_try_from(item: (&Self, AdyenDisputeResponse)) -> Result<Self, Self::Error> {
        let (data, response) = item;
        if response.success {
            Ok(types::SubmitEvidenceRouterData {
                response: Ok(types::SubmitEvidenceResponse {
                    dispute_status: api_enums::DisputeStatus::DisputeChallenged,
                    connector_status: None,
                }),
                ..data.clone()
            })
        } else {
            Ok(types::SubmitEvidenceRouterData {
                response: Err(types::ErrorResponse {
                    code: response
                        .error_message
                        .clone()
                        .unwrap_or_else(|| consts::NO_ERROR_CODE.to_string()),
                    message: response
                        .error_message
                        .clone()
                        .unwrap_or_else(|| consts::NO_ERROR_MESSAGE.to_string()),
                    reason: response.error_message,
                    status_code: data.connector_http_status_code.ok_or(
                        errors::ConnectorError::MissingRequiredField {
                            field_name: "http code",
                        },
                    )?,
                    attempt_status: None,
                    connector_transaction_id: None,
                }),
                ..data.clone()
            })
        }
    }
}

impl ForeignTryFrom<(&Self, AdyenDisputeResponse)> for types::DefendDisputeRouterData {
    type Error = errors::ConnectorError;

    fn foreign_try_from(item: (&Self, AdyenDisputeResponse)) -> Result<Self, Self::Error> {
        let (data, response) = item;

        if response.success {
            Ok(types::DefendDisputeRouterData {
                response: Ok(types::DefendDisputeResponse {
                    dispute_status: api_enums::DisputeStatus::DisputeChallenged,
                    connector_status: None,
                }),
                ..data.clone()
            })
        } else {
            Ok(types::DefendDisputeRouterData {
                response: Err(types::ErrorResponse {
                    code: response
                        .error_message
                        .clone()
                        .unwrap_or_else(|| consts::NO_ERROR_CODE.to_string()),
                    message: response
                        .error_message
                        .clone()
                        .unwrap_or_else(|| consts::NO_ERROR_MESSAGE.to_string()),
                    reason: response.error_message,
                    status_code: data.connector_http_status_code.ok_or(
                        errors::ConnectorError::MissingRequiredField {
                            field_name: "http code",
                        },
                    )?,
                    attempt_status: None,
                    connector_transaction_id: None,
                }),
                ..data.clone()
            })
        }
    }
>>>>>>> e659f989
}<|MERGE_RESOLUTION|>--- conflicted
+++ resolved
@@ -4943,7 +4943,297 @@
     }
 }
 
-<<<<<<< HEAD
+fn get_merchant_account_code(
+    auth_type: &types::ConnectorAuthType,
+) -> errors::CustomResult<Secret<String>, errors::ConnectorError> {
+    let auth = AdyenAuthType::try_from(auth_type)
+        .change_context(errors::ConnectorError::FailedToObtainAuthType)?;
+    Ok(auth.merchant_account.clone())
+}
+
+#[derive(Default, Debug, Serialize, Deserialize)]
+#[serde(rename_all = "camelCase")]
+pub struct AdyenAcceptDisputeRequest {
+    dispute_psp_reference: String,
+    merchant_account_code: Secret<String>,
+}
+
+#[derive(Default, Debug, Deserialize)]
+#[serde(rename_all = "camelCase")]
+pub struct AdyenDisputeResponse {
+    pub error_message: Option<String>,
+    pub success: bool,
+}
+
+impl TryFrom<&types::AcceptDisputeRouterData> for AdyenAcceptDisputeRequest {
+    type Error = Error;
+    fn try_from(item: &types::AcceptDisputeRouterData) -> Result<Self, Self::Error> {
+        let merchant_account_code = get_merchant_account_code(&item.connector_auth_type)?;
+        Ok(Self {
+            dispute_psp_reference: item.clone().request.connector_dispute_id,
+            merchant_account_code,
+        })
+    }
+}
+
+#[derive(Default, Debug, Serialize, Deserialize)]
+#[serde(rename_all = "camelCase")]
+pub struct AdyenDefendDisputeRequest {
+    dispute_psp_reference: String,
+    merchant_account_code: Secret<String>,
+    defense_reason_code: String,
+}
+
+impl TryFrom<&types::DefendDisputeRouterData> for AdyenDefendDisputeRequest {
+    type Error = Error;
+    fn try_from(item: &types::DefendDisputeRouterData) -> Result<Self, Self::Error> {
+        let merchant_account_code = get_merchant_account_code(&item.connector_auth_type)?;
+        Ok(Self {
+            dispute_psp_reference: item.request.connector_dispute_id.clone(),
+            merchant_account_code,
+            defense_reason_code: "SupplyDefenseMaterial".into(),
+        })
+    }
+}
+
+#[derive(Default, Debug, Serialize)]
+#[serde(rename_all = "camelCase")]
+
+pub struct Evidence {
+    defense_documents: Vec<DefenseDocuments>,
+    merchant_account_code: Secret<String>,
+    dispute_psp_reference: String,
+}
+
+#[derive(Default, Debug, Serialize)]
+#[serde(rename_all = "camelCase")]
+
+pub struct DefenseDocuments {
+    content: Secret<String>,
+    content_type: Option<String>,
+    defense_document_type_code: String,
+}
+
+impl TryFrom<&types::SubmitEvidenceRouterData> for Evidence {
+    type Error = error_stack::Report<errors::ConnectorError>;
+    fn try_from(item: &types::SubmitEvidenceRouterData) -> Result<Self, Self::Error> {
+        let merchant_account_code = get_merchant_account_code(&item.connector_auth_type)?;
+        let submit_evidence_request_data = item.request.clone();
+        Ok(Self {
+            defense_documents: get_defence_documents(submit_evidence_request_data).ok_or(
+                errors::ConnectorError::MissingRequiredField {
+                    field_name: "Missing Defence Documents",
+                },
+            )?,
+            merchant_account_code,
+            dispute_psp_reference: item.request.connector_dispute_id.clone(),
+        })
+    }
+}
+
+fn get_defence_documents(item: SubmitEvidenceRequestData) -> Option<Vec<DefenseDocuments>> {
+    let mut defense_documents: Vec<DefenseDocuments> = Vec::new();
+    if let Some(shipping_documentation) = item.shipping_documentation {
+        defense_documents.push(DefenseDocuments {
+            content: get_content(shipping_documentation).into(),
+            content_type: item.receipt_file_type,
+            defense_document_type_code: "DefenseMaterial".into(),
+        })
+    }
+    if let Some(receipt) = item.receipt {
+        defense_documents.push(DefenseDocuments {
+            content: get_content(receipt).into(),
+            content_type: item.shipping_documentation_file_type,
+            defense_document_type_code: "DefenseMaterial".into(),
+        })
+    }
+    if let Some(invoice_showing_distinct_transactions) = item.invoice_showing_distinct_transactions
+    {
+        defense_documents.push(DefenseDocuments {
+            content: get_content(invoice_showing_distinct_transactions).into(),
+            content_type: item.invoice_showing_distinct_transactions_file_type,
+            defense_document_type_code: "DefenseMaterial".into(),
+        })
+    }
+    if let Some(customer_communication) = item.customer_communication {
+        defense_documents.push(DefenseDocuments {
+            content: get_content(customer_communication).into(),
+            content_type: item.customer_communication_file_type,
+            defense_document_type_code: "DefenseMaterial".into(),
+        })
+    }
+    if let Some(refund_policy) = item.refund_policy {
+        defense_documents.push(DefenseDocuments {
+            content: get_content(refund_policy).into(),
+            content_type: item.refund_policy_file_type,
+            defense_document_type_code: "DefenseMaterial".into(),
+        })
+    }
+    if let Some(recurring_transaction_agreement) = item.recurring_transaction_agreement {
+        defense_documents.push(DefenseDocuments {
+            content: get_content(recurring_transaction_agreement).into(),
+            content_type: item.recurring_transaction_agreement_file_type,
+            defense_document_type_code: "DefenseMaterial".into(),
+        })
+    }
+    if let Some(uncategorized_file) = item.uncategorized_file {
+        defense_documents.push(DefenseDocuments {
+            content: get_content(uncategorized_file).into(),
+            content_type: item.uncategorized_file_type,
+            defense_document_type_code: "DefenseMaterial".into(),
+        })
+    }
+    if let Some(cancellation_policy) = item.cancellation_policy {
+        defense_documents.push(DefenseDocuments {
+            content: get_content(cancellation_policy).into(),
+            content_type: item.cancellation_policy_file_type,
+            defense_document_type_code: "DefenseMaterial".into(),
+        })
+    }
+    if let Some(customer_signature) = item.customer_signature {
+        defense_documents.push(DefenseDocuments {
+            content: get_content(customer_signature).into(),
+            content_type: item.customer_signature_file_type,
+            defense_document_type_code: "DefenseMaterial".into(),
+        })
+    }
+    if let Some(service_documentation) = item.service_documentation {
+        defense_documents.push(DefenseDocuments {
+            content: get_content(service_documentation).into(),
+            content_type: item.service_documentation_file_type,
+            defense_document_type_code: "DefenseMaterial".into(),
+        })
+    }
+
+    if defense_documents.is_empty() {
+        None
+    } else {
+        Some(defense_documents)
+    }
+}
+
+fn get_content(item: Vec<u8>) -> String {
+    String::from_utf8_lossy(&item).to_string()
+}
+
+impl ForeignTryFrom<(&Self, AdyenDisputeResponse)> for types::AcceptDisputeRouterData {
+    type Error = errors::ConnectorError;
+
+    fn foreign_try_from(item: (&Self, AdyenDisputeResponse)) -> Result<Self, Self::Error> {
+        let (data, response) = item;
+
+        if response.success {
+            Ok(types::AcceptDisputeRouterData {
+                response: Ok(types::AcceptDisputeResponse {
+                    dispute_status: api_enums::DisputeStatus::DisputeAccepted,
+                    connector_status: None,
+                }),
+                ..data.clone()
+            })
+        } else {
+            Ok(types::AcceptDisputeRouterData {
+                response: Err(types::ErrorResponse {
+                    code: response
+                        .error_message
+                        .clone()
+                        .unwrap_or_else(|| consts::NO_ERROR_CODE.to_string()),
+                    message: response
+                        .error_message
+                        .clone()
+                        .unwrap_or_else(|| consts::NO_ERROR_MESSAGE.to_string()),
+                    reason: response.error_message,
+                    status_code: data.connector_http_status_code.ok_or(
+                        errors::ConnectorError::MissingRequiredField {
+                            field_name: "http code",
+                        },
+                    )?,
+                    attempt_status: None,
+                    connector_transaction_id: None,
+                }),
+                ..data.clone()
+            })
+        }
+    }
+}
+
+impl ForeignTryFrom<(&Self, AdyenDisputeResponse)> for types::SubmitEvidenceRouterData {
+    type Error = errors::ConnectorError;
+    fn foreign_try_from(item: (&Self, AdyenDisputeResponse)) -> Result<Self, Self::Error> {
+        let (data, response) = item;
+        if response.success {
+            Ok(types::SubmitEvidenceRouterData {
+                response: Ok(types::SubmitEvidenceResponse {
+                    dispute_status: api_enums::DisputeStatus::DisputeChallenged,
+                    connector_status: None,
+                }),
+                ..data.clone()
+            })
+        } else {
+            Ok(types::SubmitEvidenceRouterData {
+                response: Err(types::ErrorResponse {
+                    code: response
+                        .error_message
+                        .clone()
+                        .unwrap_or_else(|| consts::NO_ERROR_CODE.to_string()),
+                    message: response
+                        .error_message
+                        .clone()
+                        .unwrap_or_else(|| consts::NO_ERROR_MESSAGE.to_string()),
+                    reason: response.error_message,
+                    status_code: data.connector_http_status_code.ok_or(
+                        errors::ConnectorError::MissingRequiredField {
+                            field_name: "http code",
+                        },
+                    )?,
+                    attempt_status: None,
+                    connector_transaction_id: None,
+                }),
+                ..data.clone()
+            })
+        }
+    }
+}
+
+impl ForeignTryFrom<(&Self, AdyenDisputeResponse)> for types::DefendDisputeRouterData {
+    type Error = errors::ConnectorError;
+
+    fn foreign_try_from(item: (&Self, AdyenDisputeResponse)) -> Result<Self, Self::Error> {
+        let (data, response) = item;
+
+        if response.success {
+            Ok(types::DefendDisputeRouterData {
+                response: Ok(types::DefendDisputeResponse {
+                    dispute_status: api_enums::DisputeStatus::DisputeChallenged,
+                    connector_status: None,
+                }),
+                ..data.clone()
+            })
+        } else {
+            Ok(types::DefendDisputeRouterData {
+                response: Err(types::ErrorResponse {
+                    code: response
+                        .error_message
+                        .clone()
+                        .unwrap_or_else(|| consts::NO_ERROR_CODE.to_string()),
+                    message: response
+                        .error_message
+                        .clone()
+                        .unwrap_or_else(|| consts::NO_ERROR_MESSAGE.to_string()),
+                    reason: response.error_message,
+                    status_code: data.connector_http_status_code.ok_or(
+                        errors::ConnectorError::MissingRequiredField {
+                            field_name: "http code",
+                        },
+                    )?,
+                    attempt_status: None,
+                    connector_transaction_id: None,
+                }),
+                ..data.clone()
+            })
+        }
+    }
+}
+
 impl<'a> TryFrom<(&domain::NetworkTokenData, Option<Secret<String>>)> for AdyenPaymentMethod<'a> {
     type Error = Error;
     fn try_from(
@@ -5036,295 +5326,4 @@
             mpi_data: Some(mpi_data),
         })
     }
-=======
-fn get_merchant_account_code(
-    auth_type: &types::ConnectorAuthType,
-) -> errors::CustomResult<Secret<String>, errors::ConnectorError> {
-    let auth = AdyenAuthType::try_from(auth_type)
-        .change_context(errors::ConnectorError::FailedToObtainAuthType)?;
-    Ok(auth.merchant_account.clone())
-}
-
-#[derive(Default, Debug, Serialize, Deserialize)]
-#[serde(rename_all = "camelCase")]
-pub struct AdyenAcceptDisputeRequest {
-    dispute_psp_reference: String,
-    merchant_account_code: Secret<String>,
-}
-
-#[derive(Default, Debug, Deserialize)]
-#[serde(rename_all = "camelCase")]
-pub struct AdyenDisputeResponse {
-    pub error_message: Option<String>,
-    pub success: bool,
-}
-
-impl TryFrom<&types::AcceptDisputeRouterData> for AdyenAcceptDisputeRequest {
-    type Error = Error;
-    fn try_from(item: &types::AcceptDisputeRouterData) -> Result<Self, Self::Error> {
-        let merchant_account_code = get_merchant_account_code(&item.connector_auth_type)?;
-        Ok(Self {
-            dispute_psp_reference: item.clone().request.connector_dispute_id,
-            merchant_account_code,
-        })
-    }
-}
-
-#[derive(Default, Debug, Serialize, Deserialize)]
-#[serde(rename_all = "camelCase")]
-pub struct AdyenDefendDisputeRequest {
-    dispute_psp_reference: String,
-    merchant_account_code: Secret<String>,
-    defense_reason_code: String,
-}
-
-impl TryFrom<&types::DefendDisputeRouterData> for AdyenDefendDisputeRequest {
-    type Error = Error;
-    fn try_from(item: &types::DefendDisputeRouterData) -> Result<Self, Self::Error> {
-        let merchant_account_code = get_merchant_account_code(&item.connector_auth_type)?;
-        Ok(Self {
-            dispute_psp_reference: item.request.connector_dispute_id.clone(),
-            merchant_account_code,
-            defense_reason_code: "SupplyDefenseMaterial".into(),
-        })
-    }
-}
-
-#[derive(Default, Debug, Serialize)]
-#[serde(rename_all = "camelCase")]
-
-pub struct Evidence {
-    defense_documents: Vec<DefenseDocuments>,
-    merchant_account_code: Secret<String>,
-    dispute_psp_reference: String,
-}
-
-#[derive(Default, Debug, Serialize)]
-#[serde(rename_all = "camelCase")]
-
-pub struct DefenseDocuments {
-    content: Secret<String>,
-    content_type: Option<String>,
-    defense_document_type_code: String,
-}
-
-impl TryFrom<&types::SubmitEvidenceRouterData> for Evidence {
-    type Error = error_stack::Report<errors::ConnectorError>;
-    fn try_from(item: &types::SubmitEvidenceRouterData) -> Result<Self, Self::Error> {
-        let merchant_account_code = get_merchant_account_code(&item.connector_auth_type)?;
-        let submit_evidence_request_data = item.request.clone();
-        Ok(Self {
-            defense_documents: get_defence_documents(submit_evidence_request_data).ok_or(
-                errors::ConnectorError::MissingRequiredField {
-                    field_name: "Missing Defence Documents",
-                },
-            )?,
-            merchant_account_code,
-            dispute_psp_reference: item.request.connector_dispute_id.clone(),
-        })
-    }
-}
-
-fn get_defence_documents(item: SubmitEvidenceRequestData) -> Option<Vec<DefenseDocuments>> {
-    let mut defense_documents: Vec<DefenseDocuments> = Vec::new();
-    if let Some(shipping_documentation) = item.shipping_documentation {
-        defense_documents.push(DefenseDocuments {
-            content: get_content(shipping_documentation).into(),
-            content_type: item.receipt_file_type,
-            defense_document_type_code: "DefenseMaterial".into(),
-        })
-    }
-    if let Some(receipt) = item.receipt {
-        defense_documents.push(DefenseDocuments {
-            content: get_content(receipt).into(),
-            content_type: item.shipping_documentation_file_type,
-            defense_document_type_code: "DefenseMaterial".into(),
-        })
-    }
-    if let Some(invoice_showing_distinct_transactions) = item.invoice_showing_distinct_transactions
-    {
-        defense_documents.push(DefenseDocuments {
-            content: get_content(invoice_showing_distinct_transactions).into(),
-            content_type: item.invoice_showing_distinct_transactions_file_type,
-            defense_document_type_code: "DefenseMaterial".into(),
-        })
-    }
-    if let Some(customer_communication) = item.customer_communication {
-        defense_documents.push(DefenseDocuments {
-            content: get_content(customer_communication).into(),
-            content_type: item.customer_communication_file_type,
-            defense_document_type_code: "DefenseMaterial".into(),
-        })
-    }
-    if let Some(refund_policy) = item.refund_policy {
-        defense_documents.push(DefenseDocuments {
-            content: get_content(refund_policy).into(),
-            content_type: item.refund_policy_file_type,
-            defense_document_type_code: "DefenseMaterial".into(),
-        })
-    }
-    if let Some(recurring_transaction_agreement) = item.recurring_transaction_agreement {
-        defense_documents.push(DefenseDocuments {
-            content: get_content(recurring_transaction_agreement).into(),
-            content_type: item.recurring_transaction_agreement_file_type,
-            defense_document_type_code: "DefenseMaterial".into(),
-        })
-    }
-    if let Some(uncategorized_file) = item.uncategorized_file {
-        defense_documents.push(DefenseDocuments {
-            content: get_content(uncategorized_file).into(),
-            content_type: item.uncategorized_file_type,
-            defense_document_type_code: "DefenseMaterial".into(),
-        })
-    }
-    if let Some(cancellation_policy) = item.cancellation_policy {
-        defense_documents.push(DefenseDocuments {
-            content: get_content(cancellation_policy).into(),
-            content_type: item.cancellation_policy_file_type,
-            defense_document_type_code: "DefenseMaterial".into(),
-        })
-    }
-    if let Some(customer_signature) = item.customer_signature {
-        defense_documents.push(DefenseDocuments {
-            content: get_content(customer_signature).into(),
-            content_type: item.customer_signature_file_type,
-            defense_document_type_code: "DefenseMaterial".into(),
-        })
-    }
-    if let Some(service_documentation) = item.service_documentation {
-        defense_documents.push(DefenseDocuments {
-            content: get_content(service_documentation).into(),
-            content_type: item.service_documentation_file_type,
-            defense_document_type_code: "DefenseMaterial".into(),
-        })
-    }
-
-    if defense_documents.is_empty() {
-        None
-    } else {
-        Some(defense_documents)
-    }
-}
-
-fn get_content(item: Vec<u8>) -> String {
-    String::from_utf8_lossy(&item).to_string()
-}
-
-impl ForeignTryFrom<(&Self, AdyenDisputeResponse)> for types::AcceptDisputeRouterData {
-    type Error = errors::ConnectorError;
-
-    fn foreign_try_from(item: (&Self, AdyenDisputeResponse)) -> Result<Self, Self::Error> {
-        let (data, response) = item;
-
-        if response.success {
-            Ok(types::AcceptDisputeRouterData {
-                response: Ok(types::AcceptDisputeResponse {
-                    dispute_status: api_enums::DisputeStatus::DisputeAccepted,
-                    connector_status: None,
-                }),
-                ..data.clone()
-            })
-        } else {
-            Ok(types::AcceptDisputeRouterData {
-                response: Err(types::ErrorResponse {
-                    code: response
-                        .error_message
-                        .clone()
-                        .unwrap_or_else(|| consts::NO_ERROR_CODE.to_string()),
-                    message: response
-                        .error_message
-                        .clone()
-                        .unwrap_or_else(|| consts::NO_ERROR_MESSAGE.to_string()),
-                    reason: response.error_message,
-                    status_code: data.connector_http_status_code.ok_or(
-                        errors::ConnectorError::MissingRequiredField {
-                            field_name: "http code",
-                        },
-                    )?,
-                    attempt_status: None,
-                    connector_transaction_id: None,
-                }),
-                ..data.clone()
-            })
-        }
-    }
-}
-
-impl ForeignTryFrom<(&Self, AdyenDisputeResponse)> for types::SubmitEvidenceRouterData {
-    type Error = errors::ConnectorError;
-    fn foreign_try_from(item: (&Self, AdyenDisputeResponse)) -> Result<Self, Self::Error> {
-        let (data, response) = item;
-        if response.success {
-            Ok(types::SubmitEvidenceRouterData {
-                response: Ok(types::SubmitEvidenceResponse {
-                    dispute_status: api_enums::DisputeStatus::DisputeChallenged,
-                    connector_status: None,
-                }),
-                ..data.clone()
-            })
-        } else {
-            Ok(types::SubmitEvidenceRouterData {
-                response: Err(types::ErrorResponse {
-                    code: response
-                        .error_message
-                        .clone()
-                        .unwrap_or_else(|| consts::NO_ERROR_CODE.to_string()),
-                    message: response
-                        .error_message
-                        .clone()
-                        .unwrap_or_else(|| consts::NO_ERROR_MESSAGE.to_string()),
-                    reason: response.error_message,
-                    status_code: data.connector_http_status_code.ok_or(
-                        errors::ConnectorError::MissingRequiredField {
-                            field_name: "http code",
-                        },
-                    )?,
-                    attempt_status: None,
-                    connector_transaction_id: None,
-                }),
-                ..data.clone()
-            })
-        }
-    }
-}
-
-impl ForeignTryFrom<(&Self, AdyenDisputeResponse)> for types::DefendDisputeRouterData {
-    type Error = errors::ConnectorError;
-
-    fn foreign_try_from(item: (&Self, AdyenDisputeResponse)) -> Result<Self, Self::Error> {
-        let (data, response) = item;
-
-        if response.success {
-            Ok(types::DefendDisputeRouterData {
-                response: Ok(types::DefendDisputeResponse {
-                    dispute_status: api_enums::DisputeStatus::DisputeChallenged,
-                    connector_status: None,
-                }),
-                ..data.clone()
-            })
-        } else {
-            Ok(types::DefendDisputeRouterData {
-                response: Err(types::ErrorResponse {
-                    code: response
-                        .error_message
-                        .clone()
-                        .unwrap_or_else(|| consts::NO_ERROR_CODE.to_string()),
-                    message: response
-                        .error_message
-                        .clone()
-                        .unwrap_or_else(|| consts::NO_ERROR_MESSAGE.to_string()),
-                    reason: response.error_message,
-                    status_code: data.connector_http_status_code.ok_or(
-                        errors::ConnectorError::MissingRequiredField {
-                            field_name: "http code",
-                        },
-                    )?,
-                    attempt_status: None,
-                    connector_transaction_id: None,
-                }),
-                ..data.clone()
-            })
-        }
-    }
->>>>>>> e659f989
 }