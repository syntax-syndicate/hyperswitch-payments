use crate::{
    core::api_locking::{self, GetLockingInput},
    services::authorization::permissions::Permission,
};
pub mod helpers;

use actix_web::{web, Responder};
use api_models::payments::HeaderPayload;
use error_stack::{report, IntoReport};
use router_env::{env, instrument, tracing, types, Flow};

use crate::{
    self as app,
    core::{
        errors::{self, http_not_implemented},
        payment_methods::{Oss, PaymentMethodRetrieve},
        payments::{self, PaymentRedirectFlow},
        utils as core_utils,
    },
    // openapi::examples::{
    //     PAYMENTS_CREATE, PAYMENTS_CREATE_MINIMUM_FIELDS, PAYMENTS_CREATE_WITH_ADDRESS,
    //     PAYMENTS_CREATE_WITH_CUSTOMER_DATA, PAYMENTS_CREATE_WITH_FORCED_3DS,
    //     PAYMENTS_CREATE_WITH_MANUAL_CAPTURE, PAYMENTS_CREATE_WITH_NOON_ORDER_CATETORY,
    //     PAYMENTS_CREATE_WITH_ORDER_DETAILS,
    // },
    routes::lock_utils,
    services::{api, authentication as auth},
    types::{
        api::{
            self as api_types, enums as api_enums,
            payments::{self as payment_types, PaymentIdTypeExt},
        },
        domain,
        transformers::ForeignTryFrom,
    },
};

/// Payments - Create
///
/// To process a payment you will have to create a payment, attach a payment method and confirm. Depending on the user journey you wish to achieve, you may opt to all the steps in a single request or in a sequence of API request using following APIs: (i) Payments - Update, (ii) Payments - Confirm, and (iii) Payments - Capture
#[utoipa::path(
    post,
    path = "/payments",
    request_body(
        content = PaymentsCreateRequest,
        // examples(
        //     (
        //         "Create a payment with minimul fields" = (
        //             value = json!(PAYMENTS_CREATE_MINIMUM_FIELDS)
        //         )
        //     ),
        //     (
        //         "Create a manual capture payment" = (
        //             value = json!(PAYMENTS_CREATE_WITH_MANUAL_CAPTURE)
        //         )
        //     ),
        //     (
        //         "Create a payment with address" = (
        //             value = json!(PAYMENTS_CREATE_WITH_ADDRESS)
        //         )
        //     ),
        //     (
        //         "Create a payment with customer details" = (
        //             value = json!(PAYMENTS_CREATE_WITH_CUSTOMER_DATA)
        //         )
        //     ),
        //     (
        //         "Create a 3DS payment" = (
        //             value = json!(PAYMENTS_CREATE_WITH_FORCED_3DS)
        //         )
        //     ),
        //     (
        //         "Create a payment" = (
        //             value = json!(PAYMENTS_CREATE)
        //         )
        //     ),
        //     (
        //         "Create a payment with order details" = (
        //             value = json!(PAYMENTS_CREATE_WITH_ORDER_DETAILS)
        //         )
        //     ),
        //     (
        //         "Create a payment with order category for noon" = (
        //             value = json!(PAYMENTS_CREATE_WITH_NOON_ORDER_CATETORY)
        //         )
        //     ),
        // )
    ),
    responses(
        (status = 200, description = "Payment created", body = PaymentsResponse),
        (status = 400, description = "Missing Mandatory fields")
    ),
    tag = "Payments",
    operation_id = "Create a Payment",
    security(("api_key" = [])),
)]
#[instrument(skip_all, fields(flow = ?Flow::PaymentsCreate))]
pub async fn payments_create(
    state: web::Data<app::AppState>,
    req: actix_web::HttpRequest,
    json_payload: web::Json<payment_types::PaymentsRequest>,
) -> impl Responder {
    let flow = Flow::PaymentsCreate;
    let mut payload = json_payload.into_inner();

    if let Some(api_enums::CaptureMethod::Scheduled) = payload.capture_method {
        return http_not_implemented();
    };

    if let Err(err) = get_or_generate_payment_id(&mut payload) {
        return api::log_and_return_error_response(err);
    }

    let locking_action = payload.get_locking_input(flow.clone());

    Box::pin(api::server_wrap(
        flow,
        state,
        &req,
        payload,
        |state, auth, req| {
            authorize_verify_select::<_, Oss>(
                payments::PaymentCreate,
                state,
                auth.merchant_account,
                auth.key_store,
                payment_types::HeaderPayload::default(),
                req,
                api::AuthFlow::Merchant,
            )
        },
        match env::which() {
            env::Env::Production => &auth::ApiKeyAuth,
            _ => auth::auth_type(
                &auth::ApiKeyAuth,
                &auth::JWTAuth(Permission::PaymentWrite),
                req.headers(),
            ),
        },
        locking_action,
    ))
    .await
}
// /// Payments - Redirect
// ///
// /// For a payment which involves the redirection flow. This redirects the user to the authentication page
// #[utoipa::path(
//     get,
//     path = "/payments/redirect/{payment_id}/{merchant_id}/{attempt_id}",
//     params(
//         ("payment_id" = String, Path, description = "The identifier for payment"),
//         ("merchant_id" = String, Path, description = "The identifier for merchant"),
//         ("attempt_id" = String, Path, description = "The identifier for transaction")
//     ),
//     responses(
//         (status = 200, description = "Redirects to the authentication page"),
//         (status = 404, description = "No redirection found")
//     ),
//     tag = "Payments",
//     operation_id = "Start a Redirection Payment"
// )]
#[instrument(skip(state, req), fields(flow = ?Flow::PaymentsStart))]
pub async fn payments_start(
    state: web::Data<app::AppState>,
    req: actix_web::HttpRequest,
    path: web::Path<(String, String, String)>,
) -> impl Responder {
    let flow = Flow::PaymentsStart;
    let (payment_id, merchant_id, attempt_id) = path.into_inner();
    let payload = payment_types::PaymentsStartRequest {
        payment_id: payment_id.clone(),
        merchant_id: merchant_id.clone(),
        attempt_id: attempt_id.clone(),
    };

    let locking_action = payload.get_locking_input(flow.clone());

    Box::pin(api::server_wrap(
        flow,
        state,
        &req,
        payload,
        |state, auth, req| {
            payments::payments_core::<
                api_types::Authorize,
                payment_types::PaymentsResponse,
                _,
                _,
                _,
                Oss,
            >(
                state,
                auth.merchant_account,
                auth.key_store,
                payments::operations::PaymentStart,
                req,
                api::AuthFlow::Client,
                payments::CallConnectorAction::Trigger,
                None,
                HeaderPayload::default(),
            )
        },
        &auth::MerchantIdAuth(merchant_id),
        locking_action,
    ))
    .await
}
/// Payments - Retrieve
///
/// To retrieve the properties of a Payment. This may be used to get the status of a previously initiated payment or next action for an ongoing payment
#[utoipa::path(
    get,
    path = "/payments/{payment_id}",
    params(
        ("payment_id" = String, Path, description = "The identifier for payment")
    ),
    request_body=PaymentRetrieveBody,
    responses(
        (status = 200, description = "Gets the payment with final status", body = PaymentsResponse),
        (status = 404, description = "No payment found")
    ),
    tag = "Payments",
    operation_id = "Retrieve a Payment",
    security(("api_key" = []), ("publishable_key" = []))
)]
#[instrument(skip(state, req), fields(flow = ?Flow::PaymentsRetrieve))]
// #[get("/{payment_id}")]
pub async fn payments_retrieve(
    state: web::Data<app::AppState>,
    req: actix_web::HttpRequest,
    path: web::Path<String>,
    json_payload: web::Query<payment_types::PaymentRetrieveBody>,
) -> impl Responder {
    let flow = Flow::PaymentsRetrieve;
    let payload = payment_types::PaymentsRetrieveRequest {
        resource_id: payment_types::PaymentIdType::PaymentIntentId(path.to_string()),
        merchant_id: json_payload.merchant_id.clone(),
        force_sync: json_payload.force_sync.unwrap_or(false),
        client_secret: json_payload.client_secret.clone(),
        expand_attempts: json_payload.expand_attempts,
        expand_captures: json_payload.expand_captures,
        ..Default::default()
    };
    let (auth_type, auth_flow) =
        match auth::check_client_secret_and_get_auth(req.headers(), &payload) {
            Ok(auth) => auth,
            Err(err) => return api::log_and_return_error_response(report!(err)),
        };

    let locking_action = payload.get_locking_input(flow.clone());

    Box::pin(api::server_wrap(
        flow,
        state,
        &req,
        payload,
        |state, auth, req| {
            payments::payments_core::<api_types::PSync, payment_types::PaymentsResponse, _, _, _,Oss>(
                state,
                auth.merchant_account,
                auth.key_store,
                payments::PaymentStatus,
                req,
                auth_flow,
                payments::CallConnectorAction::Trigger,
                None,
                HeaderPayload::default(),
            )
        },
        auth::auth_type(
            &*auth_type,
            &auth::JWTAuth(Permission::PaymentRead),
            req.headers(),
        ),
        locking_action,
    ))
    .await
}
/// Payments - Retrieve with gateway credentials
///
/// To retrieve the properties of a Payment. This may be used to get the status of a previously initiated payment or next action for an ongoing payment
#[utoipa::path(
    post,
    path = "/sync",
    request_body=PaymentRetrieveBodyWithCredentials,
    responses(
        (status = 200, description = "Gets the payment with final status", body = PaymentsResponse),
        (status = 404, description = "No payment found")
    ),
    tag = "Payments",
    operation_id = "Retrieve a Payment",
    security(("api_key" = []))
)]
#[instrument(skip(state, req), fields(flow = ?Flow::PaymentsRetrieve))]
// #[post("/sync")]
pub async fn payments_retrieve_with_gateway_creds(
    state: web::Data<app::AppState>,
    req: actix_web::HttpRequest,
    json_payload: web::Json<payment_types::PaymentRetrieveBodyWithCredentials>,
) -> impl Responder {
    let (auth_type, _auth_flow) = match auth::get_auth_type_and_flow(req.headers()) {
        Ok(auth) => auth,
        Err(err) => return api::log_and_return_error_response(report!(err)),
    };
    let payload = payment_types::PaymentsRetrieveRequest {
        resource_id: payment_types::PaymentIdType::PaymentIntentId(
            json_payload.payment_id.to_string(),
        ),
        merchant_id: json_payload.merchant_id.clone(),
        force_sync: json_payload.force_sync.unwrap_or(false),
        merchant_connector_details: json_payload.merchant_connector_details.clone(),
        ..Default::default()
    };
    let flow = Flow::PaymentsRetrieve;

    let locking_action = payload.get_locking_input(flow.clone());

    Box::pin(api::server_wrap(
        flow,
        state,
        &req,
        payload,
        |state, auth, req| {
            payments::payments_core::<api_types::PSync, payment_types::PaymentsResponse, _, _, _,Oss>(
                state,
                auth.merchant_account,
                auth.key_store,
                payments::PaymentStatus,
                req,
                api::AuthFlow::Merchant,
                payments::CallConnectorAction::Trigger,
                None,
                HeaderPayload::default(),
            )
        },
        &*auth_type,
        locking_action,
    ))
    .await
}
/// Payments - Update
///
/// To update the properties of a PaymentIntent object. This may include attaching a payment method, or attaching customer object or metadata fields after the Payment is created
#[utoipa::path(
    post,
    path = "/payments/{payment_id}",
    params(
        ("payment_id" = String, Path, description = "The identifier for payment")
    ),
    request_body=PaymentsRequest,
    responses(
        (status = 200, description = "Payment updated", body = PaymentsResponse),
        (status = 400, description = "Missing mandatory fields")
    ),
    tag = "Payments",
    operation_id = "Update a Payment",
    security(("api_key" = []), ("publishable_key" = []))
)]
#[instrument(skip_all, fields(flow = ?Flow::PaymentsUpdate))]
// #[post("/{payment_id}")]
pub async fn payments_update(
    state: web::Data<app::AppState>,
    req: actix_web::HttpRequest,
    json_payload: web::Json<payment_types::PaymentsRequest>,
    path: web::Path<String>,
) -> impl Responder {
    let flow = Flow::PaymentsUpdate;
    let mut payload = json_payload.into_inner();

    if let Some(api_enums::CaptureMethod::Scheduled) = payload.capture_method {
        return http_not_implemented();
    };

    let payment_id = path.into_inner();

    payload.payment_id = Some(payment_types::PaymentIdType::PaymentIntentId(payment_id));

    let (auth_type, auth_flow) = match auth::get_auth_type_and_flow(req.headers()) {
        Ok(auth) => auth,
        Err(err) => return api::log_and_return_error_response(report!(err)),
    };

    let locking_action = payload.get_locking_input(flow.clone());

    Box::pin(api::server_wrap(
        flow,
        state,
        &req,
        payload,
        |state, auth, req| {
            authorize_verify_select::<_, Oss>(
                payments::PaymentUpdate,
                state,
                auth.merchant_account,
                auth.key_store,
                payment_types::HeaderPayload::default(),
                req,
                auth_flow,
            )
        },
        &*auth_type,
        locking_action,
    ))
    .await
}
/// Payments - Confirm
///
/// This API is to confirm the payment request and forward payment to the payment processor. This API provides more granular control upon when the API is forwarded to the payment processor. Alternatively you can confirm the payment within the Payments Create API
#[utoipa::path(
    post,
    path = "/payments/{payment_id}/confirm",
    params(
        ("payment_id" = String, Path, description = "The identifier for payment")
    ),
    request_body=PaymentsRequest,
    responses(
        (status = 200, description = "Payment confirmed", body = PaymentsResponse),
        (status = 400, description = "Missing mandatory fields")
    ),
    tag = "Payments",
    operation_id = "Confirm a Payment",
    security(("api_key" = []), ("publishable_key" = []))
)]
#[instrument(skip_all, fields(flow = ?Flow::PaymentsConfirm))]
// #[post("/{payment_id}/confirm")]
pub async fn payments_confirm(
    state: web::Data<app::AppState>,
    req: actix_web::HttpRequest,
    json_payload: web::Json<payment_types::PaymentsRequest>,
    path: web::Path<String>,
) -> impl Responder {
    let flow = Flow::PaymentsConfirm;
    let mut payload = json_payload.into_inner();

    if let Some(api_enums::CaptureMethod::Scheduled) = payload.capture_method {
        return http_not_implemented();
    };

    if let Err(err) = helpers::populate_ip_into_browser_info(&req, &mut payload) {
        return api::log_and_return_error_response(err);
    }

    let payment_id = path.into_inner();
    payload.payment_id = Some(payment_types::PaymentIdType::PaymentIntentId(payment_id));
    payload.confirm = Some(true);
    let header_payload = match payment_types::HeaderPayload::foreign_try_from(req.headers()) {
        Ok(headers) => headers,
        Err(err) => {
            return api::log_and_return_error_response(err);
        }
    };

    let (auth_type, auth_flow) =
        match auth::check_client_secret_and_get_auth(req.headers(), &payload) {
            Ok(auth) => auth,
            Err(e) => return api::log_and_return_error_response(e),
        };

    let locking_action = payload.get_locking_input(flow.clone());

    Box::pin(api::server_wrap(
        flow,
        state,
        &req,
        payload,
        |state, auth, req| {
            authorize_verify_select::<_, Oss>(
                payments::PaymentConfirm,
                state,
                auth.merchant_account,
                auth.key_store,
                header_payload,
                req,
                auth_flow,
            )
        },
        &*auth_type,
        locking_action,
    ))
    .await
}
/// Payments - Capture
///
/// To capture the funds for an uncaptured payment
#[utoipa::path(
    post,
    path = "/payments/{payment_id}/capture",
    params(
        ("payment_id" = String, Path, description = "The identifier for payment")
    ),
    request_body=PaymentsCaptureRequest,
    responses(
        (status = 200, description = "Payment captured", body = PaymentsResponse),
        (status = 400, description = "Missing mandatory fields")
    ),
    tag = "Payments",
    operation_id = "Capture a Payment",
    security(("api_key" = []))
)]
#[instrument(skip_all, fields(flow = ?Flow::PaymentsCapture))]
// #[post("/{payment_id}/capture")]
pub async fn payments_capture(
    state: web::Data<app::AppState>,
    req: actix_web::HttpRequest,
    json_payload: web::Json<payment_types::PaymentsCaptureRequest>,
    path: web::Path<String>,
) -> impl Responder {
    let flow = Flow::PaymentsCapture;
    let payload = payment_types::PaymentsCaptureRequest {
        payment_id: path.into_inner(),
        ..json_payload.into_inner()
    };

    let locking_action = payload.get_locking_input(flow.clone());

    Box::pin(api::server_wrap(
        flow,
        state,
        &req,
        payload,
        |state, auth, payload| {
            payments::payments_core::<
                api_types::Capture,
                payment_types::PaymentsResponse,
                _,
                _,
                _,
                Oss,
            >(
                state,
                auth.merchant_account,
                auth.key_store,
                payments::PaymentCapture,
                payload,
                api::AuthFlow::Merchant,
                payments::CallConnectorAction::Trigger,
                None,
                HeaderPayload::default(),
            )
        },
        &auth::ApiKeyAuth,
        locking_action,
    ))
    .await
}
/// Payments - Session token
///
/// To create the session object or to get session token for wallets
#[utoipa::path(
    post,
    path = "/payments/session_tokens",
    request_body=PaymentsSessionRequest,
    responses(
        (status = 200, description = "Payment session object created or session token was retrieved from wallets", body = PaymentsSessionResponse),
        (status = 400, description = "Missing mandatory fields")
    ),
    tag = "Payments",
    operation_id = "Create Session tokens for a Payment",
    security(("publishable_key" = []))
)]
#[instrument(skip_all, fields(flow = ?Flow::PaymentsSessionToken))]
pub async fn payments_connector_session(
    state: web::Data<app::AppState>,
    req: actix_web::HttpRequest,
    json_payload: web::Json<payment_types::PaymentsSessionRequest>,
) -> impl Responder {
    let flow = Flow::PaymentsSessionToken;
    let payload = json_payload.into_inner();

    let locking_action = payload.get_locking_input(flow.clone());

    Box::pin(api::server_wrap(
        flow,
        state,
        &req,
        payload,
        |state, auth, payload| {
            payments::payments_core::<
                api_types::Session,
                payment_types::PaymentsSessionResponse,
                _,
                _,
                _,
                Oss,
            >(
                state,
                auth.merchant_account,
                auth.key_store,
                payments::PaymentSession,
                payload,
                api::AuthFlow::Client,
                payments::CallConnectorAction::Trigger,
                None,
                HeaderPayload::default(),
            )
        },
        &auth::PublishableKeyAuth,
        locking_action,
    ))
    .await
}
// /// Payments - Redirect response
// ///
// /// To get the payment response for redirect flows
// #[utoipa::path(
//     post,
//     path = "/payments/{payment_id}/{merchant_id}/response/{connector}",
//     params(
//         ("payment_id" = String, Path, description = "The identifier for payment"),
//         ("merchant_id" = String, Path, description = "The identifier for merchant"),
//         ("connector" = String, Path, description = "The name of the connector")
//     ),
//     responses(
//         (status = 302, description = "Received payment redirect response"),
//         (status = 400, description = "Missing mandatory fields")
//     ),
//     tag = "Payments",
//     operation_id = "Get Redirect Response for a Payment"
// )]
#[instrument(skip_all)]
pub async fn payments_redirect_response(
    state: web::Data<app::AppState>,
    req: actix_web::HttpRequest,
    json_payload: Option<web::Form<serde_json::Value>>,
    path: web::Path<(String, String, String)>,
) -> impl Responder {
    let flow = Flow::PaymentsRedirect;
    let (payment_id, merchant_id, connector) = path.into_inner();
    let param_string = req.query_string();

    let payload = payments::PaymentsRedirectResponseData {
        resource_id: payment_types::PaymentIdType::PaymentIntentId(payment_id),
        merchant_id: Some(merchant_id.clone()),
        force_sync: true,
        json_payload: json_payload.map(|payload| payload.0),
        param: Some(param_string.to_string()),
        connector: Some(connector),
        creds_identifier: None,
    };
    let locking_action = payload.get_locking_input(flow.clone());
    api::server_wrap(
        flow,
        state,
        &req,
        payload,
        |state, auth, req| {
            <payments::PaymentRedirectSync as PaymentRedirectFlow<Oss>>::handle_payments_redirect_response(
                &payments::PaymentRedirectSync {},
                state,
                auth.merchant_account,
                auth.key_store,
                req,
            )
        },
        &auth::MerchantIdAuth(merchant_id),
        locking_action,
    )
    .await
}

// /// Payments - Redirect response with creds_identifier
// ///
// /// To get the payment response for redirect flows
// #[utoipa::path(
//     post,
//     path = "/payments/{payment_id}/{merchant_id}/response/{connector}/{cred_identifier}",
//     params(
//         ("payment_id" = String, Path, description = "The identifier for payment"),
//         ("merchant_id" = String, Path, description = "The identifier for merchant"),
//         ("connector" = String, Path, description = "The name of the connector")
//     ),
//     responses(
//         (status = 302, description = "Received payment redirect response"),
//         (status = 400, description = "Missing mandatory fields")
//     ),
//     tag = "Payments",
//     operation_id = "Get Redirect Response for a Payment"
// )]
#[instrument(skip_all)]
pub async fn payments_redirect_response_with_creds_identifier(
    state: web::Data<app::AppState>,
    req: actix_web::HttpRequest,
    path: web::Path<(String, String, String, String)>,
) -> impl Responder {
    let (payment_id, merchant_id, connector, creds_identifier) = path.into_inner();
    let param_string = req.query_string();

    let payload = payments::PaymentsRedirectResponseData {
        resource_id: payment_types::PaymentIdType::PaymentIntentId(payment_id),
        merchant_id: Some(merchant_id.clone()),
        force_sync: true,
        json_payload: None,
        param: Some(param_string.to_string()),
        connector: Some(connector),
        creds_identifier: Some(creds_identifier),
    };
    let flow = Flow::PaymentsRedirect;
    let locking_action = payload.get_locking_input(flow.clone());
    api::server_wrap(
        flow,
        state,
        &req,
        payload,
        |state, auth, req| {
           <payments::PaymentRedirectSync as PaymentRedirectFlow<Oss>>::handle_payments_redirect_response(
                &payments::PaymentRedirectSync {},
                state,
                auth.merchant_account,
                auth.key_store,
                req,
            )
        },
        &auth::MerchantIdAuth(merchant_id),
        locking_action,
    )
    .await
}
#[instrument(skip_all)]
pub async fn payments_complete_authorize(
    state: web::Data<app::AppState>,
    req: actix_web::HttpRequest,
    json_payload: Option<web::Form<serde_json::Value>>,
    path: web::Path<(String, String, String)>,
) -> impl Responder {
    let flow = Flow::PaymentsRedirect;
    let (payment_id, merchant_id, connector) = path.into_inner();
    let param_string = req.query_string();

    let payload = payments::PaymentsRedirectResponseData {
        resource_id: payment_types::PaymentIdType::PaymentIntentId(payment_id),
        merchant_id: Some(merchant_id.clone()),
        param: Some(param_string.to_string()),
        json_payload: json_payload.map(|s| s.0),
        force_sync: false,
        connector: Some(connector),
        creds_identifier: None,
    };
    let locking_action = payload.get_locking_input(flow.clone());
    api::server_wrap(
        flow,
        state,
        &req,
        payload,
        |state, auth, req| {

            <payments::PaymentRedirectCompleteAuthorize as PaymentRedirectFlow<Oss>>::handle_payments_redirect_response(
                &payments::PaymentRedirectCompleteAuthorize {},
                state,
                auth.merchant_account,
                auth.key_store,
                req,
            )
        },
        &auth::MerchantIdAuth(merchant_id),
        locking_action,
    )
    .await
}
/// Payments - Cancel
///
/// A Payment could can be cancelled when it is in one of these statuses: requires_payment_method, requires_capture, requires_confirmation, requires_customer_action
#[utoipa::path(
    post,
    path = "/payments/{payment_id}/cancel",
    request_body=PaymentsCancelRequest,
    params(
        ("payment_id" = String, Path, description = "The identifier for payment")
    ),
    responses(
        (status = 200, description = "Payment canceled"),
        (status = 400, description = "Missing mandatory fields")
    ),
    tag = "Payments",
    operation_id = "Cancel a Payment",
    security(("api_key" = []))
)]
#[instrument(skip_all, fields(flow = ?Flow::PaymentsCancel))]
// #[post("/{payment_id}/cancel")]
pub async fn payments_cancel(
    state: web::Data<app::AppState>,
    req: actix_web::HttpRequest,
    json_payload: web::Json<payment_types::PaymentsCancelRequest>,
    path: web::Path<String>,
) -> impl Responder {
    let flow = Flow::PaymentsCancel;
    let mut payload = json_payload.into_inner();
    let payment_id = path.into_inner();
    payload.payment_id = payment_id;
    let locking_action = payload.get_locking_input(flow.clone());
    Box::pin(api::server_wrap(
        flow,
        state,
        &req,
        payload,
        |state, auth, req| {
            payments::payments_core::<api_types::Void, payment_types::PaymentsResponse, _, _, _,Oss>(
                state,
                auth.merchant_account,
                auth.key_store,
                payments::PaymentCancel,
                req,
                api::AuthFlow::Merchant,
                payments::CallConnectorAction::Trigger,
                None,
                HeaderPayload::default(),
            )
        },
        &auth::ApiKeyAuth,
        locking_action,
    ))
    .await
}
/// Payments - List
///
/// To list the payments
#[utoipa::path(
    get,
    path = "/payments/list",
    params(
        ("customer_id" = String, Query, description = "The identifier for the customer"),
        ("starting_after" = String, Query, description = "A cursor for use in pagination, fetch the next list after some object"),
        ("ending_before" = String, Query, description = "A cursor for use in pagination, fetch the previous list before some object"),
        ("limit" = i64, Query, description = "Limit on the number of objects to return"),
        ("created" = PrimitiveDateTime, Query, description = "The time at which payment is created"),
        ("created_lt" = PrimitiveDateTime, Query, description = "Time less than the payment created time"),
        ("created_gt" = PrimitiveDateTime, Query, description = "Time greater than the payment created time"),
        ("created_lte" = PrimitiveDateTime, Query, description = "Time less than or equals to the payment created time"),
        ("created_gte" = PrimitiveDateTime, Query, description = "Time greater than or equals to the payment created time")
    ),
    responses(
        (status = 200, description = "Received payment list"),
        (status = 404, description = "No payments found")
    ),
    tag = "Payments",
    operation_id = "List all Payments",
    security(("api_key" = []))
)]
#[instrument(skip_all, fields(flow = ?Flow::PaymentsList))]
#[cfg(feature = "olap")]
pub async fn payments_list(
    state: web::Data<app::AppState>,
    req: actix_web::HttpRequest,
    payload: web::Query<payment_types::PaymentListConstraints>,
) -> impl Responder {
    let flow = Flow::PaymentsList;
    let payload = payload.into_inner();
    api::server_wrap(
        flow,
        state,
        &req,
        payload,
        |state, auth, req| payments::list_payments(state, auth.merchant_account, req),
        auth::auth_type(
            &auth::ApiKeyAuth,
            &auth::JWTAuth(Permission::PaymentRead),
            req.headers(),
        ),
        api_locking::LockAction::NotApplicable,
    )
    .await
}
#[instrument(skip_all, fields(flow = ?Flow::PaymentsList))]
#[cfg(feature = "olap")]
pub async fn payments_list_by_filter(
    state: web::Data<app::AppState>,
    req: actix_web::HttpRequest,
    payload: web::Json<payment_types::PaymentListFilterConstraints>,
) -> impl Responder {
    let flow = Flow::PaymentsList;
    let payload = payload.into_inner();
    api::server_wrap(
        flow,
        state,
        &req,
        payload,
        |state, auth, req| payments::apply_filters_on_payments(state, auth.merchant_account, req),
        auth::auth_type(
            &auth::ApiKeyAuth,
            &auth::JWTAuth(Permission::PaymentRead),
            req.headers(),
        ),
        api_locking::LockAction::NotApplicable,
    )
    .await
}
#[instrument(skip_all, fields(flow = ?Flow::PaymentsList))]
#[cfg(feature = "olap")]
pub async fn get_filters_for_payments(
    state: web::Data<app::AppState>,
    req: actix_web::HttpRequest,
    payload: web::Json<payment_types::TimeRange>,
) -> impl Responder {
    let flow = Flow::PaymentsList;
    let payload = payload.into_inner();
    api::server_wrap(
        flow,
        state,
        &req,
        payload,
        |state, auth, req| payments::get_filters_for_payments(state, auth.merchant_account, req),
        auth::auth_type(
            &auth::ApiKeyAuth,
            &auth::JWTAuth(Permission::PaymentRead),
            req.headers(),
        ),
        api_locking::LockAction::NotApplicable,
    )
    .await
}

#[cfg(feature = "oltp")]
#[instrument(skip_all, fields(flow = ?Flow::PaymentsApprove, payment_id))]
// #[post("/{payment_id}/approve")]
pub async fn payments_approve(
    state: web::Data<app::AppState>,
    http_req: actix_web::HttpRequest,
    json_payload: web::Json<payment_types::PaymentsApproveRequest>,
    path: web::Path<String>,
) -> impl Responder {
    let mut payload = json_payload.into_inner();
    let payment_id = path.into_inner();
    tracing::Span::current().record("payment_id", &payment_id);
    payload.payment_id = payment_id;
    let flow = Flow::PaymentsApprove;
    let fpayload = FPaymentsApproveRequest(&payload);
    let locking_action = fpayload.get_locking_input(flow.clone());

    Box::pin(api::server_wrap(
        flow.clone(),
        state,
        &http_req,
        payload.clone(),
        |state, auth, req| {
            payments::payments_core::<
                api_types::Authorize,
                payment_types::PaymentsResponse,
                _,
                _,
                _,
                Oss,
            >(
                state,
                auth.merchant_account,
                auth.key_store,
                payments::PaymentApprove,
                payment_types::PaymentsRequest {
                    payment_id: Some(payment_types::PaymentIdType::PaymentIntentId(
                        req.payment_id,
                    )),
                    ..Default::default()
                },
                api::AuthFlow::Merchant,
                payments::CallConnectorAction::Trigger,
                None,
                payment_types::HeaderPayload::default(),
            )
        },
        match env::which() {
            env::Env::Production => &auth::ApiKeyAuth,
            _ => auth::auth_type(
                &auth::ApiKeyAuth,
                &auth::JWTAuth(Permission::PaymentWrite),
                http_req.headers(),
            ),
        },
        locking_action,
    ))
    .await
}

#[cfg(feature = "oltp")]
#[instrument(skip_all, fields(flow = ?Flow::PaymentsReject, payment_id))]
// #[post("/{payment_id}/reject")]
pub async fn payments_reject(
    state: web::Data<app::AppState>,
    http_req: actix_web::HttpRequest,
    json_payload: web::Json<payment_types::PaymentsRejectRequest>,
    path: web::Path<String>,
) -> impl Responder {
    let mut payload = json_payload.into_inner();
    let payment_id = path.into_inner();
    tracing::Span::current().record("payment_id", &payment_id);
    payload.payment_id = payment_id;
    let flow = Flow::PaymentsReject;
    let fpayload = FPaymentsRejectRequest(&payload);
    let locking_action = fpayload.get_locking_input(flow.clone());

    Box::pin(api::server_wrap(
        flow.clone(),
        state,
        &http_req,
        payload.clone(),
        |state, auth, req| {
            payments::payments_core::<
                api_types::Reject,
                payment_types::PaymentsResponse,
                _,
                _,
                _,
                Oss,
            >(
                state,
                auth.merchant_account,
                auth.key_store,
                payments::PaymentReject,
                req,
                api::AuthFlow::Merchant,
                payments::CallConnectorAction::Trigger,
                None,
                payment_types::HeaderPayload::default(),
            )
        },
        match env::which() {
            env::Env::Production => &auth::ApiKeyAuth,
            _ => auth::auth_type(
                &auth::ApiKeyAuth,
                &auth::JWTAuth(Permission::PaymentWrite),
                http_req.headers(),
            ),
        },
        locking_action,
    ))
    .await
}

async fn authorize_verify_select<Op, Ctx>(
    operation: Op,
    state: app::AppState,
    merchant_account: domain::MerchantAccount,
    key_store: domain::MerchantKeyStore,
    header_payload: HeaderPayload,
    req: api_models::payments::PaymentsRequest,
    auth_flow: api::AuthFlow,
) -> app::core::errors::RouterResponse<api_models::payments::PaymentsResponse>
where
    Ctx: PaymentMethodRetrieve,
    Op: Sync
        + Clone
        + std::fmt::Debug
        + payments::operations::Operation<
            api_types::Authorize,
            api_models::payments::PaymentsRequest,
            Ctx,
        > + payments::operations::Operation<
            api_types::SetupMandate,
            api_models::payments::PaymentsRequest,
            Ctx,
        >,
{
    // TODO: Change for making it possible for the flow to be inferred internally or through validation layer
    // This is a temporary fix.
    // After analyzing the code structure,
    // the operation are flow agnostic, and the flow is only required in the post_update_tracker
    // Thus the flow can be generated just before calling the connector instead of explicitly passing it here.

    let eligible_connectors = req.connector.clone();
    match req.payment_type.unwrap_or_default() {
        api_models::enums::PaymentType::Normal
        | api_models::enums::PaymentType::RecurringMandate
        | api_models::enums::PaymentType::NewMandate => {
            payments::payments_core::<
                api_types::Authorize,
                payment_types::PaymentsResponse,
                _,
                _,
                _,
                Ctx,
            >(
                state,
                merchant_account,
                key_store,
                operation,
                req,
                auth_flow,
                payments::CallConnectorAction::Trigger,
                eligible_connectors,
                header_payload,
            )
            .await
        }
        api_models::enums::PaymentType::SetupMandate => {
            payments::payments_core::<
                api_types::SetupMandate,
                payment_types::PaymentsResponse,
                _,
                _,
                _,
                Ctx,
            >(
                state,
                merchant_account,
                key_store,
                operation,
                req,
                auth_flow,
                payments::CallConnectorAction::Trigger,
                eligible_connectors,
                header_payload,
            )
            .await
        }
    }
}

/// Payments - Incremental Authorization
///
/// Authorized amount for a payment can be incremented if it is in status: requires_capture
#[utoipa::path(
    post,
    path = "/payments/{payment_id}/incremental_authorization",
    request_body=PaymentsIncrementalAuthorizationRequest,
    params(
        ("payment_id" = String, Path, description = "The identifier for payment")
    ),
    responses(
        (status = 200, description = "Payment authorized amount incremented"),
        (status = 400, description = "Missing mandatory fields")
    ),
    tag = "Payments",
    operation_id = "Increment authorized amount for a Payment",
    security(("api_key" = []))
)]
#[instrument(skip_all, fields(flow = ?Flow::PaymentsIncrementalAuthorization))]
pub async fn payments_incremental_authorization(
    state: web::Data<app::AppState>,
    req: actix_web::HttpRequest,
    json_payload: web::Json<payment_types::PaymentsIncrementalAuthorizationRequest>,
    path: web::Path<String>,
) -> impl Responder {
    let flow = Flow::PaymentsIncrementalAuthorization;
    let mut payload = json_payload.into_inner();
    let payment_id = path.into_inner();
    payload.payment_id = payment_id;
    let locking_action = payload.get_locking_input(flow.clone());
    Box::pin(api::server_wrap(
        flow,
        state,
        &req,
        payload,
        |state, auth, req| {
            payments::payments_core::<
                api_types::IncrementalAuthorization,
                payment_types::PaymentsResponse,
                _,
                _,
                _,
                Oss,
            >(
                state,
                auth.merchant_account,
                auth.key_store,
                payments::PaymentIncrementalAuthorization,
                req,
                api::AuthFlow::Merchant,
                payments::CallConnectorAction::Trigger,
                None,
                HeaderPayload::default(),
            )
        },
        &auth::ApiKeyAuth,
        locking_action,
    ))
    .await
}

pub fn get_or_generate_payment_id(
    payload: &mut payment_types::PaymentsRequest,
) -> errors::RouterResult<()> {
    let given_payment_id = payload
        .payment_id
        .clone()
        .map(|payment_id| {
            payment_id
                .get_payment_intent_id()
                .map_err(|err| err.change_context(errors::ApiErrorResponse::PaymentNotFound))
        })
        .transpose()?;

    let payment_id =
        core_utils::get_or_generate_id("payment_id", &given_payment_id, "pay").into_report()?;

    payload.payment_id = Some(api_models::payments::PaymentIdType::PaymentIntentId(
        payment_id,
    ));

    Ok(())
}

impl GetLockingInput for payment_types::PaymentsRequest {
    fn get_locking_input<F>(&self, flow: F) -> api_locking::LockAction
    where
        F: types::FlowMetric,
        lock_utils::ApiIdentifier: From<F>,
    {
        match self.payment_id {
            Some(payment_types::PaymentIdType::PaymentIntentId(ref id)) => {
                api_locking::LockAction::Hold {
                    input: api_locking::LockingInput {
                        unique_locking_key: id.to_owned(),
                        api_identifier: lock_utils::ApiIdentifier::from(flow),
                        override_lock_retries: None,
                    },
                }
            }
            _ => api_locking::LockAction::NotApplicable,
        }
    }
}

impl GetLockingInput for payment_types::PaymentsStartRequest {
    fn get_locking_input<F>(&self, flow: F) -> api_locking::LockAction
    where
        F: types::FlowMetric,
        lock_utils::ApiIdentifier: From<F>,
    {
        api_locking::LockAction::Hold {
            input: api_locking::LockingInput {
                unique_locking_key: self.payment_id.to_owned(),
                api_identifier: lock_utils::ApiIdentifier::from(flow),
                override_lock_retries: None,
            },
        }
    }
}

impl GetLockingInput for payment_types::PaymentsRetrieveRequest {
    fn get_locking_input<F>(&self, flow: F) -> api_locking::LockAction
    where
        F: types::FlowMetric,
        lock_utils::ApiIdentifier: From<F>,
    {
        match self.resource_id {
            payment_types::PaymentIdType::PaymentIntentId(ref id) => {
                api_locking::LockAction::Hold {
                    input: api_locking::LockingInput {
                        unique_locking_key: id.to_owned(),
                        api_identifier: lock_utils::ApiIdentifier::from(flow),
                        override_lock_retries: None,
                    },
                }
            }
            _ => api_locking::LockAction::NotApplicable,
        }
    }
}

impl GetLockingInput for payment_types::PaymentsSessionRequest {
    fn get_locking_input<F>(&self, flow: F) -> api_locking::LockAction
    where
        F: types::FlowMetric,
        lock_utils::ApiIdentifier: From<F>,
    {
        api_locking::LockAction::Hold {
            input: api_locking::LockingInput {
                unique_locking_key: self.payment_id.to_owned(),
                api_identifier: lock_utils::ApiIdentifier::from(flow),
                override_lock_retries: None,
            },
        }
    }
}

impl GetLockingInput for payments::PaymentsRedirectResponseData {
    fn get_locking_input<F>(&self, flow: F) -> api_locking::LockAction
    where
        F: types::FlowMetric,
        lock_utils::ApiIdentifier: From<F>,
    {
        match self.resource_id {
            payment_types::PaymentIdType::PaymentIntentId(ref id) => {
                api_locking::LockAction::Hold {
                    input: api_locking::LockingInput {
                        unique_locking_key: id.to_owned(),
                        api_identifier: lock_utils::ApiIdentifier::from(flow),
                        override_lock_retries: None,
                    },
                }
            }
            _ => api_locking::LockAction::NotApplicable,
        }
    }
}

impl GetLockingInput for payment_types::PaymentsCancelRequest {
    fn get_locking_input<F>(&self, flow: F) -> api_locking::LockAction
    where
        F: types::FlowMetric,
        lock_utils::ApiIdentifier: From<F>,
    {
        api_locking::LockAction::Hold {
            input: api_locking::LockingInput {
                unique_locking_key: self.payment_id.to_owned(),
                api_identifier: lock_utils::ApiIdentifier::from(flow),
                override_lock_retries: None,
            },
        }
    }
}

impl GetLockingInput for payment_types::PaymentsCaptureRequest {
    fn get_locking_input<F>(&self, flow: F) -> api_locking::LockAction
    where
        F: types::FlowMetric,
        lock_utils::ApiIdentifier: From<F>,
    {
        api_locking::LockAction::Hold {
            input: api_locking::LockingInput {
                unique_locking_key: self.payment_id.to_owned(),
                api_identifier: lock_utils::ApiIdentifier::from(flow),
                override_lock_retries: None,
            },
        }
    }
}

<<<<<<< HEAD
impl GetLockingInput for api_models::payments::PaymentsDeviceDataCollectionRequest {
=======
struct FPaymentsApproveRequest<'a>(&'a payment_types::PaymentsApproveRequest);

impl<'a> GetLockingInput for FPaymentsApproveRequest<'a> {
>>>>>>> a8fdfc4c
    fn get_locking_input<F>(&self, flow: F) -> api_locking::LockAction
    where
        F: types::FlowMetric,
        lock_utils::ApiIdentifier: From<F>,
    {
        api_locking::LockAction::Hold {
            input: api_locking::LockingInput {
<<<<<<< HEAD
                unique_locking_key: self.payment_id.to_owned(),
=======
                unique_locking_key: self.0.payment_id.to_owned(),
>>>>>>> a8fdfc4c
                api_identifier: lock_utils::ApiIdentifier::from(flow),
                override_lock_retries: None,
            },
        }
    }
}

<<<<<<< HEAD
impl GetLockingInput for api_models::payments::PaymentsApproveRequest {
=======
struct FPaymentsRejectRequest<'a>(&'a payment_types::PaymentsRejectRequest);

impl<'a> GetLockingInput for FPaymentsRejectRequest<'a> {
>>>>>>> a8fdfc4c
    fn get_locking_input<F>(&self, flow: F) -> api_locking::LockAction
    where
        F: types::FlowMetric,
        lock_utils::ApiIdentifier: From<F>,
    {
        api_locking::LockAction::Hold {
            input: api_locking::LockingInput {
<<<<<<< HEAD
                unique_locking_key: self.payment_id.to_owned(),
=======
                unique_locking_key: self.0.payment_id.to_owned(),
>>>>>>> a8fdfc4c
                api_identifier: lock_utils::ApiIdentifier::from(flow),
                override_lock_retries: None,
            },
        }
    }
}

<<<<<<< HEAD
#[instrument(skip_all, fields(flow = ?Flow::PaymentsDeviceDataCollection))]
pub async fn payments_ddc(
    state: web::Data<app::AppState>,
    req: actix_web::HttpRequest,
    path: web::Path<(String, String)>,
) -> impl Responder {
    let flow = Flow::PaymentsDeviceDataCollection;
    let (payment_id, merchant_id) = path.into_inner();
    let payload = api_models::payments::PaymentsDeviceDataCollectionRequest {
        payment_id,
        merchant_id: merchant_id.clone(),
    };

    let locking_action = payload.get_locking_input(flow.clone());

    api::server_wrap(
        flow,
        state,
        &req,
        payload,
        |state, auth, req| {
            payments::payments_core::<
                api_types::Authorize,
                payment_types::PaymentsResponse,
                _,
                _,
                _,
                Oss,
            >(
                state,
                auth.merchant_account,
                auth.key_store,
                payments::operations::PaymentDeviceDataCollection,
                req,
                api::AuthFlow::Client,
                payments::CallConnectorAction::Avoid,
                HeaderPayload::default(),
            )
        },
        &auth::MerchantIdAuth(merchant_id),
        locking_action,
    )
    .await
}

#[instrument(skip(state, req), fields(flow = ?Flow::PaymentsApprove))]
pub async fn payments_complete_ddc(
    state: web::Data<app::AppState>,
    req: actix_web::HttpRequest,
    path: web::Path<(String, String)>,
) -> impl Responder {
    let flow = Flow::PaymentsApprove;
    let (payment_id, merchant_id) = path.into_inner();
    let payload = api_models::payments::PaymentsApproveRequest { payment_id };

    let locking_action = payload.get_locking_input(flow.clone());

    api::server_wrap(
        flow,
        state,
        &req,
        payload,
        |state, auth, req| {
            payments::payments_core::<
                api_types::Authorize,
                payment_types::PaymentsResponse,
                _,
                _,
                _,
                Oss,
            >(
                state,
                auth.merchant_account,
                auth.key_store,
                payments::operations::PaymentApprove,
                payment_types::PaymentsRequest {
                    payment_id: Some(payment_types::PaymentIdType::PaymentIntentId(
                        req.payment_id,
                    )),
                    ..Default::default()
                },
                api::AuthFlow::Client,
                payments::CallConnectorAction::Trigger,
                HeaderPayload::default(),
            )
        },
        &auth::MerchantIdAuth(merchant_id),
        locking_action,
    )
    .await
=======
impl GetLockingInput for payment_types::PaymentsIncrementalAuthorizationRequest {
    fn get_locking_input<F>(&self, flow: F) -> api_locking::LockAction
    where
        F: types::FlowMetric,
        lock_utils::ApiIdentifier: From<F>,
    {
        api_locking::LockAction::Hold {
            input: api_locking::LockingInput {
                unique_locking_key: self.payment_id.to_owned(),
                api_identifier: lock_utils::ApiIdentifier::from(flow),
                override_lock_retries: None,
            },
        }
    }
>>>>>>> a8fdfc4c
}<|MERGE_RESOLUTION|>--- conflicted
+++ resolved
@@ -1313,13 +1313,9 @@
     }
 }
 
-<<<<<<< HEAD
-impl GetLockingInput for api_models::payments::PaymentsDeviceDataCollectionRequest {
-=======
 struct FPaymentsApproveRequest<'a>(&'a payment_types::PaymentsApproveRequest);
 
 impl<'a> GetLockingInput for FPaymentsApproveRequest<'a> {
->>>>>>> a8fdfc4c
     fn get_locking_input<F>(&self, flow: F) -> api_locking::LockAction
     where
         F: types::FlowMetric,
@@ -1327,11 +1323,7 @@
     {
         api_locking::LockAction::Hold {
             input: api_locking::LockingInput {
-<<<<<<< HEAD
-                unique_locking_key: self.payment_id.to_owned(),
-=======
                 unique_locking_key: self.0.payment_id.to_owned(),
->>>>>>> a8fdfc4c
                 api_identifier: lock_utils::ApiIdentifier::from(flow),
                 override_lock_retries: None,
             },
@@ -1339,13 +1331,9 @@
     }
 }
 
-<<<<<<< HEAD
-impl GetLockingInput for api_models::payments::PaymentsApproveRequest {
-=======
 struct FPaymentsRejectRequest<'a>(&'a payment_types::PaymentsRejectRequest);
 
 impl<'a> GetLockingInput for FPaymentsRejectRequest<'a> {
->>>>>>> a8fdfc4c
     fn get_locking_input<F>(&self, flow: F) -> api_locking::LockAction
     where
         F: types::FlowMetric,
@@ -1353,11 +1341,7 @@
     {
         api_locking::LockAction::Hold {
             input: api_locking::LockingInput {
-<<<<<<< HEAD
-                unique_locking_key: self.payment_id.to_owned(),
-=======
                 unique_locking_key: self.0.payment_id.to_owned(),
->>>>>>> a8fdfc4c
                 api_identifier: lock_utils::ApiIdentifier::from(flow),
                 override_lock_retries: None,
             },
@@ -1365,98 +1349,6 @@
     }
 }
 
-<<<<<<< HEAD
-#[instrument(skip_all, fields(flow = ?Flow::PaymentsDeviceDataCollection))]
-pub async fn payments_ddc(
-    state: web::Data<app::AppState>,
-    req: actix_web::HttpRequest,
-    path: web::Path<(String, String)>,
-) -> impl Responder {
-    let flow = Flow::PaymentsDeviceDataCollection;
-    let (payment_id, merchant_id) = path.into_inner();
-    let payload = api_models::payments::PaymentsDeviceDataCollectionRequest {
-        payment_id,
-        merchant_id: merchant_id.clone(),
-    };
-
-    let locking_action = payload.get_locking_input(flow.clone());
-
-    api::server_wrap(
-        flow,
-        state,
-        &req,
-        payload,
-        |state, auth, req| {
-            payments::payments_core::<
-                api_types::Authorize,
-                payment_types::PaymentsResponse,
-                _,
-                _,
-                _,
-                Oss,
-            >(
-                state,
-                auth.merchant_account,
-                auth.key_store,
-                payments::operations::PaymentDeviceDataCollection,
-                req,
-                api::AuthFlow::Client,
-                payments::CallConnectorAction::Avoid,
-                HeaderPayload::default(),
-            )
-        },
-        &auth::MerchantIdAuth(merchant_id),
-        locking_action,
-    )
-    .await
-}
-
-#[instrument(skip(state, req), fields(flow = ?Flow::PaymentsApprove))]
-pub async fn payments_complete_ddc(
-    state: web::Data<app::AppState>,
-    req: actix_web::HttpRequest,
-    path: web::Path<(String, String)>,
-) -> impl Responder {
-    let flow = Flow::PaymentsApprove;
-    let (payment_id, merchant_id) = path.into_inner();
-    let payload = api_models::payments::PaymentsApproveRequest { payment_id };
-
-    let locking_action = payload.get_locking_input(flow.clone());
-
-    api::server_wrap(
-        flow,
-        state,
-        &req,
-        payload,
-        |state, auth, req| {
-            payments::payments_core::<
-                api_types::Authorize,
-                payment_types::PaymentsResponse,
-                _,
-                _,
-                _,
-                Oss,
-            >(
-                state,
-                auth.merchant_account,
-                auth.key_store,
-                payments::operations::PaymentApprove,
-                payment_types::PaymentsRequest {
-                    payment_id: Some(payment_types::PaymentIdType::PaymentIntentId(
-                        req.payment_id,
-                    )),
-                    ..Default::default()
-                },
-                api::AuthFlow::Client,
-                payments::CallConnectorAction::Trigger,
-                HeaderPayload::default(),
-            )
-        },
-        &auth::MerchantIdAuth(merchant_id),
-        locking_action,
-    )
-    .await
-=======
 impl GetLockingInput for payment_types::PaymentsIncrementalAuthorizationRequest {
     fn get_locking_input<F>(&self, flow: F) -> api_locking::LockAction
     where
@@ -1471,5 +1363,128 @@
             },
         }
     }
->>>>>>> a8fdfc4c
+}
+
+impl GetLockingInput for api_models::payments::PaymentsDeviceDataCollectionRequest {
+    fn get_locking_input<F>(&self, flow: F) -> api_locking::LockAction
+    where
+        F: types::FlowMetric,
+        lock_utils::ApiIdentifier: From<F>,
+    {
+        api_locking::LockAction::Hold {
+            input: api_locking::LockingInput {
+                unique_locking_key: self.payment_id.to_owned(),
+                api_identifier: lock_utils::ApiIdentifier::from(flow),
+                override_lock_retries: None,
+            },
+        }
+    }
+}
+
+impl GetLockingInput for api_models::payments::PaymentsApproveRequest {
+    fn get_locking_input<F>(&self, flow: F) -> api_locking::LockAction
+    where
+        F: types::FlowMetric,
+        lock_utils::ApiIdentifier: From<F>,
+    {
+        api_locking::LockAction::Hold {
+            input: api_locking::LockingInput {
+                unique_locking_key: self.payment_id.to_owned(),
+                api_identifier: lock_utils::ApiIdentifier::from(flow),
+                override_lock_retries: None,
+            },
+        }
+    }
+}
+
+#[instrument(skip_all, fields(flow = ?Flow::PaymentsDeviceDataCollection))]
+pub async fn payments_ddc(
+    state: web::Data<app::AppState>,
+    req: actix_web::HttpRequest,
+    path: web::Path<(String, String)>,
+) -> impl Responder {
+    let flow = Flow::PaymentsDeviceDataCollection;
+    let (payment_id, merchant_id) = path.into_inner();
+    let payload = api_models::payments::PaymentsDeviceDataCollectionRequest {
+        payment_id,
+        merchant_id: merchant_id.clone(),
+    };
+
+    let locking_action = payload.get_locking_input(flow.clone());
+
+    api::server_wrap(
+        flow,
+        state,
+        &req,
+        payload,
+        |state, auth, req| {
+            payments::payments_core::<
+                api_types::Authorize,
+                payment_types::PaymentsResponse,
+                _,
+                _,
+                _,
+                Oss,
+            >(
+                state,
+                auth.merchant_account,
+                auth.key_store,
+                payments::operations::PaymentDeviceDataCollection,
+                req,
+                api::AuthFlow::Client,
+                payments::CallConnectorAction::Avoid,
+                HeaderPayload::default(),
+            )
+        },
+        &auth::MerchantIdAuth(merchant_id),
+        locking_action,
+    )
+    .await
+}
+
+#[instrument(skip(state, req), fields(flow = ?Flow::PaymentsApprove))]
+pub async fn payments_complete_ddc(
+    state: web::Data<app::AppState>,
+    req: actix_web::HttpRequest,
+    path: web::Path<(String, String)>,
+) -> impl Responder {
+    let flow = Flow::PaymentsApprove;
+    let (payment_id, merchant_id) = path.into_inner();
+    let payload = api_models::payments::PaymentsApproveRequest { payment_id };
+
+    let locking_action = payload.get_locking_input(flow.clone());
+
+    api::server_wrap(
+        flow,
+        state,
+        &req,
+        payload,
+        |state, auth, req| {
+            payments::payments_core::<
+                api_types::Authorize,
+                payment_types::PaymentsResponse,
+                _,
+                _,
+                _,
+                Oss,
+            >(
+                state,
+                auth.merchant_account,
+                auth.key_store,
+                payments::operations::PaymentApprove,
+                payment_types::PaymentsRequest {
+                    payment_id: Some(payment_types::PaymentIdType::PaymentIntentId(
+                        req.payment_id,
+                    )),
+                    ..Default::default()
+                },
+                api::AuthFlow::Client,
+                payments::CallConnectorAction::Trigger,
+                HeaderPayload::default(),
+            )
+        },
+        &auth::MerchantIdAuth(merchant_id),
+        locking_action,
+    )
+    .await
 }