--- conflicted
+++ resolved
@@ -1,18 +1,3 @@
-<<<<<<< HEAD
-=======
-#[cfg(feature = "openapi")]
-#[derive(utoipa::OpenApi)]
-#[openapi(
-    info(
-        title = "Hyperswitch - API Documentation",
-        contact(
-            name = "Hyperswitch Support",
-            url = "https://hyperswitch.io",
-            email = "hyperswitch@juspay.in"
-        ),
-        // terms_of_service = "https://www.juspay.io/terms",
-        description = r#"
-## Get started
 
 Hyperswitch provides a collection of APIs that enable you to process and manage payments.
 Our APIs accept and return JSON in the HTTP body, and return standard HTTP response codes.
@@ -523,5 +508,4 @@
             }
         }
     }"#;
-}
->>>>>>> 3cc9642f
+}