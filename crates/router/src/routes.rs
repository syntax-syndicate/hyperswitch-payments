--- conflicted
+++ resolved
@@ -30,14 +30,9 @@
 #[cfg(all(feature = "olap", feature = "kms"))]
 pub use self::app::Verify;
 pub use self::app::{
-<<<<<<< HEAD
-    ApiKeys, AppState, Cache, Cards, Configs, Customers, Disputes, EphemeralKey, Files, Health,
-    Mandates, MerchantAccount, MerchantConnectorAccount, PaymentLink, PaymentMethods, Payments,
-=======
     ApiKeys, AppState, BusinessProfile, Cache, Cards, Configs, Customers, Disputes, EphemeralKey,
     Files, Health, Mandates, MerchantAccount, MerchantConnectorAccount, PaymentMethods, Payments,
->>>>>>> 517c5c41
-    Refunds, Webhooks,
+    Refunds, Webhooks, PaymentLink
 };
 #[cfg(feature = "stripe")]
 pub use super::compatibility::stripe::StripeApis;