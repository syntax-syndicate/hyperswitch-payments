--- conflicted
+++ resolved
@@ -127,13 +127,8 @@
             Ok(role.clone())
         } else {
             state
-<<<<<<< HEAD
-                .store
+                .global_store
                 .find_role_by_role_id_in_lineage(role_id, merchant_id, org_id, profile_id)
-=======
-                .global_store
-                .find_role_by_role_id_in_lineage(role_id, merchant_id, org_id)
->>>>>>> d4b3dbc1
                 .await
                 .map(Self::from)
         }
