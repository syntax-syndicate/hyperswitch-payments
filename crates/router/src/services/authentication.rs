--- conflicted
+++ resolved
@@ -1640,14 +1640,10 @@
         if payload.check_in_blacklist(state).await? {
             return Err(errors::ApiErrorResponse::InvalidJwtToken.into());
         }
-<<<<<<< HEAD
         authorization::check_tenant(
             payload.tenant_id.clone(),
             &state.session_state().tenant.tenant_id,
         )?;
-
-=======
->>>>>>> a5ac69d1
         let role_info = authorization::get_role_info(state, &payload).await?;
         authorization::check_permission(&self.required_permission, &role_info)?;
 
