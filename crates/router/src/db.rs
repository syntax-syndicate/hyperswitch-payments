pub mod address;
pub mod api_keys;
pub mod authentication;
pub mod authorization;
pub mod blocklist;
pub mod blocklist_fingerprint;
pub mod blocklist_lookup;
pub mod business_profile;
pub mod callback_mapper;
pub mod capture;
pub mod cards_info;
pub mod configs;
pub mod customers;
pub mod dashboard_metadata;
pub mod dispute;
pub mod dynamic_routing_stats;
pub mod ephemeral_key;
pub mod events;
pub mod file;
pub mod fraud_check;
pub mod generic_link;
pub mod gsm;
pub mod health_check;
pub mod kafka_store;
pub mod locker_mock_up;
pub mod mandate;
pub mod merchant_account;
pub mod merchant_connector_account;
pub mod merchant_key_store;
pub mod organization;
pub mod payment_link;
pub mod payment_method;
pub mod refund;
pub mod relay;
pub mod reverse_lookup;
pub mod role;
pub mod routing_algorithm;
pub mod unified_translations;
pub mod user;
pub mod user_authentication_method;
pub mod user_key_store;
pub mod user_role;
use common_utils::id_type;
use diesel_models::{
    fraud_check::{FraudCheck, FraudCheckUpdate},
    organization::{Organization, OrganizationNew, OrganizationUpdate},
};
use error_stack::ResultExt;
use hyperswitch_domain_models::payments::{
    payment_attempt::PaymentAttemptInterface, payment_intent::PaymentIntentInterface,
};
#[cfg(feature = "payouts")]
use hyperswitch_domain_models::payouts::{
    payout_attempt::PayoutAttemptInterface, payouts::PayoutsInterface,
};
#[cfg(not(feature = "payouts"))]
use hyperswitch_domain_models::{PayoutAttemptInterface, PayoutsInterface};
use masking::PeekInterface;
use redis_interface::errors::RedisError;
use router_env::logger;
use storage_impl::{errors::StorageError, redis::kv_store::RedisConnInterface, MockDb};

pub use self::kafka_store::KafkaStore;
use self::{fraud_check::FraudCheckInterface, organization::OrganizationInterface};
pub use crate::{
    core::errors::{self, ProcessTrackerError},
    errors::CustomResult,
    services::{
        kafka::{KafkaError, KafkaProducer, MQResult},
        Store,
    },
    types::{
        domain,
        storage::{self},
        AccessToken,
    },
};

#[derive(PartialEq, Eq)]
pub enum StorageImpl {
    Postgresql,
    PostgresqlTest,
    Mock,
}

#[async_trait::async_trait]
pub trait StorageInterface:
    Send
    + Sync
    + dyn_clone::DynClone
    + address::AddressInterface
    + api_keys::ApiKeyInterface
    + blocklist_lookup::BlocklistLookupInterface
    + configs::ConfigInterface
    + capture::CaptureInterface
    + customers::CustomerInterface
    + dashboard_metadata::DashboardMetadataInterface
    + dispute::DisputeInterface
    + ephemeral_key::EphemeralKeyInterface
    + events::EventInterface
    + file::FileMetadataInterface
    + FraudCheckInterface
    + locker_mock_up::LockerMockUpInterface
    + mandate::MandateInterface
    + merchant_account::MerchantAccountInterface
    + merchant_connector_account::ConnectorAccessToken
    + merchant_connector_account::MerchantConnectorAccountInterface
    + PaymentAttemptInterface
    + PaymentIntentInterface
    + payment_method::PaymentMethodInterface
    + blocklist::BlocklistInterface
    + blocklist_fingerprint::BlocklistFingerprintInterface
    + dynamic_routing_stats::DynamicRoutingStatsInterface
    + scheduler::SchedulerInterface
    + PayoutAttemptInterface
    + PayoutsInterface
    + refund::RefundInterface
    + reverse_lookup::ReverseLookupInterface
    + cards_info::CardsInfoInterface
    + merchant_key_store::MerchantKeyStoreInterface
    + MasterKeyInterface
    + payment_link::PaymentLinkInterface
    + RedisConnInterface
    + RequestIdStore
    + business_profile::ProfileInterface
    + OrganizationInterface
    + routing_algorithm::RoutingAlgorithmInterface
    + gsm::GsmInterface
    + unified_translations::UnifiedTranslationsInterface
    + authorization::AuthorizationInterface
    + user::sample_data::BatchSampleDataInterface
    + health_check::HealthCheckDbInterface
    + user_authentication_method::UserAuthenticationMethodInterface
    + authentication::AuthenticationInterface
    + generic_link::GenericLinkInterface
<<<<<<< HEAD
    + callback_mapper::CallBackMapperInterface
=======
    + relay::RelayInterface
    + user::theme::ThemeInterface
>>>>>>> aa8e2e73
    + 'static
{
    fn get_scheduler_db(&self) -> Box<dyn scheduler::SchedulerInterface>;

    fn get_cache_store(&self) -> Box<(dyn RedisConnInterface + Send + Sync + 'static)>;
}

#[async_trait::async_trait]
pub trait GlobalStorageInterface:
    Send
    + Sync
    + dyn_clone::DynClone
    + user::UserInterface
    + user_role::UserRoleInterface
    + user_key_store::UserKeyStoreInterface
    + role::RoleInterface
    + 'static
{
}

pub trait CommonStorageInterface: StorageInterface + GlobalStorageInterface {
    fn get_storage_interface(&self) -> Box<dyn StorageInterface>;
    fn get_global_storage_interface(&self) -> Box<dyn GlobalStorageInterface>;
}

pub trait MasterKeyInterface {
    fn get_master_key(&self) -> &[u8];
}

impl MasterKeyInterface for Store {
    fn get_master_key(&self) -> &[u8] {
        self.master_key().peek()
    }
}

/// Default dummy key for MockDb
impl MasterKeyInterface for MockDb {
    fn get_master_key(&self) -> &[u8] {
        &[
            1, 2, 3, 4, 5, 6, 7, 8, 9, 10, 11, 12, 13, 14, 15, 16, 17, 18, 19, 20, 21, 22, 23, 24,
            25, 26, 27, 28, 29, 30, 31, 32,
        ]
    }
}

#[async_trait::async_trait]
impl StorageInterface for Store {
    fn get_scheduler_db(&self) -> Box<dyn scheduler::SchedulerInterface> {
        Box::new(self.clone())
    }

    fn get_cache_store(&self) -> Box<(dyn RedisConnInterface + Send + Sync + 'static)> {
        Box::new(self.clone())
    }
}

#[async_trait::async_trait]
impl GlobalStorageInterface for Store {}

#[async_trait::async_trait]
impl StorageInterface for MockDb {
    fn get_scheduler_db(&self) -> Box<dyn scheduler::SchedulerInterface> {
        Box::new(self.clone())
    }

    fn get_cache_store(&self) -> Box<(dyn RedisConnInterface + Send + Sync + 'static)> {
        Box::new(self.clone())
    }
}

#[async_trait::async_trait]
impl GlobalStorageInterface for MockDb {}

impl CommonStorageInterface for MockDb {
    fn get_global_storage_interface(&self) -> Box<dyn GlobalStorageInterface> {
        Box::new(self.clone())
    }
    fn get_storage_interface(&self) -> Box<dyn StorageInterface> {
        Box::new(self.clone())
    }
}

impl CommonStorageInterface for Store {
    fn get_global_storage_interface(&self) -> Box<dyn GlobalStorageInterface> {
        Box::new(self.clone())
    }
    fn get_storage_interface(&self) -> Box<dyn StorageInterface> {
        Box::new(self.clone())
    }
}

pub trait RequestIdStore {
    fn add_request_id(&mut self, _request_id: String) {}
    fn get_request_id(&self) -> Option<String> {
        None
    }
}

impl RequestIdStore for MockDb {}

impl RequestIdStore for Store {
    fn add_request_id(&mut self, request_id: String) {
        self.request_id = Some(request_id)
    }

    fn get_request_id(&self) -> Option<String> {
        self.request_id.clone()
    }
}

pub async fn get_and_deserialize_key<T>(
    db: &dyn StorageInterface,
    key: &str,
    type_name: &'static str,
) -> CustomResult<T, RedisError>
where
    T: serde::de::DeserializeOwned,
{
    use common_utils::ext_traits::ByteSliceExt;

    let bytes = db.get_key(key).await?;
    bytes
        .parse_struct(type_name)
        .change_context(RedisError::JsonDeserializationFailed)
}

dyn_clone::clone_trait_object!(StorageInterface);
dyn_clone::clone_trait_object!(GlobalStorageInterface);

impl RequestIdStore for KafkaStore {
    fn add_request_id(&mut self, request_id: String) {
        self.diesel_store.add_request_id(request_id)
    }
}

#[async_trait::async_trait]
impl FraudCheckInterface for KafkaStore {
    async fn insert_fraud_check_response(
        &self,
        new: storage::FraudCheckNew,
    ) -> CustomResult<FraudCheck, StorageError> {
        let frm = self.diesel_store.insert_fraud_check_response(new).await?;
        if let Err(er) = self
            .kafka_producer
            .log_fraud_check(&frm, None, self.tenant_id.clone())
            .await
        {
            logger::error!(message = "Failed to log analytics event for fraud check", error_message = ?er);
        }
        Ok(frm)
    }
    async fn update_fraud_check_response_with_attempt_id(
        &self,
        this: FraudCheck,
        fraud_check: FraudCheckUpdate,
    ) -> CustomResult<FraudCheck, StorageError> {
        let frm = self
            .diesel_store
            .update_fraud_check_response_with_attempt_id(this, fraud_check)
            .await?;
        if let Err(er) = self
            .kafka_producer
            .log_fraud_check(&frm, None, self.tenant_id.clone())
            .await
        {
            logger::error!(message="Failed to log analytics event for fraud check {frm:?}", error_message=?er)
        }
        Ok(frm)
    }
    async fn find_fraud_check_by_payment_id(
        &self,
        payment_id: id_type::PaymentId,
        merchant_id: id_type::MerchantId,
    ) -> CustomResult<FraudCheck, StorageError> {
        let frm = self
            .diesel_store
            .find_fraud_check_by_payment_id(payment_id, merchant_id)
            .await?;
        if let Err(er) = self
            .kafka_producer
            .log_fraud_check(&frm, None, self.tenant_id.clone())
            .await
        {
            logger::error!(message="Failed to log analytics event for fraud check {frm:?}", error_message=?er)
        }
        Ok(frm)
    }
    async fn find_fraud_check_by_payment_id_if_present(
        &self,
        payment_id: id_type::PaymentId,
        merchant_id: id_type::MerchantId,
    ) -> CustomResult<Option<FraudCheck>, StorageError> {
        let frm = self
            .diesel_store
            .find_fraud_check_by_payment_id_if_present(payment_id, merchant_id)
            .await?;

        if let Some(fraud_check) = frm.clone() {
            if let Err(er) = self
                .kafka_producer
                .log_fraud_check(&fraud_check, None, self.tenant_id.clone())
                .await
            {
                logger::error!(message="Failed to log analytics event for frm {frm:?}", error_message=?er);
            }
        }
        Ok(frm)
    }
}

#[async_trait::async_trait]
impl OrganizationInterface for KafkaStore {
    async fn insert_organization(
        &self,
        organization: OrganizationNew,
    ) -> CustomResult<Organization, StorageError> {
        self.diesel_store.insert_organization(organization).await
    }
    async fn find_organization_by_org_id(
        &self,
        org_id: &id_type::OrganizationId,
    ) -> CustomResult<Organization, StorageError> {
        self.diesel_store.find_organization_by_org_id(org_id).await
    }

    async fn update_organization_by_org_id(
        &self,
        org_id: &id_type::OrganizationId,
        update: OrganizationUpdate,
    ) -> CustomResult<Organization, StorageError> {
        self.diesel_store
            .update_organization_by_org_id(org_id, update)
            .await
    }
}<|MERGE_RESOLUTION|>--- conflicted
+++ resolved
@@ -133,12 +133,9 @@
     + user_authentication_method::UserAuthenticationMethodInterface
     + authentication::AuthenticationInterface
     + generic_link::GenericLinkInterface
-<<<<<<< HEAD
-    + callback_mapper::CallBackMapperInterface
-=======
     + relay::RelayInterface
     + user::theme::ThemeInterface
->>>>>>> aa8e2e73
+    + callback_mapper::CallbackMapperInterface
     + 'static
 {
     fn get_scheduler_db(&self) -> Box<dyn scheduler::SchedulerInterface>;
