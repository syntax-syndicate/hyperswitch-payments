--- conflicted
+++ resolved
@@ -14,21 +14,12 @@
 impl Connector for IatapayTest {
     fn get_data(&self) -> api::ConnectorData {
         use router::connector::Iatapay;
-<<<<<<< HEAD
-        api::ConnectorData {
-            connector: Box::new(Iatapay::new()),
-            connector_name: types::Connector::Iatapay,
-            get_token: api::GetToken::Connector,
-            merchant_connector_id: None,
-        }
-=======
         utils::construct_connector_data_old(
             Box::new(&Iatapay),
             types::Connector::Iatapay,
             api::GetToken::Connector,
             None,
         )
->>>>>>> 57ac4506
     }
 
     fn get_auth_token(&self) -> types::ConnectorAuthType {
