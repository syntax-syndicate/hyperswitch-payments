use std::str::FromStr;

use masking::Secret;
use router::types::{self, domain, storage::enums};

use crate::{
    connector_auth,
    utils::{self, ConnectorActions},
};

#[derive(Clone, Copy)]
struct BamboraTest;
impl ConnectorActions for BamboraTest {}
impl utils::Connector for BamboraTest {
    fn get_data(&self) -> types::api::ConnectorData {
        use router::connector::Bambora;
        types::api::ConnectorData {
            connector: Box::new(&Bambora),
            connector_name: types::Connector::Bambora,
            get_token: types::api::GetToken::Connector,
            merchant_connector_id: None,
        }
    }

    fn get_auth_token(&self) -> types::ConnectorAuthType {
        utils::to_connector_auth_type(
            connector_auth::ConnectorAuthentication::new()
                .bambora
                .expect("Missing connector authentication configuration")
                .into(),
        )
    }

    fn get_name(&self) -> String {
        "bambora".to_string()
    }
}

static CONNECTOR: BamboraTest = BamboraTest {};

fn get_default_payment_authorize_data() -> Option<types::PaymentsAuthorizeData> {
    Some(types::PaymentsAuthorizeData {
        payment_method_data: domain::PaymentMethodData::Card(domain::Card {
            card_number: cards::CardNumber::from_str("4030000010001234").unwrap(),
            card_exp_year: Secret::new("25".to_string()),
            card_cvc: Secret::new("123".to_string()),
            ..utils::CCardType::default().0
        }),
        ..utils::PaymentAuthorizeType::default().0
    })
}

// Cards Positive Tests
// Creates a payment using the manual capture flow (Non 3DS).
#[actix_web::test]
async fn should_only_authorize_payment() {
    let response = CONNECTOR
        .authorize_payment(get_default_payment_authorize_data(), None)
        .await
        .expect("Authorize payment response");
    assert_eq!(response.status, enums::AttemptStatus::Authorized);
}

// Captures a payment using the manual capture flow (Non 3DS).
#[actix_web::test]
async fn should_capture_authorized_payment() {
    let response = CONNECTOR
        .authorize_and_capture_payment(get_default_payment_authorize_data(), None, None)
        .await
        .expect("Capture payment response");
    assert_eq!(response.status, enums::AttemptStatus::Charged);
}

// Partially captures a payment using the manual capture flow (Non 3DS).
#[actix_web::test]
async fn should_partially_capture_authorized_payment() {
    let response = CONNECTOR
        .authorize_and_capture_payment(
            get_default_payment_authorize_data(),
            Some(types::PaymentsCaptureData {
                amount_to_capture: 50,
                ..utils::PaymentCaptureType::default().0
            }),
            None,
        )
        .await
        .expect("Capture payment response");
    assert_eq!(response.status, enums::AttemptStatus::Charged);
}

// Synchronizes a payment using the manual capture flow (Non 3DS).
#[actix_web::test]
async fn should_sync_authorized_payment() {
    let authorize_response = CONNECTOR
        .authorize_payment(get_default_payment_authorize_data(), None)
        .await
        .expect("Authorize payment response");
    let txn_id = utils::get_connector_transaction_id(authorize_response.response);
    let response = CONNECTOR
        .psync_retry_till_status_matches(
            enums::AttemptStatus::Authorized,
            Some(types::PaymentsSyncData {
                mandate_id: None,
                connector_transaction_id: types::ResponseId::ConnectorTransactionId(
                    txn_id.unwrap(),
                ),
                encoded_data: None,
                capture_method: Some(diesel_models::enums::CaptureMethod::Manual),
                sync_type: types::SyncRequestType::SinglePaymentSync,
                connector_meta: None,
                payment_method_type: None,
                currency: enums::Currency::USD,
<<<<<<< HEAD
                ..Default::default()
=======
                payment_experience: None,
>>>>>>> 7645edfa
            }),
            None,
        )
        .await
        .expect("PSync response");
    assert_eq!(response.status, enums::AttemptStatus::Authorized,);
}

// Voids a payment using the manual capture flow (Non 3DS).
#[actix_web::test]
async fn should_void_authorized_payment() {
    let response = CONNECTOR
        .authorize_and_void_payment(
            get_default_payment_authorize_data(),
            Some(types::PaymentsCancelData {
                connector_transaction_id: String::from(""),
                cancellation_reason: Some("requested_by_customer".to_string()),
                ..Default::default()
            }),
            None,
        )
        .await
        .expect("Void payment response");
    assert_eq!(response.status, enums::AttemptStatus::Voided);
}

// Refunds a payment using the manual capture flow (Non 3DS).
#[actix_web::test]
async fn should_refund_manually_captured_payment() {
    let response = CONNECTOR
        .capture_payment_and_refund(get_default_payment_authorize_data(), None, None, None)
        .await
        .unwrap();
    assert_eq!(
        response.response.unwrap().refund_status,
        enums::RefundStatus::Success,
    );
}

// Partially refunds a payment using the manual capture flow (Non 3DS).
#[actix_web::test]
async fn should_partially_refund_manually_captured_payment() {
    let response = CONNECTOR
        .capture_payment_and_refund(
            get_default_payment_authorize_data(),
            None,
            Some(types::RefundsData {
                refund_amount: 50,
                ..utils::PaymentRefundType::default().0
            }),
            None,
        )
        .await
        .unwrap();
    assert_eq!(
        response.response.unwrap().refund_status,
        enums::RefundStatus::Success,
    );
}

// Synchronizes a refund using the manual capture flow (Non 3DS).
#[actix_web::test]
async fn should_sync_manually_captured_refund() {
    let refund_response = CONNECTOR
        .capture_payment_and_refund(get_default_payment_authorize_data(), None, None, None)
        .await
        .unwrap();
    let response = CONNECTOR
        .rsync_retry_till_status_matches(
            enums::RefundStatus::Success,
            refund_response.response.unwrap().connector_refund_id,
            None,
            None,
        )
        .await
        .unwrap();
    assert_eq!(
        response.response.unwrap().refund_status,
        enums::RefundStatus::Success,
    );
}

// Creates a payment using the automatic capture flow (Non 3DS).
#[actix_web::test]
async fn should_make_payment() {
    let authorize_response = CONNECTOR
        .make_payment(get_default_payment_authorize_data(), None)
        .await
        .unwrap();
    assert_eq!(authorize_response.status, enums::AttemptStatus::Charged);
}

// Synchronizes a payment using the automatic capture flow (Non 3DS).
#[actix_web::test]
async fn should_sync_auto_captured_payment() {
    let authorize_response = CONNECTOR
        .make_payment(get_default_payment_authorize_data(), None)
        .await
        .unwrap();
    assert_eq!(authorize_response.status, enums::AttemptStatus::Charged);
    let txn_id = utils::get_connector_transaction_id(authorize_response.response);
    assert_ne!(txn_id, None, "Empty connector transaction id");
    let response = CONNECTOR
        .psync_retry_till_status_matches(
            enums::AttemptStatus::Charged,
            Some(types::PaymentsSyncData {
                mandate_id: None,
                connector_transaction_id: types::ResponseId::ConnectorTransactionId(
                    txn_id.unwrap(),
                ),
                encoded_data: None,
                capture_method: Some(enums::CaptureMethod::Automatic),
                sync_type: types::SyncRequestType::SinglePaymentSync,
                connector_meta: None,
                payment_method_type: None,
                currency: enums::Currency::USD,
<<<<<<< HEAD
                ..Default::default()
=======
                payment_experience: None,
>>>>>>> 7645edfa
            }),
            None,
        )
        .await
        .unwrap();
    assert_eq!(response.status, enums::AttemptStatus::Charged,);
}

// Refunds a payment using the automatic capture flow (Non 3DS).
#[actix_web::test]
async fn should_refund_auto_captured_payment() {
    let response = CONNECTOR
        .make_payment_and_refund(get_default_payment_authorize_data(), None, None)
        .await
        .unwrap();
    assert_eq!(
        response.response.unwrap().refund_status,
        enums::RefundStatus::Success,
    );
}

// Partially refunds a payment using the automatic capture flow (Non 3DS).
#[actix_web::test]
async fn should_partially_refund_succeeded_payment() {
    let refund_response = CONNECTOR
        .make_payment_and_refund(
            get_default_payment_authorize_data(),
            Some(types::RefundsData {
                refund_amount: 50,
                ..utils::PaymentRefundType::default().0
            }),
            None,
        )
        .await
        .unwrap();
    assert_eq!(
        refund_response.response.unwrap().refund_status,
        enums::RefundStatus::Success,
    );
}

// Synchronizes a refund using the automatic capture flow (Non 3DS).
#[actix_web::test]
async fn should_sync_refund() {
    let refund_response = CONNECTOR
        .make_payment_and_refund(get_default_payment_authorize_data(), None, None)
        .await
        .unwrap();
    let response = CONNECTOR
        .rsync_retry_till_status_matches(
            enums::RefundStatus::Success,
            refund_response.response.unwrap().connector_refund_id,
            None,
            None,
        )
        .await
        .unwrap();
    assert_eq!(
        response.response.unwrap().refund_status,
        enums::RefundStatus::Success,
    );
}

// Cards Negative scenarios
// Creates a payment with incorrect card number.
#[actix_web::test]
async fn should_fail_payment_for_incorrect_card_number() {
    let response = CONNECTOR
        .make_payment(
            Some(types::PaymentsAuthorizeData {
                payment_method_data: domain::PaymentMethodData::Card(domain::Card {
                    card_number: cards::CardNumber::from_str("1234567891011").unwrap(),
                    card_exp_year: Secret::new("25".to_string()),
                    ..utils::CCardType::default().0
                }),
                ..utils::PaymentAuthorizeType::default().0
            }),
            None,
        )
        .await
        .unwrap();
    assert_eq!(
        response.response.unwrap_err().message,
        "Invalid Card Number".to_string(),
    );
}

// Creates a payment with incorrect CVC.
#[actix_web::test]
async fn should_fail_payment_for_incorrect_cvc() {
    let response = CONNECTOR
        .make_payment(
            Some(types::PaymentsAuthorizeData {
                payment_method_data: domain::PaymentMethodData::Card(domain::Card {
                    card_exp_year: Secret::new("25".to_string()),
                    card_cvc: Secret::new("12345".to_string()),
                    ..utils::CCardType::default().0
                }),
                ..utils::PaymentAuthorizeType::default().0
            }),
            None,
        )
        .await
        .unwrap();
    assert_eq!(
        response.response.unwrap_err().reason,
        Some(r#"[{"field":"card:cvd","message":"Invalid card CVD"},{"field":"card:cvd","message":"Invalid card CVD"}]"#.to_string())
    );
}

// Creates a payment with incorrect expiry month.
#[actix_web::test]
async fn should_fail_payment_for_invalid_exp_month() {
    let response = CONNECTOR
        .make_payment(
            Some(types::PaymentsAuthorizeData {
                payment_method_data: domain::PaymentMethodData::Card(domain::Card {
                    card_exp_month: Secret::new("20".to_string()),
                    card_number: cards::CardNumber::from_str("4030000010001234").unwrap(),
                    card_exp_year: Secret::new("25".to_string()),
                    card_cvc: Secret::new("123".to_string()),
                    ..utils::CCardType::default().0
                }),
                ..utils::PaymentAuthorizeType::default().0
            }),
            None,
        )
        .await
        .unwrap();
    assert_eq!(
        response.response.unwrap_err().reason,
        Some(r#"[{"field":"card:expiry_month","message":"Invalid expiry date"}]"#.to_string())
    );
}

// Creates a payment with incorrect expiry year.
#[actix_web::test]
async fn should_fail_payment_for_incorrect_expiry_year() {
    let response = CONNECTOR
        .make_payment(
            Some(types::PaymentsAuthorizeData {
                payment_method_data: domain::PaymentMethodData::Card(domain::Card {
                    card_exp_year: Secret::new("2000".to_string()),
                    card_number: cards::CardNumber::from_str("4030000010001234").unwrap(),
                    card_cvc: Secret::new("123".to_string()),
                    ..utils::CCardType::default().0
                }),
                ..utils::PaymentAuthorizeType::default().0
            }),
            None,
        )
        .await
        .unwrap();
    assert_eq!(
        response.response.unwrap_err().reason,
        Some(r#"[{"field":"card:expiry_year","message":"Invalid expiration year"}]"#.to_string())
    );
}

// Voids a payment using automatic capture flow (Non 3DS).
#[actix_web::test]
async fn should_fail_void_payment_for_auto_capture() {
    let authorize_response = CONNECTOR
        .make_payment(get_default_payment_authorize_data(), None)
        .await
        .unwrap();
    assert_eq!(authorize_response.status, enums::AttemptStatus::Charged);
    let txn_id = utils::get_connector_transaction_id(authorize_response.response);
    assert_ne!(txn_id, None, "Empty connector transaction id");
    let void_response = CONNECTOR
        .void_payment(txn_id.unwrap(), None, None)
        .await
        .unwrap();
    assert_eq!(
        void_response.response.unwrap_err().message,
        "Transaction cannot be adjusted"
    );
}

// Captures a payment using invalid connector payment id.
#[actix_web::test]
async fn should_fail_capture_for_invalid_payment() {
    let capture_response = CONNECTOR
        .capture_payment("123456789".to_string(), None, None)
        .await
        .unwrap();
    assert_eq!(
        capture_response.response.unwrap_err().message,
        String::from("Missing or invalid payment information - Please validate all required payment information.")
    );
}

// Refunds a payment with refund amount higher than payment amount.
#[actix_web::test]
async fn should_succeed_for_refund_amount_higher_than_payment_amount() {
    let response = CONNECTOR
        .make_payment_and_refund(
            get_default_payment_authorize_data(),
            Some(types::RefundsData {
                refund_amount: 150,
                ..utils::PaymentRefundType::default().0
            }),
            None,
        )
        .await
        .unwrap();
    assert_eq!(
        response.response.unwrap().refund_status,
        enums::RefundStatus::Success
    );
}<|MERGE_RESOLUTION|>--- conflicted
+++ resolved
@@ -110,11 +110,8 @@
                 connector_meta: None,
                 payment_method_type: None,
                 currency: enums::Currency::USD,
-<<<<<<< HEAD
+                payment_experience: None,
                 ..Default::default()
-=======
-                payment_experience: None,
->>>>>>> 7645edfa
             }),
             None,
         )
@@ -231,11 +228,8 @@
                 connector_meta: None,
                 payment_method_type: None,
                 currency: enums::Currency::USD,
-<<<<<<< HEAD
+                payment_experience: None,
                 ..Default::default()
-=======
-                payment_experience: None,
->>>>>>> 7645edfa
             }),
             None,
         )
