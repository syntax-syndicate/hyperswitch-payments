--- conflicted
+++ resolved
@@ -129,21 +129,21 @@
                         .update_with_payment_method_id(conn, v.update_data)
                         .await?,
                 )),
-<<<<<<< HEAD
                 Updateable::MandateUpdate(m) => DBResult::Mandate(Box::new(
                     Mandate::update_by_merchant_id_mandate_id(
                         conn,
                         &m.orig.merchant_id,
                         &m.orig.mandate_id,
                         m.update_data,
-=======
+                    )
+                    .await?
+                )),
                 Updateable::CustomerUpdate(cust) => DBResult::Customer(Box::new(
                     Customer::update_by_customer_id_merchant_id(
                         conn,
                         cust.orig.customer_id.clone(),
                         cust.orig.merchant_id.clone(),
                         cust.update_data,
->>>>>>> c980f016
                     )
                     .await?,
                 )),
