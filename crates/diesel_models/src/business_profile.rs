--- conflicted
+++ resolved
@@ -58,13 +58,9 @@
     pub is_auto_retries_enabled: Option<bool>,
     pub max_auto_retries_enabled: Option<i16>,
     pub is_click_to_pay_enabled: bool,
-<<<<<<< HEAD
-    pub authentication_product_ids: Option<serde_json::Value>,
-    pub is_clear_pan_retries_enabled: Option<bool>,
-=======
     pub authentication_product_ids:
         Option<common_types::payments::AuthenticationConnectorAccountMap>,
->>>>>>> b5b50036
+    pub is_clear_pan_retries_enabled: Option<bool>,
 }
 
 #[cfg(feature = "v1")]
@@ -109,13 +105,9 @@
     pub is_auto_retries_enabled: Option<bool>,
     pub max_auto_retries_enabled: Option<i16>,
     pub is_click_to_pay_enabled: bool,
-<<<<<<< HEAD
-    pub authentication_product_ids: Option<serde_json::Value>,
-    pub is_clear_pan_retries_enabled: Option<bool>,
-=======
     pub authentication_product_ids:
         Option<common_types::payments::AuthenticationConnectorAccountMap>,
->>>>>>> b5b50036
+    pub is_clear_pan_retries_enabled: Option<bool>,
 }
 
 #[cfg(feature = "v1")]
@@ -157,13 +149,9 @@
     pub is_auto_retries_enabled: Option<bool>,
     pub max_auto_retries_enabled: Option<i16>,
     pub is_click_to_pay_enabled: Option<bool>,
-<<<<<<< HEAD
-    pub authentication_product_ids: Option<serde_json::Value>,
-    pub is_clear_pan_retries_enabled: Option<bool>,
-=======
     pub authentication_product_ids:
         Option<common_types::payments::AuthenticationConnectorAccountMap>,
->>>>>>> b5b50036
+    pub is_clear_pan_retries_enabled: Option<bool>,
 }
 
 #[cfg(feature = "v1")]
