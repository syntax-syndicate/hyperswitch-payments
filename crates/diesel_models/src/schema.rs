--- conflicted
+++ resolved
@@ -1049,15 +1049,12 @@
         profile_id -> Varchar,
         status -> PayoutStatus,
         confirm -> Nullable<Bool>,
-<<<<<<< HEAD
+        #[max_length = 32]
+        priority -> Nullable<Varchar>,
         #[max_length = 255]
         payout_link_id -> Nullable<Varchar>,
         #[max_length = 128]
         client_secret -> Nullable<Varchar>,
-=======
-        #[max_length = 32]
-        priority -> Nullable<Varchar>,
->>>>>>> 3bdffffb
     }
 }
 
