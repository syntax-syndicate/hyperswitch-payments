use std::collections::HashMap;

use cards::CardNumber;
use common_enums::enums;
use common_utils::{pii, request::Method, types::FloatMajorUnit};
use hyperswitch_domain_models::{
    payment_method_data::PaymentMethodData,
    router_data::{ConnectorAuthType, ErrorResponse, RouterData},
    router_flow_types::refunds::{Execute, RSync},
    router_request_types::{PaymentsAuthorizeData, PaymentsCaptureData, ResponseId},
    router_response_types::{
        MandateReference, PaymentsResponseData, RedirectForm, RefundsResponseData,
    },
    types::{
        PaymentsAuthorizeRouterData, PaymentsCaptureRouterData, PaymentsSyncRouterData,
        RefundsRouterData,
    },
};
use hyperswitch_interfaces::{
    consts::{NO_ERROR_CODE, NO_ERROR_MESSAGE},
    errors,
};
use masking::{ExposeInterface, PeekInterface, Secret};
use serde::{Deserialize, Serialize};

use crate::{
    types::{PaymentsSyncResponseRouterData, RefundsResponseRouterData, ResponseRouterData},
    utils::{
        get_unimplemented_payment_method_error_message, CardData, PaymentsAuthorizeRequestData,
        PaymentsSyncRequestData, RouterData as OtherRouterData,
    },
};

//TODO: Fill the struct with respective fields
pub struct XenditRouterData<T> {
    pub amount: FloatMajorUnit, // The type of amount that a connector accepts, for example, String, i64, f64, etc.
    pub router_data: T,
}

#[derive(Serialize, Deserialize, Debug)]
pub enum PaymentMethodType {
    CARD,
}
#[derive(Serialize, Deserialize, Debug)]
pub struct ChannelProperties {
    pub success_return_url: String,
    pub failure_return_url: String,
    pub skip_three_d_secure: bool,
}
#[derive(Serialize, Deserialize, Debug)]
#[serde(untagged)]
pub enum PaymentMethod {
    Card(CardPaymentRequest),
}
#[derive(Serialize, Deserialize, Debug)]
pub struct CardPaymentRequest {
    #[serde(rename = "type")]
    pub payment_type: PaymentMethodType,
    pub card: CardInfo,
    pub reusability: TransactionType,
    pub reference_id: Secret<String>,
}
#[derive(Serialize, Deserialize, Debug)]
pub struct MandatePaymentRequest {
    pub amount: FloatMajorUnit,
    pub currency: common_enums::Currency,
    pub capture_method: String,
    pub payment_method_id: Secret<String>,
    pub channel_properties: ChannelProperties,
}
#[derive(Serialize, Deserialize, Debug)]
pub struct XenditRedirectionResponse {
    pub status: PaymentStatus,
}
#[derive(Serialize, Deserialize, Debug)]
pub struct XenditPaymentsCaptureRequest {
    pub capture_amount: FloatMajorUnit,
}
#[derive(Serialize, Deserialize, Debug)]
pub struct XenditPaymentsRequest {
    pub amount: FloatMajorUnit,
    pub currency: common_enums::Currency,
    pub capture_method: String,
    #[serde(skip_serializing_if = "Option::is_none")]
    pub payment_method: Option<PaymentMethod>,
    #[serde(skip_serializing_if = "Option::is_none")]
    pub payment_method_id: Option<Secret<String>>,
    #[serde(skip_serializing_if = "Option::is_none")]
    pub channel_properties: Option<ChannelProperties>,
}

#[derive(Serialize, Deserialize, Debug)]
pub struct CardInfo {
    pub channel_properties: ChannelProperties,
    pub card_information: CardInformation,
}
#[derive(Serialize, Deserialize, Debug)]
pub struct CardInformation {
    pub card_number: CardNumber,
    pub expiry_month: Secret<String>,
    pub expiry_year: Secret<String>,
    pub cvv: Secret<String>,
    pub cardholder_name: Secret<String>,
    pub cardholder_email: pii::Email,
    pub cardholder_phone_number: Secret<String>,
}
#[derive(Serialize, Deserialize, Debug)]
#[serde(rename_all = "SCREAMING_SNAKE_CASE")]
pub enum TransactionType {
    OneTimeUse,
    MultipleUse,
}
#[derive(Debug, Clone, Deserialize, Serialize)]
pub struct XenditErrorResponse {
    pub error_code: String,
    pub message: String,
}
#[derive(Debug, Clone, Deserialize, Serialize)]
#[serde(rename_all = "SCREAMING_SNAKE_CASE")]
pub enum PaymentStatus {
    Pending,
    RequiresAction,
    Failed,
    Succeeded,
    AwaitingCapture,
    Verified,
}

#[derive(Debug, Clone, Deserialize, Serialize)]
pub struct XenditPaymentResponse {
    pub id: String,
    pub status: PaymentStatus,
    pub actions: Option<Vec<Action>>,
    pub payment_method: PaymentMethodInfo,
    pub failure_code: Option<String>,
    pub reference_id: Secret<String>,
}

fn map_payment_response_to_attempt_status(
    response: XenditPaymentResponse,
    is_auto_capture: bool,
) -> enums::AttemptStatus {
    match response.status {
        PaymentStatus::Failed => enums::AttemptStatus::Failure,
        PaymentStatus::Succeeded | PaymentStatus::Verified => {
            if is_auto_capture {
                enums::AttemptStatus::Charged
            } else {
                enums::AttemptStatus::Authorized
            }
        }
        PaymentStatus::Pending => enums::AttemptStatus::Pending,
        PaymentStatus::RequiresAction => enums::AttemptStatus::AuthenticationPending,
        PaymentStatus::AwaitingCapture => enums::AttemptStatus::Authorized,
    }
}

#[derive(Debug, Clone, Serialize, Deserialize)]
#[serde(rename_all = "UPPERCASE")]
pub enum MethodType {
    Get,
    Post,
}
#[derive(Debug, Clone, Serialize, Deserialize)]
pub struct Action {
    pub method: MethodType,
    pub url: String,
}
#[derive(Debug, Clone, Serialize, Deserialize)]
pub struct PaymentMethodInfo {
    pub id: Secret<String>,
}
impl TryFrom<XenditRouterData<&PaymentsAuthorizeRouterData>> for XenditPaymentsRequest {
    type Error = error_stack::Report<errors::ConnectorError>;
    fn try_from(item: XenditRouterData<&PaymentsAuthorizeRouterData>) -> Result<Self, Self::Error> {
        match item.router_data.request.payment_method_data.clone() {
            PaymentMethodData::Card(card_data) => Ok(Self {
                capture_method: match item.router_data.request.is_auto_capture()? {
                    true => "AUTOMATIC".to_string(),
                    false => "MANUAL".to_string(),
                },
                currency: item.router_data.request.currency,
                amount: item.amount,
                payment_method: Some(PaymentMethod::Card(CardPaymentRequest {
                    payment_type: PaymentMethodType::CARD,
                    reference_id: Secret::new(
                        item.router_data.connector_request_reference_id.clone(),
                    ),
                    card: CardInfo {
                        channel_properties: ChannelProperties {
                            success_return_url: item.router_data.request.get_router_return_url()?,
                            failure_return_url: item.router_data.request.get_router_return_url()?,
                            skip_three_d_secure: !item.router_data.is_three_ds(),
                        },
                        card_information: CardInformation {
                            card_number: card_data.card_number.clone(),
                            expiry_month: card_data.card_exp_month.clone(),
                            expiry_year: card_data.get_expiry_year_4_digit(),
                            cvv: card_data.card_cvc.clone(),
                            cardholder_name: card_data
                                .get_cardholder_name()
                                .or(item.router_data.get_billing_full_name())?,
                            cardholder_email: item
                                .router_data
                                .get_billing_email()
                                .or(item.router_data.request.get_email())?,
                            cardholder_phone_number: item.router_data.get_billing_phone_number()?,
                        },
                    },
                    reusability: match item.router_data.request.is_mandate_payment() {
                        true => TransactionType::MultipleUse,
                        false => TransactionType::OneTimeUse,
                    },
                })),
                payment_method_id: None,
                channel_properties: None,
            }),
            PaymentMethodData::MandatePayment => Ok(Self {
                channel_properties: Some(ChannelProperties {
                    success_return_url: item.router_data.request.get_router_return_url()?,
                    failure_return_url: item.router_data.request.get_router_return_url()?,
                    skip_three_d_secure: true,
                }),
                capture_method: match item.router_data.request.is_auto_capture()? {
                    true => "AUTOMATIC".to_string(),
                    false => "MANUAL".to_string(),
                },
                currency: item.router_data.request.currency,
                amount: item.amount,
                payment_method_id: Some(Secret::new(
                    item.router_data.request.get_connector_mandate_id()?,
                )),
                payment_method: None,
            }),
            _ => Err(errors::ConnectorError::NotImplemented(
                get_unimplemented_payment_method_error_message("xendit"),
            )
            .into()),
        }
    }
}
impl TryFrom<XenditRouterData<&PaymentsCaptureRouterData>> for XenditPaymentsCaptureRequest {
    type Error = error_stack::Report<errors::ConnectorError>;
    fn try_from(item: XenditRouterData<&PaymentsCaptureRouterData>) -> Result<Self, Self::Error> {
        Ok(Self {
            capture_amount: item.amount,
        })
    }
}
impl<F>
    TryFrom<
        ResponseRouterData<F, XenditPaymentResponse, PaymentsAuthorizeData, PaymentsResponseData>,
    > for RouterData<F, PaymentsAuthorizeData, PaymentsResponseData>
{
    type Error = error_stack::Report<errors::ConnectorError>;

    fn try_from(
        item: ResponseRouterData<
            F,
            XenditPaymentResponse,
            PaymentsAuthorizeData,
            PaymentsResponseData,
        >,
    ) -> Result<Self, Self::Error> {
        let status = map_payment_response_to_attempt_status(
            item.response.clone(),
            item.data.request.is_auto_capture()?,
        );
        let response = if status == enums::AttemptStatus::Failure {
            Err(ErrorResponse {
                code: item
                    .response
                    .failure_code
                    .clone()
                    .unwrap_or_else(|| NO_ERROR_CODE.to_string()),
                message: item
                    .response
                    .failure_code
                    .clone()
                    .unwrap_or_else(|| NO_ERROR_MESSAGE.to_string()),
                reason: Some(
                    item.response
                        .failure_code
                        .unwrap_or_else(|| NO_ERROR_MESSAGE.to_string()),
                ),
                attempt_status: None,
                connector_transaction_id: Some(item.response.id.clone()),
                status_code: item.http_code,
            })
        } else {
            Ok(PaymentsResponseData::TransactionResponse {
                resource_id: ResponseId::ConnectorTransactionId(item.response.id.clone()),
                redirection_data: match item.response.actions {
                    Some(actions) if !actions.is_empty() => {
                        actions.first().map_or(Box::new(None), |single_action| {
                            Box::new(Some(RedirectForm::Form {
                                endpoint: single_action.url.clone(),
                                method: match single_action.method {
                                    MethodType::Get => Method::Get,
                                    MethodType::Post => Method::Post,
                                },
                                form_fields: HashMap::new(),
                            }))
                        })
                    }
                    _ => Box::new(None),
                },
                mandate_reference: match item.data.request.is_mandate_payment() {
                    true => Box::new(Some(MandateReference {
                        connector_mandate_id: Some(item.response.payment_method.id.expose()),
                        payment_method_id: None,
                        mandate_metadata: None,
                        connector_mandate_request_reference_id: None,
                    })),
                    false => Box::new(None),
                },
                connector_metadata: None,
                network_txn_id: None,
                connector_response_reference_id: Some(
                    item.response.reference_id.peek().to_string(),
                ),
                incremental_authorization_allowed: None,
                charge_id: None,
            })
        };
        Ok(Self {
            status,
            response,
            ..item.data
        })
    }
}

impl<F>
    TryFrom<ResponseRouterData<F, XenditPaymentResponse, PaymentsCaptureData, PaymentsResponseData>>
    for RouterData<F, PaymentsCaptureData, PaymentsResponseData>
{
    type Error = error_stack::Report<errors::ConnectorError>;

    fn try_from(
        item: ResponseRouterData<
            F,
            XenditPaymentResponse,
            PaymentsCaptureData,
            PaymentsResponseData,
        >,
    ) -> Result<Self, Self::Error> {
        let status = map_payment_response_to_attempt_status(item.response.clone(), true);
        let response = if status == enums::AttemptStatus::Failure {
            Err(ErrorResponse {
                code: item
                    .response
                    .failure_code
                    .clone()
                    .unwrap_or_else(|| NO_ERROR_CODE.to_string()),
                message: item
                    .response
                    .failure_code
                    .clone()
                    .unwrap_or_else(|| NO_ERROR_MESSAGE.to_string()),
                reason: Some(
                    item.response
                        .failure_code
                        .unwrap_or_else(|| NO_ERROR_MESSAGE.to_string()),
                ),
                attempt_status: None,
                connector_transaction_id: None,
                status_code: item.http_code,
            })
        } else {
            Ok(PaymentsResponseData::TransactionResponse {
                resource_id: ResponseId::NoResponseId,
                redirection_data: Box::new(None),
                mandate_reference: Box::new(None),
                connector_metadata: None,
                network_txn_id: None,
                connector_response_reference_id: Some(
                    item.response.reference_id.peek().to_string(),
                ),
                incremental_authorization_allowed: None,
                charge_id: None,
            })
        };
        Ok(Self {
            status,
            response,
            ..item.data
        })
    }
}
impl TryFrom<PaymentsSyncResponseRouterData<XenditPaymentResponse>> for PaymentsSyncRouterData {
    type Error = error_stack::Report<errors::ConnectorError>;
    fn try_from(
        item: PaymentsSyncResponseRouterData<XenditPaymentResponse>,
    ) -> Result<Self, Self::Error> {
        let status = map_payment_response_to_attempt_status(
            item.response.clone(),
            item.data.request.is_auto_capture()?,
        );
        let response = if status == enums::AttemptStatus::Failure {
            Err(ErrorResponse {
                code: item
                    .response
                    .failure_code
                    .clone()
                    .unwrap_or_else(|| NO_ERROR_CODE.to_string()),
                message: item
                    .response
                    .failure_code
                    .clone()
                    .unwrap_or_else(|| NO_ERROR_MESSAGE.to_string()),
                reason: Some(
                    item.response
                        .failure_code
                        .unwrap_or_else(|| NO_ERROR_MESSAGE.to_string()),
                ),
                attempt_status: None,
                connector_transaction_id: Some(item.response.id.clone()),
                status_code: item.http_code,
            })
        } else {
            Ok(PaymentsResponseData::TransactionResponse {
                resource_id: ResponseId::NoResponseId,
                redirection_data: Box::new(None),
                mandate_reference: Box::new(None),
                connector_metadata: None,
                network_txn_id: None,
                connector_response_reference_id: None,
                incremental_authorization_allowed: None,
<<<<<<< HEAD
                charges: None,
            }),
=======
                charge_id: None,
            })
        };
        Ok(Self {
            status,
            response,
>>>>>>> d35a9222
            ..item.data
        })
    }
}
impl<T> From<(FloatMajorUnit, T)> for XenditRouterData<T> {
    fn from((amount, item): (FloatMajorUnit, T)) -> Self {
        Self {
            amount,
            router_data: item,
        }
    }
}
pub struct XenditAuthType {
    pub(super) api_key: Secret<String>,
}

impl TryFrom<&ConnectorAuthType> for XenditAuthType {
    type Error = error_stack::Report<errors::ConnectorError>;
    fn try_from(auth_type: &ConnectorAuthType) -> Result<Self, Self::Error> {
        match auth_type {
            ConnectorAuthType::HeaderKey { api_key } => Ok(Self {
                api_key: api_key.to_owned(),
            }),
            _ => Err(errors::ConnectorError::FailedToObtainAuthType.into()),
        }
    }
}

//TODO: Fill the struct with respective fields
// REFUND :
// Type definition for RefundRequest
#[derive(Default, Debug, Serialize)]
pub struct XenditRefundRequest {
    pub amount: FloatMajorUnit,
    pub payment_request_id: String,
    pub reason: String,
}

impl<F> TryFrom<&XenditRouterData<&RefundsRouterData<F>>> for XenditRefundRequest {
    type Error = error_stack::Report<errors::ConnectorError>;
    fn try_from(item: &XenditRouterData<&RefundsRouterData<F>>) -> Result<Self, Self::Error> {
        Ok(Self {
            amount: item.amount.to_owned(),
            payment_request_id: item.router_data.request.connector_transaction_id.clone(),
            reason: "REQUESTED_BY_CUSTOMER".to_string(),
        })
    }
}

#[derive(Debug, Serialize, Deserialize, Clone)]
#[serde(rename_all = "SCREAMING_SNAKE_CASE")]
pub enum RefundStatus {
    RequiresAction,
    Succeeded,
    Failed,
    Pending,
    Cancelled,
}

impl From<RefundStatus> for enums::RefundStatus {
    fn from(item: RefundStatus) -> Self {
        match item {
            RefundStatus::Succeeded => Self::Success,
            RefundStatus::Failed | RefundStatus::Cancelled => Self::Failure,
            RefundStatus::Pending | RefundStatus::RequiresAction => Self::Pending,
        }
    }
}

//TODO: Fill the struct with respective fields
#[derive(Debug, Clone, Serialize, Deserialize)]
pub struct RefundResponse {
    id: String,
    status: RefundStatus,
}

impl TryFrom<RefundsResponseRouterData<Execute, RefundResponse>> for RefundsRouterData<Execute> {
    type Error = error_stack::Report<errors::ConnectorError>;
    fn try_from(
        item: RefundsResponseRouterData<Execute, RefundResponse>,
    ) -> Result<Self, Self::Error> {
        Ok(Self {
            response: Ok(RefundsResponseData {
                connector_refund_id: item.response.id,
                refund_status: enums::RefundStatus::from(item.response.status),
            }),
            ..item.data
        })
    }
}

impl TryFrom<RefundsResponseRouterData<RSync, RefundResponse>> for RefundsRouterData<RSync> {
    type Error = error_stack::Report<errors::ConnectorError>;
    fn try_from(
        item: RefundsResponseRouterData<RSync, RefundResponse>,
    ) -> Result<Self, Self::Error> {
        Ok(Self {
            response: Ok(RefundsResponseData {
                connector_refund_id: item.response.id.to_string(),
                refund_status: enums::RefundStatus::from(item.response.status),
            }),
            ..item.data
        })
    }
}<|MERGE_RESOLUTION|>--- conflicted
+++ resolved
@@ -427,17 +427,12 @@
                 network_txn_id: None,
                 connector_response_reference_id: None,
                 incremental_authorization_allowed: None,
-<<<<<<< HEAD
-                charges: None,
-            }),
-=======
                 charge_id: None,
             })
         };
         Ok(Self {
             status,
             response,
->>>>>>> d35a9222
             ..item.data
         })
     }
