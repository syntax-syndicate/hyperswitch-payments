pub mod transformers;

use common_utils::{
    errors::CustomResult,
    ext_traits::BytesExt,
    request::{Method, Request, RequestBuilder, RequestContent},
    types::{AmountConvertor, FloatMajorUnit, FloatMajorUnitForConnector},
};
use error_stack::{report, ResultExt};
use hyperswitch_domain_models::{
    router_data::{AccessToken, ErrorResponse, RouterData},
    router_flow_types::{
        access_token_auth::AccessTokenAuth,
        payments::{Authorize, Capture, PSync, PaymentMethodToken, Session, SetupMandate, Void},
        refunds::{Execute, RSync},
<<<<<<< HEAD
        AuthenticationConfirmation, PostAuthenticate, PreAuthenticate,
    },
    router_request_types::{
        unified_authentication_service::{
            UasAuthenticationResponseData, UasConfirmationRequestData,
=======
        Authenticate, PostAuthenticate, PreAuthenticate,
    },
    router_request_types::{
        unified_authentication_service::{
            UasAuthenticationRequestData, UasAuthenticationResponseData,
>>>>>>> b54a55f2
            UasPostAuthenticationRequestData, UasPreAuthenticationRequestData,
        },
        AccessTokenRequestData, PaymentMethodTokenizationData, PaymentsAuthorizeData,
        PaymentsCancelData, PaymentsCaptureData, PaymentsSessionData, PaymentsSyncData,
        RefundsData, SetupMandateRequestData,
    },
    router_response_types::{PaymentsResponseData, RefundsResponseData},
    types::{
        UasAuthenticationConfirmationRouterData, UasPostAuthenticationRouterData,
        UasPreAuthenticationRouterData,
    },
};
use hyperswitch_interfaces::{
    api::{
        self, ConnectorCommon, ConnectorCommonExt, ConnectorIntegration, ConnectorSpecifications,
        ConnectorValidation,
    },
    configs::Connectors,
    consts::NO_ERROR_MESSAGE,
    errors,
    events::connector_api_logs::ConnectorEvent,
    types::{self, Response},
    webhooks,
};
use transformers as unified_authentication_service;

use crate::{constants::headers, types::ResponseRouterData, utils};

#[derive(Clone)]
pub struct UnifiedAuthenticationService {
    amount_converter: &'static (dyn AmountConvertor<Output = FloatMajorUnit> + Sync),
}

impl UnifiedAuthenticationService {
    pub fn new() -> &'static Self {
        &Self {
            amount_converter: &FloatMajorUnitForConnector,
        }
    }
}

impl api::Payment for UnifiedAuthenticationService {}
impl api::PaymentSession for UnifiedAuthenticationService {}
impl api::ConnectorAccessToken for UnifiedAuthenticationService {}
impl api::MandateSetup for UnifiedAuthenticationService {}
impl api::PaymentAuthorize for UnifiedAuthenticationService {}
impl api::PaymentSync for UnifiedAuthenticationService {}
impl api::PaymentCapture for UnifiedAuthenticationService {}
impl api::PaymentVoid for UnifiedAuthenticationService {}
impl api::Refund for UnifiedAuthenticationService {}
impl api::RefundExecute for UnifiedAuthenticationService {}
impl api::RefundSync for UnifiedAuthenticationService {}
impl api::PaymentToken for UnifiedAuthenticationService {}
impl api::UnifiedAuthenticationService for UnifiedAuthenticationService {}
impl api::UasPreAuthentication for UnifiedAuthenticationService {}
impl api::UasPostAuthentication for UnifiedAuthenticationService {}
<<<<<<< HEAD
impl api::UasAuthenticationConfirmation for UnifiedAuthenticationService {}
=======
impl api::UasAuthentication for UnifiedAuthenticationService {}
>>>>>>> b54a55f2

impl ConnectorIntegration<PaymentMethodToken, PaymentMethodTokenizationData, PaymentsResponseData>
    for UnifiedAuthenticationService
{
}

impl ConnectorIntegration<Authorize, PaymentsAuthorizeData, PaymentsResponseData>
    for UnifiedAuthenticationService
{
}

impl<Flow, Request, Response> ConnectorCommonExt<Flow, Request, Response>
    for UnifiedAuthenticationService
where
    Self: ConnectorIntegration<Flow, Request, Response>,
{
    fn build_headers(
        &self,
        _req: &RouterData<Flow, Request, Response>,
        _connectors: &Connectors,
    ) -> CustomResult<Vec<(String, masking::Maskable<String>)>, errors::ConnectorError> {
        let header = vec![
            (
                headers::CONTENT_TYPE.to_string(),
                self.get_content_type().to_string().into(),
            ),
            (
                headers::SOURCE.to_string(),
                self.get_content_type().to_string().into(),
            ),
        ];
        Ok(header)
    }
}

impl ConnectorCommon for UnifiedAuthenticationService {
    fn id(&self) -> &'static str {
        "unified_authentication_service"
    }

    fn get_currency_unit(&self) -> api::CurrencyUnit {
        api::CurrencyUnit::Base
    }

    fn common_get_content_type(&self) -> &'static str {
        "application/json"
    }

    fn base_url<'a>(&self, connectors: &'a Connectors) -> &'a str {
        connectors.unified_authentication_service.base_url.as_ref()
    }

    fn build_error_response(
        &self,
        res: Response,
        event_builder: Option<&mut ConnectorEvent>,
    ) -> CustomResult<ErrorResponse, errors::ConnectorError> {
        let response: unified_authentication_service::UnifiedAuthenticationServiceErrorResponse =
            res.response
                .parse_struct("UnifiedAuthenticationServiceErrorResponse")
                .change_context(errors::ConnectorError::ResponseDeserializationFailed)?;

        event_builder.map(|i| i.set_response_body(&response));
        router_env::logger::info!(connector_response=?response);

        Ok(ErrorResponse {
            status_code: res.status_code,
            code: response.error.clone(),
            message: NO_ERROR_MESSAGE.to_owned(),
            reason: Some(response.error),
            attempt_status: None,
            connector_transaction_id: None,
        })
    }
}

impl ConnectorValidation for UnifiedAuthenticationService {
    //TODO: implement functions when support enabled
}

impl ConnectorIntegration<Session, PaymentsSessionData, PaymentsResponseData>
    for UnifiedAuthenticationService
{
    //TODO: implement sessions flow
}

impl ConnectorIntegration<AccessTokenAuth, AccessTokenRequestData, AccessToken>
    for UnifiedAuthenticationService
{
}

impl ConnectorIntegration<SetupMandate, SetupMandateRequestData, PaymentsResponseData>
    for UnifiedAuthenticationService
{
}

impl
    ConnectorIntegration<
        AuthenticationConfirmation,
        UasConfirmationRequestData,
        UasAuthenticationResponseData,
    > for UnifiedAuthenticationService
{
    fn get_headers(
        &self,
        req: &UasAuthenticationConfirmationRouterData,
        connectors: &Connectors,
    ) -> CustomResult<Vec<(String, masking::Maskable<String>)>, errors::ConnectorError> {
        self.build_headers(req, connectors)
    }

    fn get_content_type(&self) -> &'static str {
        self.common_get_content_type()
    }

    fn get_url(
        &self,
        _req: &UasAuthenticationConfirmationRouterData,
        connectors: &Connectors,
    ) -> CustomResult<String, errors::ConnectorError> {
        Ok(format!("{}confirmation", self.base_url(connectors)))
    }

    fn get_request_body(
        &self,
        req: &UasAuthenticationConfirmationRouterData,
        _connectors: &Connectors,
    ) -> CustomResult<RequestContent, errors::ConnectorError> {
        let amount = utils::convert_amount(
            self.amount_converter,
            req.request.transaction_amount,
            req.request.transaction_currency,
        )?;

        let connector_router_data =
            unified_authentication_service::UnifiedAuthenticationServiceRouterData::from((
                amount, req,
            ));
        let connector_req =
            unified_authentication_service::UnifiedAuthenticationServiceAuthenticateConfirmationRequest::try_from(
                &connector_router_data,
            )?;
        Ok(RequestContent::Json(Box::new(connector_req)))
    }

    fn build_request(
        &self,
        req: &UasAuthenticationConfirmationRouterData,
        connectors: &Connectors,
    ) -> CustomResult<Option<Request>, errors::ConnectorError> {
        Ok(Some(
            RequestBuilder::new()
                .method(Method::Post)
                .url(&types::UasAuthenticationConfirmationType::get_url(
                    self, req, connectors,
                )?)
                .attach_default_headers()
                .headers(types::UasAuthenticationConfirmationType::get_headers(
                    self, req, connectors,
                )?)
                .set_body(types::UasAuthenticationConfirmationType::get_request_body(
                    self, req, connectors,
                )?)
                .build(),
        ))
    }

    fn handle_response(
        &self,
        data: &UasAuthenticationConfirmationRouterData,
        event_builder: Option<&mut ConnectorEvent>,
        res: Response,
    ) -> CustomResult<UasAuthenticationConfirmationRouterData, errors::ConnectorError> {
        let response: unified_authentication_service::UnifiedAuthenticationServiceAuthenticateConfirmationResponse =
            res.response
                .parse_struct("UnifiedAuthenticationService UnifiedAuthenticationServiceAuthenticateConfirmationResponse")
                .change_context(errors::ConnectorError::ResponseDeserializationFailed)?;
        event_builder.map(|i| i.set_response_body(&response));
        router_env::logger::info!(connector_response=?response);
        RouterData::try_from(ResponseRouterData {
            response,
            data: data.clone(),
            http_code: res.status_code,
        })
    }

    fn get_error_response(
        &self,
        res: Response,
        event_builder: Option<&mut ConnectorEvent>,
    ) -> CustomResult<ErrorResponse, errors::ConnectorError> {
        self.build_error_response(res, event_builder)
    }
}

impl
    ConnectorIntegration<
        PreAuthenticate,
        UasPreAuthenticationRequestData,
        UasAuthenticationResponseData,
    > for UnifiedAuthenticationService
{
    fn get_headers(
        &self,
        req: &UasPreAuthenticationRouterData,
        connectors: &Connectors,
    ) -> CustomResult<Vec<(String, masking::Maskable<String>)>, errors::ConnectorError> {
        self.build_headers(req, connectors)
    }

    fn get_content_type(&self) -> &'static str {
        self.common_get_content_type()
    }

    fn get_url(
        &self,
        _req: &UasPreAuthenticationRouterData,
        connectors: &Connectors,
    ) -> CustomResult<String, errors::ConnectorError> {
        Ok(format!(
            "{}pre_authentication_processing",
            self.base_url(connectors)
        ))
    }

    fn get_request_body(
        &self,
        req: &UasPreAuthenticationRouterData,
        _connectors: &Connectors,
    ) -> CustomResult<RequestContent, errors::ConnectorError> {
        let transaction_details = req.request.transaction_details.clone().ok_or(
            errors::ConnectorError::MissingRequiredField {
                field_name: "transaction_details",
            },
        )?;
        let amount = utils::convert_amount(
            self.amount_converter,
            transaction_details
                .amount
                .ok_or(errors::ConnectorError::MissingRequiredField {
                    field_name: "amount",
                })?,
            transaction_details
                .currency
                .ok_or(errors::ConnectorError::MissingRequiredField {
                    field_name: "currency",
                })?,
        )?;

        let connector_router_data =
            unified_authentication_service::UnifiedAuthenticationServiceRouterData::from((
                amount, req,
            ));
        let connector_req =
            unified_authentication_service::UnifiedAuthenticationServicePreAuthenticateRequest::try_from(
                &connector_router_data,
            )?;
        Ok(RequestContent::Json(Box::new(connector_req)))
    }

    fn build_request(
        &self,
        req: &UasPreAuthenticationRouterData,
        connectors: &Connectors,
    ) -> CustomResult<Option<Request>, errors::ConnectorError> {
        Ok(Some(
            RequestBuilder::new()
                .method(Method::Post)
                .url(&types::UasPreAuthenticationType::get_url(
                    self, req, connectors,
                )?)
                .attach_default_headers()
                .headers(types::UasPreAuthenticationType::get_headers(
                    self, req, connectors,
                )?)
                .set_body(types::UasPreAuthenticationType::get_request_body(
                    self, req, connectors,
                )?)
                .build(),
        ))
    }

    fn handle_response(
        &self,
        data: &UasPreAuthenticationRouterData,
        event_builder: Option<&mut ConnectorEvent>,
        res: Response,
    ) -> CustomResult<UasPreAuthenticationRouterData, errors::ConnectorError> {
        let response: unified_authentication_service::UnifiedAuthenticationServicePreAuthenticateResponse =
            res.response
                .parse_struct("UnifiedAuthenticationService UnifiedAuthenticationServicePreAuthenticateResponse")
                .change_context(errors::ConnectorError::ResponseDeserializationFailed)?;
        event_builder.map(|i| i.set_response_body(&response));
        router_env::logger::info!(connector_response=?response);
        RouterData::try_from(ResponseRouterData {
            response,
            data: data.clone(),
            http_code: res.status_code,
        })
    }

    fn get_error_response(
        &self,
        res: Response,
        event_builder: Option<&mut ConnectorEvent>,
    ) -> CustomResult<ErrorResponse, errors::ConnectorError> {
        self.build_error_response(res, event_builder)
    }
}

impl
    ConnectorIntegration<
        PostAuthenticate,
        UasPostAuthenticationRequestData,
        UasAuthenticationResponseData,
    > for UnifiedAuthenticationService
{
    fn get_headers(
        &self,
        req: &UasPostAuthenticationRouterData,
        connectors: &Connectors,
    ) -> CustomResult<Vec<(String, masking::Maskable<String>)>, errors::ConnectorError> {
        self.build_headers(req, connectors)
    }

    fn get_content_type(&self) -> &'static str {
        self.common_get_content_type()
    }

    fn get_url(
        &self,
        _req: &UasPostAuthenticationRouterData,
        connectors: &Connectors,
    ) -> CustomResult<String, errors::ConnectorError> {
        Ok(format!(
            "{}post_authentication_sync",
            self.base_url(connectors)
        ))
    }

    fn get_request_body(
        &self,
        req: &UasPostAuthenticationRouterData,
        _connectors: &Connectors,
    ) -> CustomResult<RequestContent, errors::ConnectorError> {
        let connector_req =
            unified_authentication_service::UnifiedAuthenticationServicePostAuthenticateRequest::try_from(
                req,
            )?;
        Ok(RequestContent::Json(Box::new(connector_req)))
    }

    fn build_request(
        &self,
        req: &UasPostAuthenticationRouterData,
        connectors: &Connectors,
    ) -> CustomResult<Option<Request>, errors::ConnectorError> {
        Ok(Some(
            RequestBuilder::new()
                .method(Method::Post)
                .url(&types::UasPostAuthenticationType::get_url(
                    self, req, connectors,
                )?)
                .attach_default_headers()
                .headers(types::UasPostAuthenticationType::get_headers(
                    self, req, connectors,
                )?)
                .set_body(types::UasPostAuthenticationType::get_request_body(
                    self, req, connectors,
                )?)
                .build(),
        ))
    }

    fn handle_response(
        &self,
        data: &UasPostAuthenticationRouterData,
        event_builder: Option<&mut ConnectorEvent>,
        res: Response,
    ) -> CustomResult<UasPostAuthenticationRouterData, errors::ConnectorError> {
        let response: unified_authentication_service::UnifiedAuthenticationServicePostAuthenticateResponse =
            res.response
                .parse_struct("UnifiedAuthenticationService UnifiedAuthenticationServicePostAuthenticateResponse")
                .change_context(errors::ConnectorError::ResponseDeserializationFailed)?;
        event_builder.map(|i| i.set_response_body(&response));
        router_env::logger::info!(connector_response=?response);
        RouterData::try_from(ResponseRouterData {
            response,
            data: data.clone(),
            http_code: res.status_code,
        })
    }

    fn get_error_response(
        &self,
        res: Response,
        event_builder: Option<&mut ConnectorEvent>,
    ) -> CustomResult<ErrorResponse, errors::ConnectorError> {
        self.build_error_response(res, event_builder)
    }
}

impl ConnectorIntegration<Authenticate, UasAuthenticationRequestData, UasAuthenticationResponseData>
    for UnifiedAuthenticationService
{
}

impl ConnectorIntegration<PSync, PaymentsSyncData, PaymentsResponseData>
    for UnifiedAuthenticationService
{
}

impl ConnectorIntegration<Capture, PaymentsCaptureData, PaymentsResponseData>
    for UnifiedAuthenticationService
{
}

impl ConnectorIntegration<Void, PaymentsCancelData, PaymentsResponseData>
    for UnifiedAuthenticationService
{
}

impl ConnectorIntegration<Execute, RefundsData, RefundsResponseData>
    for UnifiedAuthenticationService
{
}

impl ConnectorIntegration<RSync, RefundsData, RefundsResponseData>
    for UnifiedAuthenticationService
{
}

#[async_trait::async_trait]
impl webhooks::IncomingWebhook for UnifiedAuthenticationService {
    fn get_webhook_object_reference_id(
        &self,
        _request: &webhooks::IncomingWebhookRequestDetails<'_>,
    ) -> CustomResult<api_models::webhooks::ObjectReferenceId, errors::ConnectorError> {
        Err(report!(errors::ConnectorError::WebhooksNotImplemented))
    }

    fn get_webhook_event_type(
        &self,
        _request: &webhooks::IncomingWebhookRequestDetails<'_>,
    ) -> CustomResult<api_models::webhooks::IncomingWebhookEvent, errors::ConnectorError> {
        Err(report!(errors::ConnectorError::WebhooksNotImplemented))
    }

    fn get_webhook_resource_object(
        &self,
        _request: &webhooks::IncomingWebhookRequestDetails<'_>,
    ) -> CustomResult<Box<dyn masking::ErasedMaskSerialize>, errors::ConnectorError> {
        Err(report!(errors::ConnectorError::WebhooksNotImplemented))
    }
}

impl ConnectorSpecifications for UnifiedAuthenticationService {}<|MERGE_RESOLUTION|>--- conflicted
+++ resolved
@@ -13,20 +13,13 @@
         access_token_auth::AccessTokenAuth,
         payments::{Authorize, Capture, PSync, PaymentMethodToken, Session, SetupMandate, Void},
         refunds::{Execute, RSync},
-<<<<<<< HEAD
-        AuthenticationConfirmation, PostAuthenticate, PreAuthenticate,
-    },
-    router_request_types::{
-        unified_authentication_service::{
-            UasAuthenticationResponseData, UasConfirmationRequestData,
-=======
-        Authenticate, PostAuthenticate, PreAuthenticate,
+        Authenticate, AuthenticationConfirmation, PostAuthenticate, PreAuthenticate,
     },
     router_request_types::{
         unified_authentication_service::{
             UasAuthenticationRequestData, UasAuthenticationResponseData,
->>>>>>> b54a55f2
-            UasPostAuthenticationRequestData, UasPreAuthenticationRequestData,
+            UasConfirmationRequestData, UasPostAuthenticationRequestData,
+            UasPreAuthenticationRequestData,
         },
         AccessTokenRequestData, PaymentMethodTokenizationData, PaymentsAuthorizeData,
         PaymentsCancelData, PaymentsCaptureData, PaymentsSessionData, PaymentsSyncData,
@@ -82,11 +75,8 @@
 impl api::UnifiedAuthenticationService for UnifiedAuthenticationService {}
 impl api::UasPreAuthentication for UnifiedAuthenticationService {}
 impl api::UasPostAuthentication for UnifiedAuthenticationService {}
-<<<<<<< HEAD
 impl api::UasAuthenticationConfirmation for UnifiedAuthenticationService {}
-=======
 impl api::UasAuthentication for UnifiedAuthenticationService {}
->>>>>>> b54a55f2
 
 impl ConnectorIntegration<PaymentMethodToken, PaymentMethodTokenizationData, PaymentsResponseData>
     for UnifiedAuthenticationService
