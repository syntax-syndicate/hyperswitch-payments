--- conflicted
+++ resolved
@@ -8,13 +8,9 @@
 license.workspace = true
 
 [features]
-<<<<<<< HEAD
 default = ["olap", "payouts", "frm", "v1"]
-=======
-default = ["olap", "payouts", "frm"]
-encryption_service =[]
->>>>>>> 33298b38
 olap = []
+encryption_service = []
 payouts = ["api_models/payouts"]
 frm = ["api_models/frm"]
 v2 = ["api_models/v2", "diesel_models/v2"]
