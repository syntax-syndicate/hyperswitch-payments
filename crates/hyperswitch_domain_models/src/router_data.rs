use std::{collections::HashMap, marker::PhantomData};

use common_utils::{
    errors::IntegrityCheckError,
    ext_traits::{OptionExt, ValueExt},
    id_type,
    types::MinorUnit,
};
use error_stack::ResultExt;
use masking::{ExposeInterface, Secret};

use crate::{payment_address::PaymentAddress, payment_method_data, payments};

#[derive(Debug, Clone)]
pub struct RouterData<Flow, Request, Response> {
    pub flow: PhantomData<Flow>,
    pub merchant_id: id_type::MerchantId,
    pub customer_id: Option<id_type::CustomerId>,
    pub connector_customer: Option<String>,
    pub connector: String,
    // TODO: This should be a PaymentId type.
    // Make this change after all the connector dependency has been removed from connectors
    pub payment_id: String,
    pub attempt_id: String,
    pub status: common_enums::enums::AttemptStatus,
    pub payment_method: common_enums::enums::PaymentMethod,
    pub connector_auth_type: ConnectorAuthType,
    pub description: Option<String>,
    pub return_url: Option<String>,
    pub address: PaymentAddress,
    pub auth_type: common_enums::enums::AuthenticationType,
    pub connector_meta_data: Option<common_utils::pii::SecretSerdeValue>,
    pub connector_wallets_details: Option<common_utils::pii::SecretSerdeValue>,
    pub amount_captured: Option<i64>,
    pub access_token: Option<AccessToken>,
    pub session_token: Option<String>,
    pub reference_id: Option<String>,
    pub payment_method_token: Option<PaymentMethodToken>,
    pub recurring_mandate_payment_data: Option<RecurringMandatePaymentData>,
    pub preprocessing_id: Option<String>,
    /// This is the balance amount for gift cards or voucher
    pub payment_method_balance: Option<PaymentMethodBalance>,

    ///for switching between two different versions of the same connector
    pub connector_api_version: Option<String>,

    /// Contains flow-specific data required to construct a request and send it to the connector.
    pub request: Request,

    /// Contains flow-specific data that the connector responds with.
    pub response: Result<Response, ErrorResponse>,

    /// Contains a reference ID that should be sent in the connector request
    pub connector_request_reference_id: String,

    #[cfg(feature = "payouts")]
    /// Contains payout method data
    pub payout_method_data: Option<api_models::payouts::PayoutMethodData>,

    #[cfg(feature = "payouts")]
    /// Contains payout's quote ID
    pub quote_id: Option<String>,

    pub test_mode: Option<bool>,
    pub connector_http_status_code: Option<u16>,
    pub external_latency: Option<u128>,
    /// Contains apple pay flow type simplified or manual
    pub apple_pay_flow: Option<payment_method_data::ApplePayFlow>,

    pub frm_metadata: Option<common_utils::pii::SecretSerdeValue>,

    pub dispute_id: Option<String>,
    pub refund_id: Option<String>,

    /// This field is used to store various data regarding the response from connector
    pub connector_response: Option<ConnectorResponseData>,
    pub payment_method_status: Option<common_enums::PaymentMethodStatus>,

    // minor amount for amount framework
    pub minor_amount_captured: Option<MinorUnit>,

    pub integrity_check: Result<(), IntegrityCheckError>,

    pub additional_merchant_data: Option<api_models::admin::AdditionalMerchantData>,

    pub header_payload: Option<payments::HeaderPayload>,

    pub connector_mandate_request_reference_id: Option<String>,

<<<<<<< HEAD
    /// Contains the type of sca exemption required for the transaction
    pub psd2_sca_exemption_type: Option<common_enums::ScaExemptionType>,
=======
    pub authentication_id: Option<String>,
>>>>>>> 34a5f6e3
}

// Different patterns of authentication.
#[derive(Default, Debug, Clone, serde::Deserialize, serde::Serialize)]
#[serde(tag = "auth_type")]
pub enum ConnectorAuthType {
    TemporaryAuth,
    HeaderKey {
        api_key: Secret<String>,
    },
    BodyKey {
        api_key: Secret<String>,
        key1: Secret<String>,
    },
    SignatureKey {
        api_key: Secret<String>,
        key1: Secret<String>,
        api_secret: Secret<String>,
    },
    MultiAuthKey {
        api_key: Secret<String>,
        key1: Secret<String>,
        api_secret: Secret<String>,
        key2: Secret<String>,
    },
    CurrencyAuthKey {
        auth_key_map: HashMap<common_enums::enums::Currency, common_utils::pii::SecretSerdeValue>,
    },
    CertificateAuth {
        certificate: Secret<String>,
        private_key: Secret<String>,
    },
    #[default]
    NoKey,
}

impl ConnectorAuthType {
    pub fn from_option_secret_value(
        value: Option<common_utils::pii::SecretSerdeValue>,
    ) -> common_utils::errors::CustomResult<Self, common_utils::errors::ParsingError> {
        value
            .parse_value::<Self>("ConnectorAuthType")
            .change_context(common_utils::errors::ParsingError::StructParseFailure(
                "ConnectorAuthType",
            ))
    }

    pub fn from_secret_value(
        value: common_utils::pii::SecretSerdeValue,
    ) -> common_utils::errors::CustomResult<Self, common_utils::errors::ParsingError> {
        value
            .parse_value::<Self>("ConnectorAuthType")
            .change_context(common_utils::errors::ParsingError::StructParseFailure(
                "ConnectorAuthType",
            ))
    }

    // show only first and last two digits of the key and mask others with *
    // mask the entire key if it's length is less than or equal to 4
    fn mask_key(&self, key: String) -> Secret<String> {
        let key_len = key.len();
        let masked_key = if key_len <= 4 {
            "*".repeat(key_len)
        } else {
            // Show the first two and last two characters, mask the rest with '*'
            let mut masked_key = String::new();
            let key_len = key.len();
            // Iterate through characters by their index
            for (index, character) in key.chars().enumerate() {
                if index < 2 || index >= key_len - 2 {
                    masked_key.push(character); // Keep the first two and last two characters
                } else {
                    masked_key.push('*'); // Mask the middle characters
                }
            }
            masked_key
        };
        Secret::new(masked_key)
    }

    // Mask the keys in the auth_type
    pub fn get_masked_keys(&self) -> Self {
        match self {
            Self::TemporaryAuth => Self::TemporaryAuth,
            Self::NoKey => Self::NoKey,
            Self::HeaderKey { api_key } => Self::HeaderKey {
                api_key: self.mask_key(api_key.clone().expose()),
            },
            Self::BodyKey { api_key, key1 } => Self::BodyKey {
                api_key: self.mask_key(api_key.clone().expose()),
                key1: self.mask_key(key1.clone().expose()),
            },
            Self::SignatureKey {
                api_key,
                key1,
                api_secret,
            } => Self::SignatureKey {
                api_key: self.mask_key(api_key.clone().expose()),
                key1: self.mask_key(key1.clone().expose()),
                api_secret: self.mask_key(api_secret.clone().expose()),
            },
            Self::MultiAuthKey {
                api_key,
                key1,
                api_secret,
                key2,
            } => Self::MultiAuthKey {
                api_key: self.mask_key(api_key.clone().expose()),
                key1: self.mask_key(key1.clone().expose()),
                api_secret: self.mask_key(api_secret.clone().expose()),
                key2: self.mask_key(key2.clone().expose()),
            },
            Self::CurrencyAuthKey { auth_key_map } => Self::CurrencyAuthKey {
                auth_key_map: auth_key_map.clone(),
            },
            Self::CertificateAuth {
                certificate,
                private_key,
            } => Self::CertificateAuth {
                certificate: self.mask_key(certificate.clone().expose()),
                private_key: self.mask_key(private_key.clone().expose()),
            },
        }
    }
}

#[derive(serde::Deserialize, serde::Serialize, Debug, Clone)]
pub struct AccessToken {
    pub token: Secret<String>,
    pub expires: i64,
}

#[derive(Debug, Clone, serde::Deserialize)]
pub enum PaymentMethodToken {
    Token(Secret<String>),
    ApplePayDecrypt(Box<ApplePayPredecryptData>),
    PazeDecrypt(Box<PazeDecryptedData>),
}

#[derive(Debug, Clone, serde::Deserialize)]
#[serde(rename_all = "camelCase")]
pub struct ApplePayPredecryptData {
    pub application_primary_account_number: Secret<String>,
    pub application_expiration_date: String,
    pub currency_code: String,
    pub transaction_amount: i64,
    pub device_manufacturer_identifier: Secret<String>,
    pub payment_data_type: Secret<String>,
    pub payment_data: ApplePayCryptogramData,
}

#[derive(Debug, Clone, serde::Deserialize)]
#[serde(rename_all = "camelCase")]
pub struct ApplePayCryptogramData {
    pub online_payment_cryptogram: Secret<String>,
    pub eci_indicator: Option<String>,
}

#[derive(Debug, Clone, serde::Deserialize)]
#[serde(rename_all = "camelCase")]
pub struct PazeDecryptedData {
    pub client_id: Secret<String>,
    pub profile_id: String,
    pub token: PazeToken,
    pub payment_card_network: common_enums::enums::CardNetwork,
    pub dynamic_data: Vec<PazeDynamicData>,
    pub billing_address: PazeAddress,
    pub consumer: PazeConsumer,
    pub eci: Option<String>,
}

#[derive(Debug, Clone, serde::Deserialize)]
#[serde(rename_all = "camelCase")]
pub struct PazeToken {
    pub payment_token: cards::CardNumber,
    pub token_expiration_month: Secret<String>,
    pub token_expiration_year: Secret<String>,
    pub payment_account_reference: Secret<String>,
}

#[derive(Debug, Clone, serde::Deserialize)]
#[serde(rename_all = "camelCase")]
pub struct PazeDynamicData {
    pub dynamic_data_value: Option<Secret<String>>,
    pub dynamic_data_type: Option<String>,
    pub dynamic_data_expiration: Option<String>,
}

#[derive(Debug, Clone, serde::Deserialize)]
#[serde(rename_all = "camelCase")]
pub struct PazeAddress {
    pub name: Option<Secret<String>>,
    pub line1: Option<Secret<String>>,
    pub line2: Option<Secret<String>>,
    pub line3: Option<Secret<String>>,
    pub city: Option<Secret<String>>,
    pub state: Option<Secret<String>>,
    pub zip: Option<Secret<String>>,
    pub country_code: Option<common_enums::enums::CountryAlpha2>,
}

#[derive(Debug, Clone, serde::Deserialize)]
#[serde(rename_all = "camelCase")]
pub struct PazeConsumer {
    // This is consumer data not customer data.
    pub first_name: Option<Secret<String>>,
    pub last_name: Option<Secret<String>>,
    pub full_name: Secret<String>,
    pub email_address: common_utils::pii::Email,
    pub mobile_number: Option<PazePhoneNumber>,
    pub country_code: Option<common_enums::enums::CountryAlpha2>,
    pub language_code: Option<String>,
}

#[derive(Debug, Clone, serde::Deserialize)]
#[serde(rename_all = "camelCase")]
pub struct PazePhoneNumber {
    pub country_code: Secret<String>,
    pub phone_number: Secret<String>,
}

#[derive(Debug, Default, Clone)]
pub struct RecurringMandatePaymentData {
    pub payment_method_type: Option<common_enums::enums::PaymentMethodType>, //required for making recurring payment using saved payment method through stripe
    pub original_payment_authorized_amount: Option<i64>,
    pub original_payment_authorized_currency: Option<common_enums::enums::Currency>,
    pub mandate_metadata: Option<common_utils::pii::SecretSerdeValue>,
}

#[derive(Debug, Clone)]
pub struct PaymentMethodBalance {
    pub amount: MinorUnit,
    pub currency: common_enums::enums::Currency,
}

#[derive(Debug, Clone, serde::Serialize, serde::Deserialize)]
pub struct ConnectorResponseData {
    pub additional_payment_method_data: Option<AdditionalPaymentMethodConnectorResponse>,
}

impl ConnectorResponseData {
    pub fn with_additional_payment_method_data(
        additional_payment_method_data: AdditionalPaymentMethodConnectorResponse,
    ) -> Self {
        Self {
            additional_payment_method_data: Some(additional_payment_method_data),
        }
    }
}

#[derive(Debug, Clone, serde::Serialize, serde::Deserialize)]
pub enum AdditionalPaymentMethodConnectorResponse {
    Card {
        /// Details regarding the authentication details of the connector, if this is a 3ds payment.
        authentication_data: Option<serde_json::Value>,
        /// Various payment checks that are done for a payment
        payment_checks: Option<serde_json::Value>,
    },
    PayLater {
        klarna_sdk: Option<KlarnaSdkResponse>,
    },
}

#[derive(Debug, Clone, serde::Serialize, serde::Deserialize)]
pub struct KlarnaSdkResponse {
    pub payment_type: Option<String>,
}

#[derive(Clone, Debug, serde::Serialize)]
pub struct ErrorResponse {
    pub code: String,
    pub message: String,
    pub reason: Option<String>,
    pub status_code: u16,
    pub attempt_status: Option<common_enums::enums::AttemptStatus>,
    pub connector_transaction_id: Option<String>,
}

impl Default for ErrorResponse {
    fn default() -> Self {
        Self {
            code: "HE_00".to_string(),
            message: "Something went wrong".to_string(),
            reason: None,
            status_code: http::StatusCode::INTERNAL_SERVER_ERROR.as_u16(),
            attempt_status: None,
            connector_transaction_id: None,
        }
    }
}

impl ErrorResponse {
    pub fn get_not_implemented() -> Self {
        Self {
            code: "IR_00".to_string(),
            message: "This API is under development and will be made available soon.".to_string(),
            reason: None,
            status_code: http::StatusCode::INTERNAL_SERVER_ERROR.as_u16(),
            attempt_status: None,
            connector_transaction_id: None,
        }
    }
}

#[cfg(feature = "v2")]
use crate::{
    payments::{
        payment_attempt::{ErrorDetails, PaymentAttemptUpdate},
        payment_intent::PaymentIntentUpdate,
    },
    router_flow_types, router_request_types, router_response_types,
};

/// Get updatable trakcer objects of payment intent and payment attempt
#[cfg(feature = "v2")]
pub trait TrackerPostUpdateObjects<Flow, FlowRequest> {
    fn get_payment_intent_update(
        &self,
        storage_scheme: common_enums::MerchantStorageScheme,
    ) -> PaymentIntentUpdate;
    fn get_payment_attempt_update(
        &self,
        storage_scheme: common_enums::MerchantStorageScheme,
    ) -> PaymentAttemptUpdate;
}

#[cfg(feature = "v2")]
impl
    TrackerPostUpdateObjects<
        router_flow_types::Authorize,
        router_request_types::PaymentsAuthorizeData,
    >
    for RouterData<
        router_flow_types::Authorize,
        router_request_types::PaymentsAuthorizeData,
        router_response_types::PaymentsResponseData,
    >
{
    fn get_payment_intent_update(
        &self,
        storage_scheme: common_enums::MerchantStorageScheme,
    ) -> PaymentIntentUpdate {
        match self.response {
            Ok(ref _response) => PaymentIntentUpdate::ConfirmIntentPostUpdate {
                status: common_enums::IntentStatus::from(self.status),
                updated_by: storage_scheme.to_string(),
            },
            Err(ref error) => PaymentIntentUpdate::ConfirmIntentPostUpdate {
                status: error
                    .attempt_status
                    .map(common_enums::IntentStatus::from)
                    .unwrap_or(common_enums::IntentStatus::Failed),
                updated_by: storage_scheme.to_string(),
            },
        }
    }

    fn get_payment_attempt_update(
        &self,
        storage_scheme: common_enums::MerchantStorageScheme,
    ) -> PaymentAttemptUpdate {
        match self.response {
            Ok(ref response_router_data) => match response_router_data {
                router_response_types::PaymentsResponseData::TransactionResponse {
                    resource_id,
                    redirection_data,
                    mandate_reference,
                    connector_metadata,
                    network_txn_id,
                    connector_response_reference_id,
                    incremental_authorization_allowed,
                    charge_id,
                } => {
                    let attempt_status = self.status;
                    let connector_payment_id = match resource_id {
                        router_request_types::ResponseId::NoResponseId => None,
                        router_request_types::ResponseId::ConnectorTransactionId(id)
                        | router_request_types::ResponseId::EncodedData(id) => Some(id.to_owned()),
                    };

                    PaymentAttemptUpdate::ConfirmIntentResponse {
                        status: attempt_status,
                        connector_payment_id,
                        updated_by: storage_scheme.to_string(),
                        redirection_data: *redirection_data.clone(),
                        connector_metadata: connector_metadata.clone().map(Secret::new),
                    }
                }
                router_response_types::PaymentsResponseData::MultipleCaptureResponse { .. } => {
                    todo!()
                }
                router_response_types::PaymentsResponseData::SessionResponse { .. } => todo!(),
                router_response_types::PaymentsResponseData::SessionTokenResponse { .. } => todo!(),
                router_response_types::PaymentsResponseData::TransactionUnresolvedResponse {
                    ..
                } => todo!(),
                router_response_types::PaymentsResponseData::TokenizationResponse { .. } => todo!(),
                router_response_types::PaymentsResponseData::ConnectorCustomerResponse {
                    ..
                } => todo!(),
                router_response_types::PaymentsResponseData::ThreeDSEnrollmentResponse {
                    ..
                } => todo!(),
                router_response_types::PaymentsResponseData::PreProcessingResponse { .. } => {
                    todo!()
                }
                router_response_types::PaymentsResponseData::IncrementalAuthorizationResponse {
                    ..
                } => todo!(),
                router_response_types::PaymentsResponseData::PostProcessingResponse { .. } => {
                    todo!()
                }
                router_response_types::PaymentsResponseData::SessionUpdateResponse { .. } => {
                    todo!()
                }
            },
            Err(ref error_response) => {
                let ErrorResponse {
                    code,
                    message,
                    reason,
                    status_code: _,
                    attempt_status,
                    connector_transaction_id,
                } = error_response.clone();
                let attempt_status = attempt_status.unwrap_or(self.status);

                let error_details = ErrorDetails {
                    code,
                    message,
                    reason,
                    unified_code: None,
                    unified_message: None,
                };

                PaymentAttemptUpdate::ErrorUpdate {
                    status: attempt_status,
                    error: error_details,
                    connector_payment_id: connector_transaction_id,
                    updated_by: storage_scheme.to_string(),
                }
            }
        }
    }
}

#[cfg(feature = "v2")]
impl TrackerPostUpdateObjects<router_flow_types::PSync, router_request_types::PaymentsSyncData>
    for RouterData<
        router_flow_types::PSync,
        router_request_types::PaymentsSyncData,
        router_response_types::PaymentsResponseData,
    >
{
    fn get_payment_intent_update(
        &self,
        storage_scheme: common_enums::MerchantStorageScheme,
    ) -> PaymentIntentUpdate {
        match self.response {
            Ok(ref _response) => PaymentIntentUpdate::SyncUpdate {
                status: common_enums::IntentStatus::from(self.status),
                updated_by: storage_scheme.to_string(),
            },
            Err(ref error) => PaymentIntentUpdate::SyncUpdate {
                status: error
                    .attempt_status
                    .map(common_enums::IntentStatus::from)
                    .unwrap_or(common_enums::IntentStatus::Failed),
                updated_by: storage_scheme.to_string(),
            },
        }
    }

    fn get_payment_attempt_update(
        &self,
        storage_scheme: common_enums::MerchantStorageScheme,
    ) -> PaymentAttemptUpdate {
        match self.response {
            Ok(ref response_router_data) => match response_router_data {
                router_response_types::PaymentsResponseData::TransactionResponse {
                    resource_id,
                    redirection_data,
                    mandate_reference,
                    connector_metadata,
                    network_txn_id,
                    connector_response_reference_id,
                    incremental_authorization_allowed,
                    charge_id,
                } => {
                    let attempt_status = self.status;
                    let connector_payment_id = match resource_id {
                        router_request_types::ResponseId::NoResponseId => None,
                        router_request_types::ResponseId::ConnectorTransactionId(id)
                        | router_request_types::ResponseId::EncodedData(id) => Some(id.to_owned()),
                    };

                    PaymentAttemptUpdate::SyncUpdate {
                        status: attempt_status,
                        updated_by: storage_scheme.to_string(),
                    }
                }
                router_response_types::PaymentsResponseData::MultipleCaptureResponse { .. } => {
                    todo!()
                }
                router_response_types::PaymentsResponseData::SessionResponse { .. } => todo!(),
                router_response_types::PaymentsResponseData::SessionTokenResponse { .. } => todo!(),
                router_response_types::PaymentsResponseData::TransactionUnresolvedResponse {
                    ..
                } => todo!(),
                router_response_types::PaymentsResponseData::TokenizationResponse { .. } => todo!(),
                router_response_types::PaymentsResponseData::ConnectorCustomerResponse {
                    ..
                } => todo!(),
                router_response_types::PaymentsResponseData::ThreeDSEnrollmentResponse {
                    ..
                } => todo!(),
                router_response_types::PaymentsResponseData::PreProcessingResponse { .. } => {
                    todo!()
                }
                router_response_types::PaymentsResponseData::IncrementalAuthorizationResponse {
                    ..
                } => todo!(),
                router_response_types::PaymentsResponseData::PostProcessingResponse { .. } => {
                    todo!()
                }
                router_response_types::PaymentsResponseData::SessionUpdateResponse { .. } => {
                    todo!()
                }
            },
            Err(ref error_response) => {
                let ErrorResponse {
                    code,
                    message,
                    reason,
                    status_code: _,
                    attempt_status,
                    connector_transaction_id,
                } = error_response.clone();
                let attempt_status = attempt_status.unwrap_or(self.status);

                let error_details = ErrorDetails {
                    code,
                    message,
                    reason,
                    unified_code: None,
                    unified_message: None,
                };

                PaymentAttemptUpdate::ErrorUpdate {
                    status: attempt_status,
                    error: error_details,
                    connector_payment_id: connector_transaction_id,
                    updated_by: storage_scheme.to_string(),
                }
            }
        }
    }
}<|MERGE_RESOLUTION|>--- conflicted
+++ resolved
@@ -87,12 +87,7 @@
 
     pub connector_mandate_request_reference_id: Option<String>,
 
-<<<<<<< HEAD
-    /// Contains the type of sca exemption required for the transaction
-    pub psd2_sca_exemption_type: Option<common_enums::ScaExemptionType>,
-=======
     pub authentication_id: Option<String>,
->>>>>>> 34a5f6e3
 }
 
 // Different patterns of authentication.
