--- conflicted
+++ resolved
@@ -1864,18 +1864,13 @@
     pub is_click_to_pay_enabled: bool,
 
     /// Product authentication ids
-<<<<<<< HEAD
-    #[schema(value_type = Option<Object>, example = r#"{ "key1": "value-1", "key2": "value-2" }"#)]
-    pub authentication_product_ids: Option<HashMap<String, id_type::MerchantConnectorAccountId>>,
+    #[schema(value_type = Option<Object>, example = r#"{ "click_to_pay": "mca_ushduqwhdohwd", "netcetera": "mca_kwqhudqwd" }"#)]
+    pub authentication_product_ids:
+        Option<common_types::payments::AuthenticationConnectorAccountMap>,
 
     /// Indicates if the overcapture is always requested or not.
     #[serde(default)]
     pub always_request_overcapture: Option<bool>,
-=======
-    #[schema(value_type = Option<Object>, example = r#"{ "click_to_pay": "mca_ushduqwhdohwd", "netcetera": "mca_kwqhudqwd" }"#)]
-    pub authentication_product_ids:
-        Option<common_types::payments::AuthenticationConnectorAccountMap>,
->>>>>>> d35a9222
 }
 
 #[nutype::nutype(
@@ -2128,18 +2123,13 @@
     pub is_click_to_pay_enabled: bool,
 
     /// Product authentication ids
-<<<<<<< HEAD
-    #[schema(value_type = Option<Object>, example = r#"{ "key1": "value-1", "key2": "value-2" }"#)]
-    pub authentication_product_ids: Option<serde_json::Value>,
-
-    /// Indicates if the overcapture is always requested or not.
-    #[schema(default = false, example = false)]
-    pub always_request_overcapture: Option<bool>,
-=======
     #[schema(value_type = Option<Object>, example = r#"{ "click_to_pay": "mca_ushduqwhdohwd", "netcetera": "mca_kwqhudqwd" }"#)]
     pub authentication_product_ids:
         Option<common_types::payments::AuthenticationConnectorAccountMap>,
->>>>>>> d35a9222
+
+    /// Indicates if the overcapture is always requested or not.
+    #[schema(default = false, example = false)]
+    pub always_request_overcapture: Option<bool>,
 }
 
 #[cfg(feature = "v2")]
@@ -2392,18 +2382,13 @@
     pub is_click_to_pay_enabled: Option<bool>,
 
     /// Product authentication ids
-<<<<<<< HEAD
-    #[schema(value_type = Option<Object>, example = r#"{ "key1": "value-1", "key2": "value-2" }"#)]
-    pub authentication_product_ids: Option<HashMap<String, id_type::MerchantConnectorAccountId>>,
+    #[schema(value_type = Option<Object>, example = r#"{ "click_to_pay": "mca_ushduqwhdohwd", "netcetera": "mca_kwqhudqwd" }"#)]
+    pub authentication_product_ids:
+        Option<common_types::payments::AuthenticationConnectorAccountMap>,
 
     /// Indicates if the overcapture is always requested or not.
     #[schema(example = false)]
     pub always_request_overcapture: Option<bool>,
-=======
-    #[schema(value_type = Option<Object>, example = r#"{ "click_to_pay": "mca_ushduqwhdohwd", "netcetera": "mca_kwqhudqwd" }"#)]
-    pub authentication_product_ids:
-        Option<common_types::payments::AuthenticationConnectorAccountMap>,
->>>>>>> d35a9222
 }
 
 #[cfg(feature = "v2")]
