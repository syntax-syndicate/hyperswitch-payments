--- conflicted
+++ resolved
@@ -1864,17 +1864,12 @@
     pub is_click_to_pay_enabled: bool,
 
     /// Product authentication ids
-<<<<<<< HEAD
-    #[schema(value_type = Option<Object>, example = r#"{ "key1": "value-1", "key2": "value-2" }"#)]
-    pub authentication_product_ids: Option<HashMap<String, id_type::MerchantConnectorAccountId>>,
-
-    ///Indicates if clear pan retries is enabled or not.
-    pub is_clear_pan_retries_enabled: Option<bool>,
-=======
     #[schema(value_type = Option<Object>, example = r#"{ "click_to_pay": "mca_ushduqwhdohwd", "netcetera": "mca_kwqhudqwd" }"#)]
     pub authentication_product_ids:
         Option<common_types::payments::AuthenticationConnectorAccountMap>,
->>>>>>> b5b50036
+
+    ///Indicates if clear pan retries is enabled or not.
+    pub is_clear_pan_retries_enabled: Option<bool>,
 }
 
 #[nutype::nutype(
@@ -2127,17 +2122,12 @@
     pub is_click_to_pay_enabled: bool,
 
     /// Product authentication ids
-<<<<<<< HEAD
-    #[schema(value_type = Option<Object>, example = r#"{ "key1": "value-1", "key2": "value-2" }"#)]
-    pub authentication_product_ids: Option<serde_json::Value>,
-
-    ///Indicates if clear pan retries is enabled or not.
-    pub is_clear_pan_retries_enabled: bool,
-=======
     #[schema(value_type = Option<Object>, example = r#"{ "click_to_pay": "mca_ushduqwhdohwd", "netcetera": "mca_kwqhudqwd" }"#)]
     pub authentication_product_ids:
         Option<common_types::payments::AuthenticationConnectorAccountMap>,
->>>>>>> b5b50036
+
+    ///Indicates if clear pan retries is enabled or not.
+    pub is_clear_pan_retries_enabled: bool,
 }
 
 #[cfg(feature = "v2")]
@@ -2390,17 +2380,12 @@
     pub is_click_to_pay_enabled: Option<bool>,
 
     /// Product authentication ids
-<<<<<<< HEAD
-    #[schema(value_type = Option<Object>, example = r#"{ "key1": "value-1", "key2": "value-2" }"#)]
-    pub authentication_product_ids: Option<HashMap<String, id_type::MerchantConnectorAccountId>>,
-
-    ///Indicates if clear pan retries is enabled or not.
-    pub is_clear_pan_retries_enabled: Option<bool>,
-=======
     #[schema(value_type = Option<Object>, example = r#"{ "click_to_pay": "mca_ushduqwhdohwd", "netcetera": "mca_kwqhudqwd" }"#)]
     pub authentication_product_ids:
         Option<common_types::payments::AuthenticationConnectorAccountMap>,
->>>>>>> b5b50036
+
+    ///Indicates if clear pan retries is enabled or not.
+    pub is_clear_pan_retries_enabled: Option<bool>,
 }
 
 #[cfg(feature = "v2")]
