--- conflicted
+++ resolved
@@ -10,9 +10,6 @@
 #[cfg(feature = "recovery")]
 use crate::recovery::RecoveryPayload;
 use crate::{api::ConnectorCommon, errors};
-
-#[cfg(feature = "recovery")]
-use crate::recovery::RecoveryPayload;
 
 /// struct IncomingWebhookRequestDetails
 #[derive(Debug)]
@@ -282,20 +279,6 @@
     }
 
     /// get passive churn recovery details
-<<<<<<< HEAD
-    #[cfg(feature= "recovery")]
-    fn get_recovery_details(
-        &self,
-        _request: &IncomingWebhookRequestDetails<'_>,
-    ) -> CustomResult<
-        RecoveryPayload,
-        errors::ConnectorError,
-    > {
-        Err(errors::ConnectorError::NotImplemented(
-            "get_recovery_details method".to_string(),
-        )
-        .into())
-=======
     #[cfg(feature = "recovery")]
     fn get_recovery_details(
         &self,
@@ -305,6 +288,5 @@
             errors::ConnectorError::NotImplemented("get_recovery_details method".to_string())
                 .into(),
         )
->>>>>>> 6866eaf5
     }
 }